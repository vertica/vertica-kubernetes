--- conflicted
+++ resolved
@@ -3,11 +3,7 @@
 # To re-generate a bundle for another specific version without changing the standard setup, you can:
 # - use the VERSION as arg of the bundle target (e.g make bundle VERSION=0.0.2)
 # - use environment variables to overwrite this value (e.g export VERSION=0.0.2)
-<<<<<<< HEAD
-VERSION ?= 2.2.0
-=======
 VERSION ?= 24.4.0-0
->>>>>>> 86ba4c34
 export VERSION
 
 # VLOGGER_VERSION defines the version to use for the Vertica logger image
@@ -106,11 +102,8 @@
 # If the current leg in the CI tests is leg-9
 LEG9 ?= no
 export LEG9
-<<<<<<< HEAD
-=======
 # What alpine image does the vlogger image use
 VLOGGER_BASE_IMG?=alpine
->>>>>>> 86ba4c34
 # What version of alpine does the vlogger image use
 VLOGGER_ALPINE_VERSION?=3.19
 # The port number for the local registry
@@ -483,11 +476,7 @@
 docker-push-extra-vertica: # Push a hard-coded image used in multi-online-upgrade test
 ifeq ($(LEG9), yes)
 ifeq ($(shell $(KIND_CHECK)), 1)
-<<<<<<< HEAD
-	scripts/push-to-kind.sh -i opentext/vertica-k8s-private:20240626-minimal
-=======
 	scripts/push-to-kind.sh -i opentext/vertica-k8s-private:20240929-minimal
->>>>>>> 86ba4c34
 endif
 endif
 

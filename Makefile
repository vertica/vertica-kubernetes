# VERSION defines the project version for the bundle. 
# Update this value when you upgrade the version of your project.
# To re-generate a bundle for another specific version without changing the standard setup, you can:
# - use the VERSION as arg of the bundle target (e.g make bundle VERSION=0.0.2)
# - use environment variables to overwrite this value (e.g export VERSION=0.0.2)
VERSION ?= 1.3.1

# VLOGGER_VERSION defines the version to use for the Vertica logger image
# (see docker-vlogger).  This version is separate from VERSION above in
# order to have a different release cadence.
#
# When changing this, be sure to update the tags in docker-vlogger/README.md
VLOGGER_VERSION ?= 1.0.0

SHELL:=$(shell which bash)
REPO_DIR:=$(dir $(word $(words $(MAKEFILE_LIST)),$(MAKEFILE_LIST)))

# Current location of the kustomize config.  This dictates, amoung other things
# what communal endpoint to use for the e2e tests.  It reads in the contents
# and sets the environment variables that are present.
include tests/kustomize-defaults.cfg
KUSTOMIZE_CFG?=$(REPO_DIR)/tests/kustomize-defaults.cfg
include $(KUSTOMIZE_CFG)

# CHANNELS define the bundle channels used in the bundle. 
CHANNELS=stable
# To re-generate a bundle for other specific channels without changing the standard setup, you can:
# - use the CHANNELS as arg of the bundle target (e.g make bundle CHANNELS=preview,fast,stable)
# - use environment variables to overwrite this value (e.g export CHANNELS="preview,fast,stable")
ifneq ($(origin CHANNELS), undefined)
BUNDLE_CHANNELS := --channels=$(CHANNELS)
endif

# DEFAULT_CHANNEL defines the default channel used in the bundle. 
# To re-generate a bundle for any other default channel without changing the default setup, you can:
# - use the DEFAULT_CHANNEL as arg of the bundle target (e.g make bundle DEFAULT_CHANNEL=stable)
# - use environment variables to overwrite this value (e.g export DEFAULT_CHANNEL="stable")
DEFAULT_CHANNEL=stable
ifneq ($(origin DEFAULT_CHANNEL), undefined)
BUNDLE_DEFAULT_CHANNEL := --default-channel=$(DEFAULT_CHANNEL)
endif
BUNDLE_METADATA_OPTS ?= $(BUNDLE_CHANNELS) $(BUNDLE_DEFAULT_CHANNEL)
BUNDLE_DOCKERFILE=docker-bundle/Dockerfile

# Set the namespace
GET_NAMESPACE_SH=kubectl config view --minify --output 'jsonpath={..namespace}' 2> /dev/null
ifeq (, $(shell ${GET_NAMESPACE_SH}))
	NAMESPACE?=default
else
	NAMESPACE?=$(shell ${GET_NAMESPACE_SH})
endif

LOCAL_SOAK_CFG=./local-soak.cfg
ifneq (,$(wildcard $(LOCAL_SOAK_CFG)))
	SOAK_CFG?=-c $(LOCAL_SOAK_CFG)
endif

GOLANGCI_LINT_VER=1.41.1
LOGDIR?=$(shell pwd)

# Command we run to see if we are running in a kind environment
KIND_CHECK:=kubectl get node -o=jsonpath='{.items[0].spec.providerID}' 2> /dev/null | grep 'kind://' -c

# We pick an image tag based on the environment we are in.  We special case kind
# environments because we need to use a different imagePullPolicy -- kind
# environments load the images through 'kind load docker-image' so must use IfNotPresent.
# Note, the imagePullPolicy is the default picked by kubernetes that depends on the tag.
#
# Env     Tag      imagePullPolicy
# ---     ---      ---------------
# kind    kind     IfNotPresent
# other   latest   Always
ifeq ($(shell $(KIND_CHECK)), 1)
  TAG?=kind
else
  TAG?=latest 
endif

# Image URL to use for building/pushing of the operator
OPERATOR_IMG ?= verticadb-operator:$(TAG)
export OPERATOR_IMG
# Image URL to use for building/pushing of the vertica server
VERTICA_IMG ?= vertica-k8s:$(TAG)
export VERTICA_IMG
# This is the base image to use for some upgrade tests.  We will always
# upgrade to VERTICA_IMG, so BASE_VERTICA_IMG must be some image from a
# version earlier than VERTICA_IMG.
# Note, not all upgrade tests use this.  Some upgrade between one of the
# official vertica images and a bad-image.
#
# There is no default value for this image.  Any test will fail that requires
# this but it isn't set.
BASE_VERTICA_IMG ?= <not-set>
export BASE_VERTICA_IMG
# Image URL to use for the logger sidecar
VLOGGER_IMG ?= vertica-logger:$(VLOGGER_VERSION)
export VLOGGER_IMG
# The port number for the local registry
REG_PORT ?= 5000
# Image URL to use for the bundle.  We special case kind because to use it with
# kind it must be pushed to a local registry.
ifeq ($(shell $(KIND_CHECK)), 1)
BUNDLE_IMG ?= localhost:$(REG_PORT)/verticadb-operator-bundle:$(TAG)
else
# BUNDLE_IMG defines the image:tag used for the bundle. 
# You can use it as an arg. (E.g make bundle-build BUNDLE_IMG=<some-registry>/<project-name-bundle>:<tag>)
BUNDLE_IMG ?= verticadb-operator-bundle:$(VERSION)
endif
export BUNDLE_IMG

# USE_IMAGE_DIGESTS_FLAG are the flag passed to the operator-sdk generate bundle command
# to enable the use of SHA Digest for images
USE_IMAGE_DIGESTS_FLAG=

# USE_IMAGE_DIGESTS defines if images are resolved via tags or digests
# You can enable this value if you would like to use SHA Based Digests
# To enable set flag to true
USE_IMAGE_DIGESTS ?= false
ifeq ($(USE_IMAGE_DIGESTS), true)
	USE_IMAGE_DIGESTS_FLAG = -u
endif

# ENVTEST_K8S_VERSION refers to the version of kubebuilder assets to be downloaded by envtest binary.
ENVTEST_K8S_VERSION = 1.23

# Image URL for the OLM catalog.  This is for testing purposes only.
ifeq ($(shell $(KIND_CHECK)), 1)
OLM_CATALOG_IMG ?= localhost:$(REG_PORT)/olm-catalog:$(TAG)
else
OLM_CATALOG_IMG ?= olm-catalog:$(TAG)
endif
export OLM_CATALOG_IMG

# Set this to YES if you want to create a vertica image of minimal size
MINIMAL_VERTICA_IMG ?=
# Name of the helm release that we will install/uninstall
HELM_RELEASE_NAME?=vdb-op
# Can be used to specify additional overrides when doing the helm install.
# For example to specify a custom webhook tls cert when deploying use this command:
#   HELM_OVERRIDES="--set webhook.tlsSecret=custom-cert" make deploy-operator
HELM_OVERRIDES?=
# Enables development mode by default. Is used only when the operator is deployed
# through the Makefile 
DEV_MODE?=true
# Maximum number of tests to run at once. (default 2)
# Set it to any value not greater than 8 to override the default one
E2E_PARALLELISM?=2
export E2E_PARALLELISM
# Set the e2e test directories.  For azb:// we avoid tests/e2e-extra because
# when running the Azure emulator, Azurite, revive_db fails.
ifeq ($(PATH_PROTOCOL), azb://)
E2E_TEST_DIRS?=tests/e2e
else
E2E_TEST_DIRS?=tests/e2e tests/e2e-extra
endif
# Additional arguments to pass to 'kubectl kuttl'
E2E_ADDITIONAL_ARGS?=

# Specify how to deploy the operator.  Allowable values are 'helm', 'olm' or 'random'.
# When deploying with olm, it is expected that `make setup-olm` has been run
# already.  When deploying with random, it will randomly pick between olm and helm.
DEPLOY_WITH?=helm
# Name of the test OLM catalog that we will create and deploy with in e2e tests
OLM_TEST_CATALOG_SOURCE=e2e-test-catalog

GOPATH?=${HOME}/go
TMPDIR?=$(PWD)
HELM_UNITTEST_PLUGIN_INSTALLED:=$(shell helm plugin list | grep -c '^unittest')
KUTTL_PLUGIN_INSTALLED:=$(shell kubectl krew list | grep -c '^kuttl')
INTERACTIVE:=$(shell [ -t 0 ] && echo 1)
OPERATOR_CHART = $(shell pwd)/helm-charts/verticadb-operator

# Get the currently used golang install path (in GOPATH/bin, unless GOBIN is set)
ifeq (,$(shell go env GOBIN))
GOBIN=$(shell go env GOPATH)/bin
else
GOBIN=$(shell go env GOBIN)
endif

all: build

##@ General

# The help target prints out all targets with their descriptions organized
# beneath their categories. The categories are represented by '##@' and the
# target descriptions by '##'. The awk commands is responsible for reading the
# entire set of makefiles included in this invocation, looking for lines of the
# file as xyz: ## something, and then pretty-format the target and help. Then,
# if there's a line with ##@ something, that gets pretty-printed as a category.
# More info on the usage of ANSI control characters for terminal formatting:
# https://en.wikipedia.org/wiki/ANSI_escape_code#SGR_parameters
# More info on the awk command:
# http://linuxcommand.org/lc3_adv_awk.php

help: ## Display this help.
	@awk 'BEGIN {FS = ":.*##"; printf "\nUsage:\n  make \033[36m<target>\033[0m\n"} /^[a-zA-Z_0-9-]+:.*?##/ { printf "  \033[36m%-22s\033[0m %s\n", $$1, $$2 } /^##@/ { printf "\n\033[1m%s\033[0m\n", substr($$0, 5) } ' $(firstword $(MAKEFILE_LIST))

##@ Development

manifests: controller-gen ## Generate Role and CustomResourceDefinition objects.
	$(CONTROLLER_GEN) rbac:roleName=manager-role crd paths="./..." output:crd:artifacts:config=config/crd/bases
	sed -i '/WATCH_NAMESPACE/d' config/rbac/role.yaml ## delete any line with the dummy namespace WATCH_NAMESPACE

generate: controller-gen ## Generate code containing DeepCopy, DeepCopyInto, and DeepCopyObject method implementations.
	$(CONTROLLER_GEN) object:headerFile="hack/boilerplate.go.txt" paths="./..."

fmt: ## Run go fmt against code.
	go fmt ./...

vet: ## Run go vet against code.
	go vet ./...

.PHONY: test
test: install-unittest-plugin manifests generate fmt vet lint get-go-junit-report envtest ## Run tests.
	helm unittest --helm3 --output-type JUnit --output-file $(TMPDIR)/unit-tests.xml helm-charts/verticadb-operator
ifdef INTERACTIVE
	KUBEBUILDER_ASSETS="$(shell $(ENVTEST) use $(ENVTEST_K8S_VERSION) -p path)" go test ./... -coverprofile cover.out
else
	KUBEBUILDER_ASSETS="$(shell $(ENVTEST) use $(ENVTEST_K8S_VERSION) -p path)" go test -v ./... -coverprofile cover.out 2>&1 | $(GO_JUNIT_REPORT) | tee ${LOGDIR}/unit-test-report.xml
endif	

.PHONY: lint
lint: create-helm-charts  ## Lint the helm charts and the Go operator
	helm lint $(OPERATOR_CHART)
ifneq (${GOLANGCI_LINT_VER}, $(shell ./bin/golangci-lint version --format short 2>&1))
	@echo "golangci-lint missing or not version '${GOLANGCI_LINT_VER}', downloading..."
	curl -sSfL "https://raw.githubusercontent.com/golangci/golangci-lint/v${GOLANGCI_LINT_VER}/install.sh" | sh -s -- -b ./bin "v${GOLANGCI_LINT_VER}"
endif
	./bin/golangci-lint run

.PHONY: install-unittest-plugin
install-unittest-plugin:
ifeq ($(HELM_UNITTEST_PLUGIN_INSTALLED), 0)
	helm plugin install https://github.com/quintush/helm-unittest
endif

.PHONY: run-unit-tests
run-unit-tests: test ## Run unit tests

.PHONY: install-kuttl-plugin
install-kuttl-plugin: krew
ifeq ($(KUTTL_PLUGIN_INSTALLED), 0)
	kubectl krew install kuttl
endif

.PHONY: run-int-tests
run-int-tests: install-kuttl-plugin vdb-gen setup-e2e-communal ## Run the integration tests
ifeq ($(DEPLOY_WITH), $(filter $(DEPLOY_WITH), olm random))
	$(MAKE) setup-olm
endif
	kubectl kuttl test --report xml --artifacts-dir ${LOGDIR} --parallel $(E2E_PARALLELISM) $(E2E_ADDITIONAL_ARGS) $(E2E_TEST_DIRS)

.PHONY: run-online-upgrade-tests
run-online-upgrade-tests: install-kuttl-plugin setup-e2e-communal ## Run integration tests that only work on Vertica 11.1+ server
ifeq ($(DEPLOY_WITH), $(filter $(DEPLOY_WITH), olm random))
	$(MAKE) setup-olm
endif
ifeq ($(BASE_VERTICA_IMG), <not-set>)
	$(error $$BASE_VERTICA_IMG not set)
endif
<<<<<<< HEAD
	kubectl kuttl test --report xml --artifacts-dir ${LOGDIR} --parallel $(E2E_PARALLELISM) $(E2E_ADDITIONAL_ARGS) tests/e2e-11.1/
=======
	kubectl kuttl test --report xml --artifacts-dir ${LOGDIR} --parallel $(E2E_PARALLELISM) tests/e2e-online-upgrade/
>>>>>>> ddf2762c

.PHONY: run-soak-tests
run-soak-tests: install-kuttl-plugin kuttl-step-gen  ## Run the soak tests
	scripts/soak-runner.sh $(SOAK_CFG)

setup-e2e-communal: ## Setup communal endpoint for use with e2e tests
ifeq ($(PATH_PROTOCOL), s3://)
	$(MAKE) setup-minio
else ifeq ($(PATH_PROTOCOL), webhdfs://)
	$(MAKE) setup-hadoop
else ifeq ($(PATH_PROTOCOL), azb://)
	$(MAKE) setup-azurite
else
	$(error cannot setup communal endpoint for this protocol: $(PATH_PROTOCOL))
	exit 1
endif

.PHONY: setup-minio
setup-minio: install-cert-manager ## Setup minio for use with the e2e tests
	scripts/setup-minio.sh

.PHONY: setup-hadoop
setup-hadoop: ## Setup hadoop cluster for use with the e2e tests
	scripts/setup-hadoop.sh

.PHONY: setup-azurite
setup-azurite: ## Setup azurite for use with the e2e tests
	scripts/setup-azurite.sh

.PHONY: setup-olm
setup-olm: operator-sdk bundle docker-build-bundle docker-push-bundle docker-build-olm-catalog docker-push-olm-catalog
	scripts/setup-olm.sh $(OLM_TEST_CATALOG_SOURCE)

##@ Build

build: generate fmt vet ## Build manager binary.
	go build -o bin/manager cmd/operator/main.go

run: manifests generate fmt vet ## Run a controller from your host.
	go run cmd/operator/main.go -enable-profiler

docker-build-operator: test ## Build operator docker image with the manager.
	docker build -t ${OPERATOR_IMG} -f docker-operator/Dockerfile .

docker-build-vlogger:  ## Build vertica logger docker image
	docker build -t ${VLOGGER_IMG} -f docker-vlogger/Dockerfile .

docker-push-operator: ## Push operator docker image with the manager.
ifeq ($(shell $(KIND_CHECK)), 0)
	docker push ${OPERATOR_IMG}
else
	scripts/push-to-kind.sh -i ${OPERATOR_IMG}
endif

docker-push-vlogger:  ## Push vertica logger docker image
ifeq ($(shell $(KIND_CHECK)), 0)
	docker push ${VLOGGER_IMG}
else
	scripts/push-to-kind.sh -i ${VLOGGER_IMG}
endif

.PHONY: docker-build-vertica
docker-build-vertica: docker-vertica/Dockerfile ## Build vertica server docker image
	cd docker-vertica \
	&& make VERTICA_IMG=${VERTICA_IMG} MINIMAL_VERTICA_IMG=${MINIMAL_VERTICA_IMG}

.PHONY: docker-push
docker-push-vertica:  ## Push vertica server docker image
ifeq ($(shell $(KIND_CHECK)), 0)
	docker push ${VERTICA_IMG}
else
	scripts/push-to-kind.sh -i ${VERTICA_IMG}
endif

.PHONY: bundle 
bundle: manifests kustomize operator-sdk ## Generate bundle manifests and metadata, then validate generated files.
	scripts/gen-csv.sh $(USE_IMAGE_DIGESTS_FLAG)  $(VERSION) $(BUNDLE_METADATA_OPTS)
	mv bundle.Dockerfile $(BUNDLE_DOCKERFILE)
	$(OPERATOR_SDK) bundle validate ./bundle

.PHONY: docker-build-bundle
docker-build-bundle: bundle ## Build the bundle image
	docker build -f $(BUNDLE_DOCKERFILE) -t $(BUNDLE_IMG) .

.PHONY: docker-push-bundle
docker-push-bundle: ## Push the bundle image
	docker push $(BUNDLE_IMG)

docker-build-olm-catalog: opm ## Build an OLM catalog that includes our bundle (testing purposes only)
	$(OPM) index add --bundles $(BUNDLE_IMG) --tag $(OLM_CATALOG_IMG) --build-tool docker --skip-tls

docker-push-olm-catalog:
	docker push $(OLM_CATALOG_IMG)

docker-build: docker-build-vertica docker-build-operator docker-build-vlogger docker-build-bundle ## Build all docker images except OLM catalog

docker-push: docker-push-vertica docker-push-operator docker-push-vlogger docker-push-bundle ## Push all docker images except OLM catalog

echo-images:  ## Print the names of all of the images used
	@echo "OPERATOR_IMG=$(OPERATOR_IMG)"
	@echo "VERTICA_IMG=$(VERTICA_IMG)"
	@echo "BASE_VERTICA_IMG=$(BASE_VERTICA_IMG)"
	@echo "VLOGGER_IMG=$(VLOGGER_IMG)"
	@echo "BUNDLE_IMG=$(BUNDLE_IMG)"
	@echo "OLM_CATALOG_IMG=$(OLM_CATALOG_IMG)"

kuttl-step-gen: ## Builds the kuttl-step-gen tool
	go build -o bin/$@ ./cmd/$@

vdb-gen: ## Builds the vdb-gen tool
	go build -o bin/$@ ./cmd/$@

##@ Deployment
CERT_MANAGER_VER=1.5.3
install-cert-manager: ## Install the cert-manager
	kubectl apply -f https://github.com/jetstack/cert-manager/releases/download/v$(CERT_MANAGER_VER)/cert-manager.yaml
	scripts/wait-for-cert-manager-ready.sh -t 180
	 
uninstall-cert-manager: ## Uninstall the cert-manager
	kubectl delete -f https://github.com/jetstack/cert-manager/releases/download/v$(CERT_MANAGER_VER)/cert-manager.yaml 

create-helm-charts: manifests kustomize kubernetes-split-yaml ## Generate the helm charts
	scripts/create-helm-charts.sh

create-default-rbac: manifests kustomize kubernetes-split-yaml ## Generate the default rbac manifests
	scripts/gen-rbac.sh

install: manifests kustomize ## Install CRDs into the K8s cluster specified in ~/.kube/config.
	$(KUSTOMIZE) build config/crd | kubectl apply -f -

uninstall: manifests kustomize ## Uninstall CRDs from the K8s cluster specified in ~/.kube/config.
	$(KUSTOMIZE) build config/crd | kubectl delete -f -


deploy-operator: manifests kustomize ## Using helm or olm, deploy the operator in the K8s cluster
ifeq ($(DEPLOY_WITH), helm)
	helm install --wait -n $(NAMESPACE) $(HELM_RELEASE_NAME) $(OPERATOR_CHART) --set image.name=${OPERATOR_IMG} --set logging.dev=${DEV_MODE} $(HELM_OVERRIDES)
	scripts/wait-for-webhook.sh -n $(NAMESPACE) -t 60
else ifeq ($(DEPLOY_WITH), olm)
	scripts/deploy-olm.sh -n $(NAMESPACE) $(OLM_TEST_CATALOG_SOURCE)
	scripts/wait-for-webhook.sh -n $(NAMESPACE) -t 60
else ifeq ($(DEPLOY_WITH), random)
ifeq ($(shell (( $$RANDOM % 2 )); echo $$?),0)
	DEPLOY_WITH=helm $(MAKE) deploy-operator
else
	DEPLOY_WITH=olm $(MAKE) deploy-operator
endif
else
	$(error Unknown deployment method: $(DEPLOY_WITH))
endif


undeploy-operator: ## Undeploy operator that was previously deployed
	scripts/undeploy.sh -n $(NAMESPACE)

deploy: deploy-operator

undeploy: undeploy-operator

CONTROLLER_GEN = $(shell pwd)/bin/controller-gen
controller-gen: ## Download controller-gen locally if necessary.
	$(call go-get-tool,$(CONTROLLER_GEN),sigs.k8s.io/controller-tools/cmd/controller-gen@v0.8.0)

KUSTOMIZE = $(shell pwd)/bin/kustomize
kustomize: ## Download kustomize locally if necessary.
	$(call go-get-tool,$(KUSTOMIZE),sigs.k8s.io/kustomize/kustomize/v4@v4.5.2)

GO_JUNIT_REPORT = $(shell pwd)/bin/go-junit-report
get-go-junit-report: ## Download go-junit-report locally if necessary.
	$(call go-get-tool,$(GO_JUNIT_REPORT),github.com/jstemmer/go-junit-report@latest)

KIND = $(shell pwd)/bin/kind
kind: ## Download kind locally if necessary
	$(call go-get-tool,$(KIND),sigs.k8s.io/kind@v0.11.1)

KUBERNETES_SPLIT_YAML = $(shell pwd)/bin/kubernetes-split-yaml
kubernetes-split-yaml: ## Download kubernetes-split-yaml locally if necessary.
	$(call go-get-tool,$(KUBERNETES_SPLIT_YAML),github.com/mogensen/kubernetes-split-yaml@v0.3.0)

ENVTEST = $(shell pwd)/bin/setup-envtest
.PHONY: envtest
envtest: ## Download setup-envtest locally if necessary.
	$(call go-get-tool,$(ENVTEST),sigs.k8s.io/controller-runtime/tools/setup-envtest@latest)

# go-get-tool will 'go install' any package $2 to $1.
PROJECT_DIR := $(abspath $(REPO_DIR))
define go-get-tool
@[ -f $(1) ] || { \
set -e ;\
TMP_DIR=$$(mktemp -d) ;\
cd $$TMP_DIR ;\
go mod init tmp ;\
echo "Downloading $(2)" ;\
GOBIN=$(PROJECT_DIR)/bin go install $(2) ;\
rm -rf $$TMP_DIR ;\
}
endef

krew: $(HOME)/.krew/bin/kubectl-krew ## Download krew plugin locally if necessary

$(HOME)/.krew/bin/kubectl-krew:
	scripts/setup-krew.sh

OPM = $(shell pwd)/bin/opm
OPM_VERSION = 1.18.1
opm: $(OPM)  ## Download opm locally if necessary
$(OPM):
	curl --silent --show-error --location --fail "https://github.com/operator-framework/operator-registry/releases/download/v1.18.1/linux-amd64-opm" --output $(OPM)
	chmod +x $(OPM)

OPERATOR_SDK = $(shell pwd)/bin/operator-sdk
operator-sdk: $(OPERATOR_SDK)  ## Download operator-sdk locally if necessary
$(OPERATOR_SDK):
	curl --silent --show-error --location --fail "https://github.com/operator-framework/operator-sdk/releases/download/v1.18.0/operator-sdk_linux_amd64" --output $(OPERATOR_SDK)
	chmod +x $(OPERATOR_SDK)

WAIT_TIME = 120s
run-scorecard-tests: bundle ## Run the scorecard tests
	$(OPERATOR_SDK) scorecard bundle --wait-time $(WAIT_TIME)<|MERGE_RESOLUTION|>--- conflicted
+++ resolved
@@ -258,11 +258,7 @@
 ifeq ($(BASE_VERTICA_IMG), <not-set>)
 	$(error $$BASE_VERTICA_IMG not set)
 endif
-<<<<<<< HEAD
-	kubectl kuttl test --report xml --artifacts-dir ${LOGDIR} --parallel $(E2E_PARALLELISM) $(E2E_ADDITIONAL_ARGS) tests/e2e-11.1/
-=======
-	kubectl kuttl test --report xml --artifacts-dir ${LOGDIR} --parallel $(E2E_PARALLELISM) tests/e2e-online-upgrade/
->>>>>>> ddf2762c
+	kubectl kuttl test --report xml --artifacts-dir ${LOGDIR} --parallel $(E2E_PARALLELISM) $(E2E_ADDITIONAL_ARGS) tests/e2e-online-upgrade/
 
 .PHONY: run-soak-tests
 run-soak-tests: install-kuttl-plugin kuttl-step-gen  ## Run the soak tests

--- conflicted
+++ resolved
@@ -146,18 +146,15 @@
 MINIMAL_VERTICA_IMG ?=
 # Name of the helm release that we will install/uninstall
 HELM_RELEASE_NAME?=vdb-op
-<<<<<<< HEAD
 # The Prometheus adapter name and namespace used in VerticaAutoscaler
 PROMETHEUS_ADAPTER_NAME=prometheus-adapter
 PROMETHEUS_ADAPTER_NAMESPACE=prometheus-adapter
-=======
 PROMETHEUS_HELM_NAME?=prometheus
 PROMETHEUS_INTERVAL?=5s
 DB_USER?=dbadmin
 DB_PASSWORD?=
 VDB_NAME?=verticadb-sample
 VDB_NAMESPACE?=default
->>>>>>> da6aea49
 # Can be used to specify additional overrides when doing the helm install.
 # For example to specify a custom webhook tls cert when deploying use this command:
 #   HELM_OVERRIDES="--set webhook.tlsSecret=custom-cert" make deploy-operator

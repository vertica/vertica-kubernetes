# VERSION defines the project version for the bundle.
# Update this value when you upgrade the version of your project.
# To re-generate a bundle for another specific version without changing the standard setup, you can:
# - use the VERSION as arg of the bundle target (e.g make bundle VERSION=0.0.2)
# - use environment variables to overwrite this value (e.g export VERSION=0.0.2)
VERSION ?= 25.1.0-0
export VERSION

# VLOGGER_VERSION defines the version to use for the Vertica logger image
# (see docker-vlogger).  This version is separate from VERSION above in
# order to have a different release cadence.
#
# When changing this, be sure to update the tags in docker-vlogger/README.md
VLOGGER_VERSION ?= 1.0.1

REPO_DIR:=$(dir $(word $(words $(MAKEFILE_LIST)),$(MAKEFILE_LIST)))

# Current location of the kustomize config.  This dictates, amoung other things
# what communal endpoint to use for the e2e tests.  It reads in the contents
# and sets the environment variables that are present.
include tests/kustomize-defaults.cfg
KUSTOMIZE_CFG?=$(REPO_DIR)/tests/kustomize-defaults.cfg
include $(KUSTOMIZE_CFG)

# The location of the config file to use for the soak run. If this isn't set,
# then the `make run-soak-tests` target will fail.
SOAK_CFG?=local-soak.cfg
# The number of iterations to run the soak test for. A negative number will
# cause an infinite number of iterations to run.
NUM_SOAK_ITERATIONS?=1

# CHANNELS define the bundle channels used in the bundle:
# - stable: This was the channel named for the first version of the operator
#   when it was namespace scoped.
# - v2-stable: This is the new channel name to use for cluster scoped operator.
#   This corresponds with the 2.0.0 release of the operator.
CHANNELS=v2-stable
# To re-generate a bundle for other specific channels without changing the standard setup, you can:
# - use the CHANNELS as arg of the bundle target (e.g make bundle CHANNELS=candidate,fast,stable)
# - use environment variables to overwrite this value (e.g export CHANNELS="candidate,fast,stable")
ifneq ($(origin CHANNELS), undefined)
BUNDLE_CHANNELS := --channels=$(CHANNELS)
endif

# DEFAULT_CHANNEL defines the default channel used in the bundle.
# To re-generate a bundle for any other default channel without changing the default setup, you can:
# - use the DEFAULT_CHANNEL as arg of the bundle target (e.g make bundle DEFAULT_CHANNEL=stable)
# - use environment variables to overwrite this value (e.g export DEFAULT_CHANNEL="stable")
DEFAULT_CHANNEL?=v2-stable
ifneq ($(origin DEFAULT_CHANNEL), undefined)
BUNDLE_DEFAULT_CHANNEL := --default-channel=$(DEFAULT_CHANNEL)
endif
BUNDLE_METADATA_OPTS ?= $(BUNDLE_CHANNELS) $(BUNDLE_DEFAULT_CHANNEL)
BUNDLE_DOCKERFILE=docker-bundle/Dockerfile

LOGDIR?=$(shell pwd)

# Command we run to see if we are running in a kind environment
KIND_CHECK:=kubectl get node -o=jsonpath='{.items[0].spec.providerID}' 2> /dev/null | grep 'kind://' -c

# By default, we set the version of our operator as the TAG

TAG ?= $(VERSION)

# We pick an image tag based on the environment we are in.  We special case kind
# environments because we need to use a different imagePullPolicy -- kind
# environments load the images through 'kind load docker-image' so must use IfNotPresent.
# Note, the imagePullPolicy is the default picked by kubernetes that depends on the tag.
#
# Env      imagePullPolicy
# ---      ---------------
# kind       IfNotPresent
# other      Always

ifeq ($(shell $(KIND_CHECK)), 1)
  HELM_IMAGE_PULL_POLICY ?= IfNotPresent
else
  HELM_IMAGE_PULL_POLICY ?= Always
endif

# Image Repo to use when pushing/pulling any image
IMG_REPO?=
# Image URL to use for building/pushing of the operator
OPERATOR_IMG ?= $(IMG_REPO)verticadb-operator:$(TAG)
export OPERATOR_IMG
# Image URL to use for building/pushing of the vertica server
VERTICA_IMG ?= $(IMG_REPO)vertica-k8s:$(TAG)
export VERTICA_IMG
# This is the base image to use for some upgrade tests.  We will always
# upgrade to VERTICA_IMG, so BASE_VERTICA_IMG must be some image from a
# version earlier than VERTICA_IMG.
# Note, not all upgrade tests use this.  Some upgrade between one of the
# official vertica images and a bad-image.
#
# There is no default value for this image.  Any test will fail that requires
# this but it isn't set.
BASE_VERTICA_IMG ?= <not-set>
export BASE_VERTICA_IMG
# Image URL to use for the logger sidecar
VLOGGER_IMG ?= $(IMG_REPO)vertica-logger:$(VLOGGER_VERSION)
export VLOGGER_IMG
# If the current leg in the CI tests is leg-9
LEG9 ?= no
export LEG9
# What alpine image does the vlogger image use
VLOGGER_BASE_IMG?=alpine
# What version of alpine does the vlogger image use
VLOGGER_ALPINE_VERSION?=3.19
# The port number for the local registry
REG_PORT ?= 5000
# Image URL to use for the bundle.  We special case kind because to use it with
# kind it must be pushed to a local registry.
ifeq ($(shell $(KIND_CHECK)), 1)
BUNDLE_IMG ?= localhost:$(REG_PORT)/verticadb-operator-bundle:$(TAG)
else
# BUNDLE_IMG defines the repo/image:tag used for the bundle.
# You can use it as an arg. (E.g make docker-build-bundle BUNDLE_IMG=<some-registry>/<project-name-bundle>:<tag>)
BUNDLE_IMG ?= $(IMG_REPO)verticadb-operator-bundle:$(TAG)
endif
export BUNDLE_IMG

# USE_IMAGE_DIGESTS_FLAG are the flag passed to the operator-sdk generate bundle command
# to enable the use of SHA Digest for images
USE_IMAGE_DIGESTS_FLAG=

# USE_IMAGE_DIGESTS defines if images are resolved via tags or digests
# You can enable this value if you would like to use SHA Based Digests
# To enable set flag to true
USE_IMAGE_DIGESTS ?= false
ifeq ($(USE_IMAGE_DIGESTS), true)
	USE_IMAGE_DIGESTS_FLAG = -u
endif

# ENVTEST_K8S_VERSION refers to the version of kubebuilder assets to be downloaded by envtest binary.
ENVTEST_K8S_VERSION = 1.26.0

# Image URL for the OLM catalog.  This is for testing purposes only.
ifeq ($(shell $(KIND_CHECK)), 1)
OLM_CATALOG_IMG ?= localhost:$(REG_PORT)/olm-catalog:$(TAG)
else
OLM_CATALOG_IMG ?= olm-catalog:$(TAG)
endif
export OLM_CATALOG_IMG

# Name of the namespace to deploy prometheus 
PROMETHEUS_NAMESPACE?=prometheus
# Prometheus variables that we wil be used for deployment 
PROMETHEUS_HELM_NAME?=prometheus
PROMETHEUS_INTERVAL?=5s
# The Prometheus adapter name and namespace used in VerticaAutoscaler
PROMETHEUS_ADAPTER_NAME ?= prometheus-adapter
PROMETHEUS_ADAPTER_NAMESPACE ?= prometheus-adapter
PROMETHEUS_ADAPTER_REPLICAS ?= 1
# The Prometheus service URL and port for Prometheus adapter to connect to
PROMETHEUS_URL ?= http://$(PROMETHEUS_HELM_NAME)-kube-prometheus-prometheus.$(PROMETHEUS_NAMESPACE).svc
PROMETHEUS_PORT ?= 9090
<<<<<<< HEAD

# Set this to YES if you want to create a vertica image of minimal size
MINIMAL_VERTICA_IMG ?=
# Name of the helm release that we will install/uninstall
HELM_RELEASE_NAME?=vdb-op
=======
>>>>>>> 99e311b1
DB_USER?=dbadmin
DB_PASSWORD?=
VDB_NAME?=verticadb-sample
VDB_NAMESPACE?=default

# Set this to YES if you want to create a vertica image of minimal size
MINIMAL_VERTICA_IMG ?=
# Name of the helm release that we will install/uninstall
HELM_RELEASE_NAME?=vdb-op
# Can be used to specify additional overrides when doing the helm install.
# For example to specify a custom webhook tls cert when deploying use this command:
#   HELM_OVERRIDES="--set webhook.tlsSecret=custom-cert" make deploy-operator
HELM_OVERRIDES ?=
PROMETHEUS_HELM_OVERRIDES ?=
PROMETHEUS_ADAPTER_HELM_OVERRIDES ?=
# Maximum number of tests to run at once. (default 2)
# Set it to any value not greater than 8 to override the default one
E2E_PARALLELISM?=2
export E2E_PARALLELISM
# Set the e2e test directories.  We will include just a single test suite for
# now. If you want to use multiple, separate them with spaces. Any test can be
# driven separately using the `kubectl test --test=<testcase>` syntax.
E2E_TEST_DIRS?=tests/e2e-leg-1
# Additional arguments to pass to 'kubectl kuttl'
E2E_ADDITIONAL_ARGS?=

# Target Architecture that the docker image can run on
# By Default: linux/amd64,linux/arm64
# If you wish to build the image targeting other platforms you can use the --platform flag: https://docs.docker.com/build/building/multi-platform/
# (i.e. docker buildx build --platform=linux/amd64,linux/arm64). However, you must enable docker buildKit for it.
# More info: https://docs.docker.com/develop/develop-images/build_enhancements/
TARGET_ARCH?=linux/amd64

#
# Deployment Variables
# ====================
#
# The following set of variables get passed down to the operator through a
# configMap. Each variable that we export here is included in the config/
# kustomize bundle (see config/manager/operator-env).
#
# Specify how to deploy the operator.  Allowable values are 'helm' or 'olm'.
# When deploying with olm, it is expected that `make setup-olm` has been run
# already.
DEPLOY_WITH?=helm
export DEPLOY_WITH
#
# Set this to allow us to enable/disable the controllers in the operator.
# Disabling the controller will force the operator just to serve webhook
# requests.
CONTROLLERS_ENABLED?=true
export CONTROLLERS_ENABLED
#
# Set this to control if the webhook is enabled or disabled in the operator.
WEBHOOKS_ENABLED?=true
export WEBHOOKS_ENABLED

#set this to increase the threshold used by spam filter
BROADCASTER_BURST_SIZE?=100
export BROADCASTER_BURST_SIZE
#
# Use this to control what scope the controller is deployed at. It supports two
# values:
# - cluster - controllers are cluster scoped and will watch for objects in any
#             namespace
# - namespace - controllers are scoped to a single namespace and will watch for
#               objects in the namespace where the manager is deployed.
CONTROLLERS_SCOPE?=cluster
export CONTROLLERS_SCOPE

# Use this to control the maximum backoff duration for VDBcontroller
VDB_MAX_BACKOFF_DURATION?=1000
export VDB_MAX_BACKOFF_DURATION

#
# The address the operators Prometheus metrics endpoint binds to. Setting this
# to 0 will disable metric serving.
METRICS_ADDR?=127.0.0.1:8080
export METRICS_ADDR
#
# The minimum logging level. Valid values are: debug, info, warn, and error.
LOG_LEVEL?=info
export LOG_LEVEL
#
# The operators concurrency with each CR. If the number is > 1, this means the
# operator can reconcile multiple CRs at the same time. Note, the operator never
# parallelizes reconcile iterations for the same CR. Only distinct CRs can be
# reconciled in parallel.
CONCURRENCY_VERTICADB?=5
CONCURRENCY_VERTICAAUTOSCALER?=1
CONCURRENCY_EVENTTRIGGER?=1
CONCURRENCY_VERTICARESTOREPOINTSQUERY?=1
CONCURRENCY_VERTICASCRUTINIZE?=1
CONCURRENCY_SANDBOXCONFIGMAP?=1
CONCURRENCY_VERTICAREPLICATOR?=3
export CONCURRENCY_VERTICADB \
  CONCURRENCY_VERTICAAUTOSCALER \
  CONCURRENCY_EVENTTRIGGER \
  CONCURRENCY_VERTICARESTOREPOINTSQUERY \
  CONCURRENCY_VERTICASCRUTINIZE \
  CONCURRENCY_SANDBOXCONFIGMAP \
  CONCURRENCY_VERTICAREPLICATOR

# Clear this variable if you don't want to wait for the helm deployment to
# finish before returning control. This exists to allow tests to attempt deploy
# when it should fail.
DEPLOY_WAIT?=--wait
# Name of the test OLM catalog that we will create and deploy with in e2e tests
OLM_TEST_CATALOG_SOURCE=e2e-test-catalog
# Name of the namespace to deploy the operator in
NAMESPACE?=verticadb-operator

# The Go version that we will build the operator with
GO_VERSION?=1.23.2
GOPATH?=${HOME}/go
TMPDIR?=$(PWD)
HELM_UNITTEST_VERSION?=3.9.3-0.2.11
KUTTL_PLUGIN_INSTALLED:=$(shell kubectl krew list 2>/dev/null | grep -c '^kuttl')
STERN_PLUGIN_INSTALLED:=$(shell kubectl krew list 2>/dev/null | grep -c '^stern')
OPERATOR_CHART = $(shell pwd)/helm-charts/verticadb-operator
PROMETHEUS_CHART=prometheus-community/kube-prometheus-stack

# Get the currently used golang install path (in GOPATH/bin, unless GOBIN is set)
ifeq (,$(shell go env GOBIN))
GOBIN=$(shell go env GOPATH)/bin
else
GOBIN=$(shell go env GOBIN)
endif

default: help

# Setting SHELL to bash allows bash commands to be executed by recipes.
# Options are set to exit when a recipe line exits non-zero or a piped command fails.
SHELL = /usr/bin/env bash -o pipefail
.SHELLFLAGS = -ec

##@ General

# The help target prints out all targets with their descriptions organized
# beneath their categories. The categories are represented by '##@' and the
# target descriptions by '##'. The awk commands is responsible for reading the
# entire set of makefiles included in this invocation, looking for lines of the
# file as xyz: ## something, and then pretty-format the target and help. Then,
# if there's a line with ##@ something, that gets pretty-printed as a category.
# More info on the usage of ANSI control characters for terminal formatting:
# https://en.wikipedia.org/wiki/ANSI_escape_code#SGR_parameters
# More info on the awk command:
# http://linuxcommand.org/lc3_adv_awk.php

.PHONY: help
help: ## Display this help.
	@awk 'BEGIN {FS = ":.*##"; printf "\nUsage:\n  make \033[36m<target>\033[0m\n"} /^[a-zA-Z_0-9-]+:.*?##/ { printf "  \033[36m%-25s\033[0m %s\n", $$1, $$2 } /^##@/ { printf "\n\033[1m%s\033[0m\n", substr($$0, 5) } ' $(firstword $(MAKEFILE_LIST))

##@ Development

.PHONY: manifests
manifests: controller-gen go-generate ## Generate Role and CustomResourceDefinition objects.
	$(CONTROLLER_GEN) rbac:roleName=manager-role crd paths="./..." output:crd:artifacts:config=config/crd/bases

.PHONY: generate
generate: controller-gen go-generate ## Generate code containing DeepCopy, DeepCopyInto, and DeepCopyObject method implementations.
	$(CONTROLLER_GEN) object:headerFile="hack/boilerplate.go.txt" paths="./..."

.PHONY: go-generate
go-generate:
	go generate ./...

.PHONY: fmt
fmt: ## Run go fmt against code.
	go fmt ./...

.PHONY: vet
vet: go-generate ## Run go vet against code.
	go vet ./...

.PHONY: test
test: manifests generate fmt vet lint envtest helm-ut ## Run tests.
	KUBEBUILDER_ASSETS="$(shell $(ENVTEST) use $(ENVTEST_K8S_VERSION) --bin-dir $(LOCALBIN) -p path)" go test ./... -coverprofile cover.out

.PHONY: helm-ut
helm-ut: ## Run the helm unittest
	docker run -i $(shell [ -t 0 ] && echo '-t') --rm -v $(OPERATOR_CHART):/apps quintush/helm-unittest:$(HELM_UNITTEST_VERSION) -3 .

.PHONY: lint
lint: config-transformer golangci-lint ## Lint the helm charts and the Go operator
	$(GOLANGCI_LINT) run
	helm lint $(OPERATOR_CHART)
	scripts/dockerfile-lint

.PHONY: run-unit-tests
run-unit-tests: test ## Run unit tests

.PHONY: install-kuttl-plugin
install-kuttl-plugin: krew
ifeq ($(KUTTL_PLUGIN_INSTALLED), 0)
	kubectl krew install kuttl
endif

.PHONY: install-stern-plugin
install-stern-plugin: krew
ifeq ($(STERN_PLUGIN_INSTALLED), 0)
	kubectl krew install stern
endif

.PHONY: init-e2e-env
init-e2e-env: install-kuttl-plugin install-stern-plugin kustomize ## Download necessary tools to run the integration tests

.PHONY: run-int-tests
run-int-tests: init-e2e-env vdb-gen setup-e2e-communal ## Run the integration tests
ifeq ($(DEPLOY_WITH), $(filter $(DEPLOY_WITH), olm))
	$(MAKE) setup-olm
endif
	kubectl kuttl test --artifacts-dir ${LOGDIR} --parallel $(E2E_PARALLELISM) $(E2E_ADDITIONAL_ARGS) $(E2E_TEST_DIRS)

WAIT_TIME = 120s
run-scorecard-tests: bundle ## Run the scorecard tests
	$(OPERATOR_SDK) scorecard bundle --wait-time $(WAIT_TIME)

.PHONY: run-server-upgrade-tests
run-server-upgrade-tests: install-kuttl-plugin install-stern-plugin setup-e2e-communal ## Run integration tests for Vertica server upgrade
ifeq ($(DEPLOY_WITH), $(filter $(DEPLOY_WITH), olm))
	$(MAKE) setup-olm
endif
ifeq ($(BASE_VERTICA_IMG), <not-set>)
	$(error $$BASE_VERTICA_IMG not set)
endif
	kubectl kuttl test --report xml --artifacts-dir ${LOGDIR} --parallel $(E2E_PARALLELISM) $(E2E_ADDITIONAL_ARGS) tests/e2e-server-upgrade/

.PHONY: run-soak-tests
run-soak-tests: install-kuttl-plugin kuttl-step-gen  ## Run the soak tests
	scripts/soak-runner.sh -i $(NUM_SOAK_ITERATIONS) $(SOAK_CFG)

setup-e2e-communal: ## Setup communal endpoint for use with e2e tests
ifeq ($(PATH_PROTOCOL), s3://)
	$(MAKE) setup-minio
else ifeq ($(PATH_PROTOCOL), azb://)
	$(MAKE) setup-azurite
else ifeq ($(PATH_PROTOCOL), /)
	@echo "Nothing to setup for PATH_PROTOCOL=/"
else
	$(error cannot setup communal endpoint for this protocol: $(PATH_PROTOCOL))
	exit 1
endif

.PHONY: setup-minio
setup-minio: install-cert-manager install-kuttl-plugin ## Setup minio for use with the e2e tests
	scripts/setup-minio.sh

.PHONY: setup-azurite
setup-azurite: ## Setup azurite for use with the e2e tests
	scripts/setup-azurite.sh

.PHONY: setup-olm
setup-olm: operator-sdk bundle docker-build-bundle docker-push-bundle docker-build-olm-catalog docker-push-olm-catalog
	scripts/setup-olm.sh $(OLM_TEST_CATALOG_SOURCE)

##@ Build

.PHONY: build
build: manifests generate fmt vet ## Build manager binary.
	go build -o bin/manager cmd/operator/main.go

.PHONY: docker-build-operator
docker-build-operator: manifests generate fmt vet ## Build operator docker image with the manager.
	docker pull golang:${GO_VERSION} # Ensure we have the latest Go lang version
	docker buildx build \
		--tag ${OPERATOR_IMG} \
		--load \
		--platform ${TARGET_ARCH} \
		--build-arg GO_VERSION=${GO_VERSION} \
		-f docker-operator/Dockerfile .

.PHONY: docker-build-vlogger
docker-build-vlogger:  ## Build vertica logger docker image
	docker pull ${VLOGGER_BASE_IMG}:${VLOGGER_ALPINE_VERSION} # Ensure we have the latest alpine version
	docker buildx build \
		-t ${VLOGGER_IMG} \
		--load \
		--platform ${TARGET_ARCH} \
		--build-arg BASE_IMG=${VLOGGER_BASE_IMG} \
		--build-arg ALPINE_VERSION=${VLOGGER_ALPINE_VERSION} \
		-f docker-vlogger/Dockerfile .

# If you wish to build the manager image targeting other platforms you can use the --platform flag.
# (i.e. docker buildx build --platform=linux/arm64 ). However, you must enable docker buildKit for it.
# More info: https://docs.docker.com/develop/develop-images/build_enhancements/
.PHONY: docker-push-operator
docker-push-operator: ## Push operator docker image with the manager.
ifeq ($(shell $(KIND_CHECK)), 0)
	docker push ${OPERATOR_IMG}
else
	scripts/push-to-kind.sh -i ${OPERATOR_IMG}
endif

.PHONY: docker-push-vlogger
docker-push-vlogger:  ## Push vertica logger docker image
ifeq ($(shell $(KIND_CHECK)), 0)
	docker push ${VLOGGER_IMG}
else
	scripts/push-to-kind.sh -i ${VLOGGER_IMG}
endif

# Vertica client proxy is a pre-built image that we don't build. For this
# reason, pushing this image will just put it in kind and never to docker.
.PHONY: docker-push-vproxy
docker-push-vproxy:  ## Push vertica client proxy docker image
ifneq ($(strip $(VPROXY_IMG)),)
ifeq ($(shell $(KIND_CHECK)), 0)
	docker push ${VPROXY_IMG}
else
	scripts/push-to-kind.sh -i ${VPROXY_IMG}
endif
else
	$(info VPROXY_IMG is not set. Skipped pushing proxy image to K8s cluster.)
endif

# We have two versions of the vertica-k8s image. This is a staging effort. A
# new version is being created that has no admintools and relies exclusively on
# http REST interfaces. Eventually, we will go back to one version using the
# next generation one as *THE* vertica-k8s image.

# Using --no-cache is important so that we pick up the latest security fixes.
# Otherwise, we risk skipping the step in the docker build when we pull the
# latest base image.
VERTICA_ADDITIONAL_DOCKER_BUILD_OPTIONS?="--no-cache --load"

.PHONY: docker-build-vertica
docker-build-vertica: docker-vertica/Dockerfile ## Build vertica server docker image
	cd docker-vertica \
	&& make \
		VERTICA_IMG=${VERTICA_IMG} \
		MINIMAL_VERTICA_IMG=${MINIMAL_VERTICA_IMG} \
		VERTICA_ADDITIONAL_DOCKER_BUILD_OPTIONS="${VERTICA_ADDITIONAL_DOCKER_BUILD_OPTIONS}"

.PHONY: docker-build-vertica-v2
docker-build-vertica-v2: docker-vertica-v2/Dockerfile ## Build next generation vertica server docker image
	cd docker-vertica-v2 \
	&& make \
		VERTICA_IMG=${VERTICA_IMG} \
		MINIMAL_VERTICA_IMG=${MINIMAL_VERTICA_IMG} \
		TARGET_ARCH=${TARGET_ARCH} \
		VERTICA_ADDITIONAL_DOCKER_BUILD_OPTIONS=${VERTICA_ADDITIONAL_DOCKER_BUILD_OPTIONS}

.PHONY: docker-push-vertica
docker-push-vertica:  ## Push vertica server image -- either v1 or v2.
ifeq ($(shell $(KIND_CHECK)), 0)
	docker push ${VERTICA_IMG}
else
	scripts/push-to-kind.sh -i ${VERTICA_IMG}
endif

# Normally the base image is a pre-built image that we don't build. For this
# reason, pushing this image will just put it in kind and never to docker.
.PHONY: docker-push-base-vertica
docker-push-base-vertica:  ## Push base vertica server image to kind
ifneq ($(BASE_VERTICA_IMG), <not-set>)
ifeq ($(shell $(KIND_CHECK)), 1)
	scripts/push-to-kind.sh -i ${BASE_VERTICA_IMG}
endif
endif

.PHONY: docker-push-extra-vertica
docker-push-extra-vertica: # Push a hard-coded image used in multi-online-upgrade test
ifeq ($(LEG9), yes)
ifeq ($(shell $(KIND_CHECK)), 1)
	scripts/push-to-kind.sh -i opentext/vertica-k8s-private:20240929-minimal
endif
endif

# PLATFORMS defines the target platforms that the image will be used for. Use
# this with docker-build-crossplatform-* targets.
PLATFORMS?=linux/arm64,linux/amd64

## Note: Deprecate this as we can use docker-build-operator as the single make target to build either a single or multiarch image
## Keep this as we still use this target to push external images
.PHONY: docker-build-crossplatform-operator
docker-build-crossplatform-operator: manifests generate fmt vet ## Build and push operator image for cross-platform support
	@echo "Deprecated. Please use docker-build-operator target with TARGET_ARCH argument"
	docker pull golang:${GO_VERSION} # Ensure we have the latest Go lang version
	# copy existing Dockerfile and insert --platform=${BUILDPLATFORM} into Dockerfile.cross, and preserve the original Dockerfile
	sed -e '1 s/\(^FROM\)/FROM --platform=\$$\{BUILDPLATFORM\}/; t' -e ' 1,// s//FROM --platform=\$$\{BUILDPLATFORM\}/' docker-operator/Dockerfile > Dockerfile.cross
	- docker buildx create --name project-v3-builder
	docker buildx use project-v3-builder
	docker buildx build \
		--push \
		--platform=$(PLATFORMS) \
		--build-arg GO_VERSION=${GO_VERSION} \
		--tag ${OPERATOR_IMG} \
		-f Dockerfile.cross \
		.
	- docker buildx rm project-v3-builder
	rm Dockerfile.cross

.PHONY: bundle
bundle: manifests kustomize operator-sdk ## Generate bundle manifests and metadata, then validate generated files.
ifneq ($(DEPLOY_WITH), $(filter $(DEPLOY_WITH), olm))
	$(error Bundle can only be generated when deploying with OLM.  Current deployment method: $(DEPLOY_WITH))
endif
	scripts/gen-csv.sh $(USE_IMAGE_DIGESTS_FLAG)  $(VERSION) $(BUNDLE_METADATA_OPTS)
	mv bundle.Dockerfile $(BUNDLE_DOCKERFILE)
	$(OPERATOR_SDK) bundle validate ./bundle

.PHONY: docker-build-bundle
docker-build-bundle: bundle ## Build the bundle image
	docker buildx build --load -f $(BUNDLE_DOCKERFILE) -t $(BUNDLE_IMG) .

.PHONY: docker-push-bundle
docker-push-bundle: ## Push the bundle image
	docker push $(BUNDLE_IMG)

# A comma-separated list of bundle images (e.g. make catalog-build BUNDLE_IMGS=example.com/operator-bundle:v0.1.0,example.com/operator-bundle:v0.2.0).
# These images MUST exist in a registry and be pull-able.
BUNDLE_IMGS ?= $(BUNDLE_IMG)

# Set CATALOG_BASE_IMG to an existing catalog image tag to add $BUNDLE_IMGS to that image.
ifneq ($(origin CATALOG_BASE_IMG), undefined)
FROM_INDEX_OPT := --from-index $(CATALOG_BASE_IMG)
endif

# Build a catalog image by adding bundle images to an empty catalog using the operator package manager tool, 'opm'.
# This recipe invokes 'opm' in 'semver' bundle add mode. For more information on add modes, see:
# https://github.com/operator-framework/community-operators/blob/7f1438c/docs/packaging-operator.md#updating-your-existing-operator
.PHONY: docker-build-olm-catalog
docker-build-olm-catalog: opm ## Build an OLM catalog that includes our bundle (testing purposes only)
	$(OPM) index add --mode semver --bundles $(BUNDLE_IMGS) --tag $(OLM_CATALOG_IMG) --container-tool docker --skip-tls $(FROM_INDEX_OPT)

.PHONY: docker-push-olm-catalog
docker-push-olm-catalog:
	docker push $(OLM_CATALOG_IMG)

.PHONY: docker-build
docker-build: docker-build-vertica-v2 docker-build-operator docker-build-vlogger ## Build all docker images except OLM catalog

.PHONY: docker-push
docker-push: docker-push-vertica docker-push-base-vertica docker-push-extra-vertica docker-push-operator docker-push-vlogger docker-push-vproxy ## Push all docker images except OLM catalog

.PHONY: echo-images
echo-images:  ## Print the names of all of the images used
	@echo "OPERATOR_IMG=$(OPERATOR_IMG)"
	@echo "VERTICA_IMG=$(VERTICA_IMG)"
	@echo "BASE_VERTICA_IMG=$(BASE_VERTICA_IMG)"
	@echo "VLOGGER_IMG=$(VLOGGER_IMG)"
	@echo "VPROXY_IMG=$(VPROXY_IMG)"
	@echo "BUNDLE_IMG=$(BUNDLE_IMG)"
	@echo "OLM_CATALOG_IMG=$(OLM_CATALOG_IMG)"

.PHONY: kuttl-step-gen
kuttl-step-gen: ## Builds the kuttl-step-gen tool
	go build -o bin/$@ ./cmd/$@

.PHONY: vdb-gen
vdb-gen: generate manifests ## Builds the vdb-gen tool
	CGO_ENABLED=0 go build -o bin/$@ ./cmd/$@

##@ Deployment

ifndef ignore-not-found
  ignore-not-found = true
endif

# When changing this version be sure to update tests/external-images-common-ci.txt
CERT_MANAGER_VER=1.5.3
.PHONY: install-cert-manager
install-cert-manager: ## Install the cert-manager
	kubectl apply -f https://github.com/jetstack/cert-manager/releases/download/v$(CERT_MANAGER_VER)/cert-manager.yaml
	scripts/wait-for-cert-manager-ready.sh -t 180

.PHONY: uninstall-cert-manager
uninstall-cert-manager: ## Uninstall the cert-manager
	kubectl delete -f https://github.com/jetstack/cert-manager/releases/download/v$(CERT_MANAGER_VER)/cert-manager.yaml

.PHONY: config-transformer
config-transformer: manifests kustomize kubernetes-split-yaml ## Generate release artifacts and helm charts from config/
	scripts/config-transformer.sh

.PHONY: install
install: manifests kustomize ## Install CRDs into the K8s cluster specified in ~/.kube/config.
	$(KUSTOMIZE) build config/crd | kubectl apply --server-side=true --force-conflicts -f -

.PHONY: uninstall
uninstall: manifests kustomize ## Uninstall CRDs from the K8s cluster specified in ~/.kube/config. Call with ignore-not-found=true to ignore resource not found errors during deletion.
	$(KUSTOMIZE) build config/crd | kubectl delete --ignore-not-found=$(ignore-not-found) -f -


# For helm, we always include priv-reg-cred as an image pull secret.  This
# secret is created in e2e tests when we run with a private container registry.
# If this secret does not exist then it is simply ignored.
deploy-operator: manifests kustomize ## Using helm or olm, deploy the operator in the K8s cluster
ifeq ($(DEPLOY_WITH), helm)
	helm install $(DEPLOY_WAIT) -n $(NAMESPACE) --create-namespace $(HELM_RELEASE_NAME) $(OPERATOR_CHART) --set image.repo=null --set image.name=${OPERATOR_IMG} --set image.pullPolicy=$(HELM_IMAGE_PULL_POLICY) --set imagePullSecrets[0].name=priv-reg-cred --set controllers.scope=$(CONTROLLERS_SCOPE) --set controllers.vdbMaxBackoffDuration=$(VDB_MAX_BACKOFF_DURATION) $(HELM_OVERRIDES)
	scripts/wait-for-webhook.sh -n $(NAMESPACE) -t 60
else ifeq ($(DEPLOY_WITH), olm)
	scripts/deploy-olm.sh -n $(NAMESPACE) $(OLM_TEST_CATALOG_SOURCE)
	scripts/wait-for-webhook.sh -n $(NAMESPACE) -t 60
else
	$(error Unknown deployment method: $(DEPLOY_WITH))
endif

deploy-webhook: manifests kustomize ## Using helm, deploy just the webhook in the k8s cluster
ifeq ($(DEPLOY_WITH), helm)
	helm install $(DEPLOY_WAIT) -n $(NAMESPACE) --create-namespace $(HELM_RELEASE_NAME) $(OPERATOR_CHART) --set image.repo=null --set image.name=${OPERATOR_IMG} --set image.pullPolicy=$(HELM_IMAGE_PULL_POLICY) --set imagePullSecrets[0].name=priv-reg-cred --set webhook.enable=true,controllers.enable=false $(HELM_OVERRIDES)
	scripts/wait-for-webhook.sh -n $(NAMESPACE) -t 60
else
	$(error Unsupported deployment method for webhook only: $(DEPLOY_WITH))
endif

.PHONY: deploy-prometheus
deploy-prometheus:
	helm repo add prometheus-community https://prometheus-community.github.io/helm-charts
	helm repo update
	helm install $(DEPLOY_WAIT) -n $(PROMETHEUS_NAMESPACE) --create-namespace $(PROMETHEUS_HELM_NAME) $(PROMETHEUS_CHART) --values prometheus/values.yaml $(PROMETHEUS_HELM_OVERRIDES)

.PHONY: undeploy-prometheus
undeploy-prometheus: undeploy-prometheus-service-monitor-by-release
	helm uninstall $(PROMETHEUS_HELM_NAME) -n $(PROMETHEUS_NAMESPACE)

.PHONY: port-forward-prometheus
port-forward-prometheus:  ## Expose the prometheus endpoint so that you can connect to it through http://localhost:9090
	kubectl port-forward -n $(PROMETHEUS_NAMESPACE) svc/$(PROMETHEUS_HELM_NAME)-kube-prometheus-prometheus 9090

.PHONY: deploy-prometheus-service-monitor
deploy-prometheus-service-monitor:
	scripts/deploy-prometheus.sh -n $(VDB_NAMESPACE) -l $(PROMETHEUS_HELM_NAME) -i $(PROMETHEUS_INTERVAL) -a deploy -u $(DB_USER) -p '$(DB_PASSWORD)' -d $(VDB_NAME)

.PHONY: undeploy-prometheus-service-monitor
undeploy-prometheus-service-monitor:
	scripts/deploy-prometheus.sh -n $(VDB_NAMESPACE) -l $(PROMETHEUS_HELM_NAME) -i $(PROMETHEUS_INTERVAL) -a undeploy -u $(DB_USER) -p '$(DB_PASSWORD)' -d $(VDB_NAME)

.PHONY: undeploy-prometheus-service-monitor-by-release
undeploy-prometheus-service-monitor-by-release:
	scripts/deploy-prometheus.sh -l $(PROMETHEUS_HELM_NAME) -a undeploy_by_release

.PHONY: deploy-prometheus-adapter
deploy-prometheus-adapter:  ## Setup prometheus adapter for VerticaAutoscaler
	helm repo add prometheus-community https://prometheus-community.github.io/helm-charts
	helm repo update
	helm install $(DEPLOY_WAIT) -n $(PROMETHEUS_ADAPTER_NAMESPACE) --create-namespace $(PROMETHEUS_ADAPTER_NAME) prometheus-community/prometheus-adapter --values prometheus/adapter.yaml --set prometheus.url=$(PROMETHEUS_URL) --set prometheus.port=$(PROMETHEUS_PORT) --set replicas=$(PROMETHEUS_ADAPTER_REPLICAS) $(PROMETHEUS_ADAPTER_HELM_OVERRIDES)

.PHONY: undeploy-prometheus-adapter
undeploy-prometheus-adapter:  ## Remove prometheus adapter
	helm uninstall $(PROMETHEUS_ADAPTER_NAME) -n $(PROMETHEUS_ADAPTER_NAMESPACE)

.PHONY: undeploy-operator
undeploy-operator: ## Undeploy operator that was previously deployed
	scripts/undeploy.sh $(if $(filter false,$(ignore-not-found)),,-i)

.PHONY: deploy
deploy: deploy-operator

.PHONY: undeploy
undeploy: undeploy-operator

##@ Build Dependencies

## Location to install dependencies to
LOCALBIN ?= $(shell pwd)/bin
$(LOCALBIN):
	mkdir -p $(LOCALBIN)

## Tool Binaries
KUSTOMIZE ?= $(LOCALBIN)/kustomize
CONTROLLER_GEN ?= $(LOCALBIN)/controller-gen
ENVTEST ?= $(LOCALBIN)/setup-envtest
KIND ?= $(LOCALBIN)/kind
KUBERNETES_SPLIT_YAML ?= $(LOCALBIN)/kubernetes-split-yaml
GOLANGCI_LINT = $(LOCALBIN)/golangci-lint

## Tool Versions
KUSTOMIZE_VERSION ?= v4.5.5
CONTROLLER_TOOLS_VERSION ?= v0.14.0
KIND_VERSION ?= v0.20.0
KUBERNETES_SPLIT_YAML_VERSION ?= v0.3.0
GOLANGCI_LINT_VER ?= 1.61.0

## Tool architecture
GOOS ?= $(shell go env GOOS)
GOARCH ?= $(shell go env GOARCH)

# We replaced the default download script found in the operator-sdk with a
# direct download. I was htting the GitHub rate limiter by using the
# script available in the kustomize repo (install_kustomize.sh). A direct
# download allows us to manage retries easier.
KUSTOMIZE_DOWNLOAD_URL?=https://github.com/kubernetes-sigs/kustomize/releases/download/kustomize%2F$(KUSTOMIZE_VERSION)/kustomize_$(KUSTOMIZE_VERSION)_$(GOOS)_$(GOARCH).tar.gz
.PHONY: kustomize
kustomize: $(KUSTOMIZE) ## Download kustomize locally if necessary.
$(KUSTOMIZE): $(LOCALBIN)
	test -s $(KUSTOMIZE) || { curl --retry 10 --retry-max-time 1800 -sL $(KUSTOMIZE_DOWNLOAD_URL) | tar xzf - --directory $(LOCALBIN); }

.PHONY: controller-gen
controller-gen: $(CONTROLLER_GEN) ## Download controller-gen locally if necessary.
$(CONTROLLER_GEN): $(LOCALBIN)
	test -s $(CONTROLLER_GEN) || GOBIN=$(LOCALBIN) go install sigs.k8s.io/controller-tools/cmd/controller-gen@$(CONTROLLER_TOOLS_VERSION)

.PHONY: envtest
envtest: $(ENVTEST) ## Download envtest-setup locally if necessary.
$(ENVTEST): $(LOCALBIN)
	test -s $(ENVTEST) || GOBIN=$(LOCALBIN) go install sigs.k8s.io/controller-runtime/tools/setup-envtest@v0.0.0-20240320141353-395cfc7486e6

.PHONY: kind
kind: $(KIND) ## Download kind locally if necessary
$(KIND): $(LOCALBIN)
	test -s $(KIND) || GOBIN=$(LOCALBIN) go install sigs.k8s.io/kind@$(KIND_VERSION)

.PHONY: kubernetes-split-yaml
kubernetes-split-yaml: $(KUBERNETES_SPLIT_YAML) ## Download kubernetes-split-yaml locally if necessary.
$(KUBERNETES_SPLIT_YAML): $(LOCALBIN)
	test -s $(KUBERNETES_SPLIT_YAML) || GOBIN=$(LOCALBIN) go install github.com/mogensen/kubernetes-split-yaml@$(KUBERNETES_SPLIT_YAML_VERSION)

.PHONY: golangci-lint $(GOLANGCI_LINT)
golangci-lint: $(GOLANGCI_LINT)
$(GOLANGCI_LINT): $(LOCALBIN)
ifneq (${GOLANGCI_LINT_VER}, $(shell [ -f $(GOLANGCI_LINT) ] && $(GOLANGCI_LINT) version --format short 2>&1))
	@echo "golangci-lint missing or not version '${GOLANGCI_LINT_VER}', downloading..."
	curl --retry 10 --retry-max-time 1800 -sSfL "https://raw.githubusercontent.com/golangci/golangci-lint/v${GOLANGCI_LINT_VER}/install.sh" | sh -s -- -b ./bin "v${GOLANGCI_LINT_VER}"
endif

krew: $(HOME)/.krew/bin/kubectl-krew ## Download krew plugin locally if necessary

$(HOME)/.krew/bin/kubectl-krew:
	scripts/setup-krew.sh

.PHONY: opm
OPM = $(shell pwd)/bin/opm
OPM_VERSION = 1.26.5
opm: $(OPM)  ## Download opm locally if necessary
$(OPM):
	curl --silent --show-error --retry 10 --retry-max-time 1800 --location --fail "https://github.com/operator-framework/operator-registry/releases/download/v$(OPM_VERSION)/$(GOOS)-$(GOARCH)-opm" --output $(OPM)
	chmod +x $(OPM)

OPERATOR_SDK = $(shell pwd)/bin/operator-sdk
OPERATOR_SDK_VERSION = 1.28.0
operator-sdk: $(OPERATOR_SDK)  ## Download operator-sdk locally if necessary
$(OPERATOR_SDK):
	curl --silent --show-error --retry 10 --retry-max-time 1800 --location --fail "https://github.com/operator-framework/operator-sdk/releases/download/v$(OPERATOR_SDK_VERSION)/operator-sdk_$(GOOS)_$(GOARCH)" --output $(OPERATOR_SDK)
	chmod +x $(OPERATOR_SDK)

ISTIOCTL = $(shell pwd)/bin/istioctl
ISTIOCTL_VERSION = 1.23.3
istioctl: $(ISTIOCTL)  ## Download istioctl locally if necessary
$(ISTIOCTL):
	curl --silent --show-error --retry 10 --retry-max-time 1800 --location --fail "https://github.com/istio/istio/releases/download/$(ISTIOCTL_VERSION)/istio-$(ISTIOCTL_VERSION)-$(GOOS)-$(GOARCH).tar.gz" | tar xvfz - istio-$(ISTIOCTL_VERSION)/bin/istioctl -O > $(ISTIOCTL)
	chmod +x $(ISTIOCTL)


##@ Release

change-operator-version: ## Change the operator version in source files. Override VERSION on command line to change the value in the Makefile.
	scripts/change-operator-version.sh $(VERSION)

CHANGIE = $(shell pwd)/bin/changie
# Be sure to update DEVELOPER.md when switching to a new changie version
CHANGIE_VERSION = 1.2.0
changie: $(CHANGIE) ## Download changie locally if necessary
$(CHANGIE): $(LOCALBIN) ## Download changie locally if necessary
	curl --silent --show-error --location --fail https://github.com/miniscruff/changie/releases/download/v$(CHANGIE_VERSION)/changie_$(CHANGIE_VERSION)_$(GOOS)_$(GOARCH).tar.gz | tar xvfz - changie
	mv changie $(CHANGIE)
	chmod +x $(CHANGIE)

.PHONY: gen-changelog
gen-changelog: changie ## Generate the changelog
	@cd $(REPO_DIR)
	$(CHANGIE) batch $(VERSION)
	$(CHANGIE) merge

.PHONY: tag
tag: ## Create a tag for the next version of the operator
	@git tag -d v$(VERSION) 2> /dev/null || true
	git tag --sign --message "verticadb-operator $(VERSION)" v$(VERSION)
	git verify-tag --verbose v$(VERSION)

.PHONY: push-tag
push-tag: ## Push the tag up to GitHub
	git push origin v$(VERSION)

.PHONY: echo-versions
echo-versions:  ## Print the current versions for various components
	@echo "VERSION=$(VERSION)"
	@echo "VLOGGER_VERSION=$(VLOGGER_VERSION)"

.PHONY: echo-vars
echo-vars:  echo-images echo-versions  ## Print out internal state
	@echo "DEPLOY_WITH=$(DEPLOY_WITH)"<|MERGE_RESOLUTION|>--- conflicted
+++ resolved
@@ -154,14 +154,6 @@
 # The Prometheus service URL and port for Prometheus adapter to connect to
 PROMETHEUS_URL ?= http://$(PROMETHEUS_HELM_NAME)-kube-prometheus-prometheus.$(PROMETHEUS_NAMESPACE).svc
 PROMETHEUS_PORT ?= 9090
-<<<<<<< HEAD
-
-# Set this to YES if you want to create a vertica image of minimal size
-MINIMAL_VERTICA_IMG ?=
-# Name of the helm release that we will install/uninstall
-HELM_RELEASE_NAME?=vdb-op
-=======
->>>>>>> 99e311b1
 DB_USER?=dbadmin
 DB_PASSWORD?=
 VDB_NAME?=verticadb-sample

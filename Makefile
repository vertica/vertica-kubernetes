--- conflicted
+++ resolved
@@ -261,13 +261,6 @@
 	$(error $$BASE_VERTICA_IMG not set)
 endif
 	kubectl kuttl test --report xml --artifacts-dir ${LOGDIR} --parallel $(E2E_PARALLELISM) $(E2E_ADDITIONAL_ARGS) tests/e2e-online-upgrade/
-<<<<<<< HEAD
-
-.PHONY: run-soak-tests
-run-soak-tests: install-kuttl-plugin kuttl-step-gen  ## Run the soak tests
-	scripts/soak-runner.sh $(SOAK_CFG)
-=======
->>>>>>> 61bf7141
 
 setup-e2e-communal: ## Setup communal endpoint for use with e2e tests
 ifeq ($(PATH_PROTOCOL), s3://)

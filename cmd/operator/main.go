--- conflicted
+++ resolved
@@ -250,17 +250,11 @@
 		CertDir:                CertDir,
 		Controller: v1alpha1.ControllerConfigurationSpec{
 			GroupKindConcurrency: map[string]int{
-<<<<<<< HEAD
-				vapiB1.GkVDB.String():  oc.VerticaDBConcurrency,
-				vapiB1.GkVAS.String():  oc.VerticaAutoscalerConcurrency,
-				vapiB1.GkET.String():   oc.EventTriggerConcurrency,
-				vapiB1.GkVRPQ.String(): oc.VerticaRestorePointsQueryConcurrency,
-				vapiB1.GkVSCR.String(): oc.VerticaScrutinizeConcurrency,
-=======
-				vapiB1.GkVDB.String(): opcfg.GetVerticaDBConcurrency(),
-				vapiB1.GkVAS.String(): opcfg.GetVerticaAutoscalerConcurrency(),
-				vapiB1.GkET.String():  opcfg.GetEventTriggerConcurrency(),
->>>>>>> 04390c61
+				vapiB1.GkVDB.String():  opcfg.GetVerticaDBConcurrency(),
+				vapiB1.GkVAS.String():  opcfg.GetVerticaAutoscalerConcurrency(),
+				vapiB1.GkET.String():   opcfg.GetEventTriggerConcurrency(),
+				vapiB1.GkVRPQ.String(): opcfg.GetVerticaRestorePointsQueryConcurrency(),
+				vapiB1.GkVSCR.String(): opcfg.GetVerticaScrutinizeConcurrency(),
 			},
 		},
 	})

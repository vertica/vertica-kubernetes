--- conflicted
+++ resolved
@@ -273,20 +273,12 @@
 	}
 
 	if err = (&controllers.VerticaDBReconciler{
-<<<<<<< HEAD
 		Client:             mgr.GetClient(),
 		Log:                ctrl.Log.WithName("controllers").WithName("VerticaDB"),
 		Scheme:             mgr.GetScheme(),
 		Cfg:                restCfg,
-		EVRec:              mgr.GetEventRecorderFor(controllers.OperatorName),
+		EVRec:              mgr.GetEventRecorderFor(builder.OperatorName),
 		ServiceAccountName: saName,
-=======
-		Client: mgr.GetClient(),
-		Log:    ctrl.Log.WithName("controllers").WithName("VerticaDB"),
-		Scheme: mgr.GetScheme(),
-		Cfg:    restCfg,
-		EVRec:  mgr.GetEventRecorderFor(builder.OperatorName),
->>>>>>> da07f9dc
 	}).SetupWithManager(mgr); err != nil {
 		setupLog.Error(err, "unable to create controller", "controller", "VerticaDB")
 		os.Exit(1)

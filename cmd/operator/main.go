/*
 (c) Copyright [2021-2024] Open Text.
 Licensed under the Apache License, Version 2.0 (the "License");
 You may not use this file except in compliance with the License.
 You may obtain a copy of the License at

 http://www.apache.org/licenses/LICENSE-2.0

 Unless required by applicable law or agreed to in writing, software
 distributed under the License is distributed on an "AS IS" BASIS,
 WITHOUT WARRANTIES OR CONDITIONS OF ANY KIND, either express or implied.
 See the License for the specific language governing permissions and
 limitations under the License.
*/

package main

import (
	"context"
	"crypto/tls"
<<<<<<< HEAD
=======
	"crypto/x509"
>>>>>>> 7f7bb7aa
	"log"
	"os"

	// Allows us to pull in things generated from `go generate`
	_ "embed"

	// Import all Kubernetes client auth plugins (e.g. Azure, GCP, OIDC, etc.)
	// to ensure that exec-entrypoint and run can make use of them.
	_ "net/http/pprof" //nolint:gosec

	kedav1alpha1 "github.com/kedacore/keda/v2/apis/keda/v1alpha1"
	"k8s.io/apimachinery/pkg/runtime"
	utilruntime "k8s.io/apimachinery/pkg/util/runtime"
	clientgoscheme "k8s.io/client-go/kubernetes/scheme"
	_ "k8s.io/client-go/plugin/pkg/client/auth"
	"k8s.io/client-go/rest"
	"k8s.io/client-go/tools/record"
	ctrl "sigs.k8s.io/controller-runtime"
<<<<<<< HEAD
	"sigs.k8s.io/controller-runtime/pkg/config"
=======
	"sigs.k8s.io/controller-runtime/pkg/cache"
	"sigs.k8s.io/controller-runtime/pkg/config"
	"sigs.k8s.io/controller-runtime/pkg/controller"
>>>>>>> 7f7bb7aa
	"sigs.k8s.io/controller-runtime/pkg/healthz"
	"sigs.k8s.io/controller-runtime/pkg/manager"
	metricsserver "sigs.k8s.io/controller-runtime/pkg/metrics/server"
	"sigs.k8s.io/controller-runtime/pkg/webhook"

	vapiV1 "github.com/vertica/vertica-kubernetes/api/v1"
	vapiB1 "github.com/vertica/vertica-kubernetes/api/v1beta1"

	"github.com/vertica/vertica-kubernetes/pkg/controllers/et"
	"github.com/vertica/vertica-kubernetes/pkg/controllers/sandbox"
	"github.com/vertica/vertica-kubernetes/pkg/controllers/vas"
	"github.com/vertica/vertica-kubernetes/pkg/controllers/vdb"
	"github.com/vertica/vertica-kubernetes/pkg/controllers/vrep"
	"github.com/vertica/vertica-kubernetes/pkg/controllers/vrpq"
	"github.com/vertica/vertica-kubernetes/pkg/controllers/vscr"
	vmeta "github.com/vertica/vertica-kubernetes/pkg/meta"
	"github.com/vertica/vertica-kubernetes/pkg/opcfg"
	"github.com/vertica/vertica-kubernetes/pkg/security"
	"sigs.k8s.io/controller-runtime/pkg/metrics/filters"
	metricsserver "sigs.k8s.io/controller-runtime/pkg/metrics/server"
	"sigs.k8s.io/controller-runtime/pkg/webhook"
	// +kubebuilder:scaffold:imports
)

const (
	CertDir = "/tmp/k8s-webhook-server/serving-certs"
)

//go:generate sh -c "printf %s $(git rev-parse HEAD) > git-commit.go-generate.txt"
//go:generate sh -c "printf %s $(date +%Y-%m-%dT%T -u) > build-date.go-generate.txt"
//go:generate sh -c "printf %s $(go list -m -f '{{ .Version }}' github.com/vertica/vcluster) > vcluster-version.go-generate.txt"

var (
	scheme   = runtime.NewScheme()
	setupLog = ctrl.Log.WithName("setup")
	//go:embed git-commit.go-generate.txt
	GitCommit string
	//go:embed build-date.go-generate.txt
	BuildDate string
	//go:embed vcluster-version.go-generate.txt
	VClusterVersion string
)

func init() {
	utilruntime.Must(clientgoscheme.AddToScheme(scheme))

	utilruntime.Must(vapiB1.AddToScheme(scheme))
	utilruntime.Must(vapiV1.AddToScheme(scheme))
<<<<<<< HEAD
	utilruntime.Must(kedav1alpha1.AddToScheme(scheme))
	//+kubebuilder:scaffold:scheme
=======
	// +kubebuilder:scaffold:scheme
>>>>>>> 7f7bb7aa
}

// addReconcilersToManager will add a controller for each CR that this operator
// handles.  If any failure occurs, if will exit the program.
func addReconcilersToManager(mgr manager.Manager, restCfg *rest.Config) {
	if !opcfg.GetIsControllersEnabled() {
		setupLog.Info("Controllers are disabled")
		return
	}

	if err := (&vdb.VerticaDBReconciler{
		Client:             mgr.GetClient(),
		Log:                ctrl.Log.WithName("controllers").WithName("VerticaDB"),
		Scheme:             mgr.GetScheme(),
		Cfg:                restCfg,
		EVRec:              mgr.GetEventRecorderFor(vmeta.OperatorName),
		Namespace:          opcfg.GetWatchNamespace(),
		MaxBackOffDuration: opcfg.GetVdbMaxBackoffDuration(),
	}).SetupWithManager(mgr); err != nil {
		setupLog.Error(err, "unable to create controller", "controller", "VerticaDB")
		os.Exit(1)
	}

	if err := (&vas.VerticaAutoscalerReconciler{
		Client: mgr.GetClient(),
		Scheme: mgr.GetScheme(),
		EVRec:  mgr.GetEventRecorderFor(vmeta.OperatorName),
		Log:    ctrl.Log.WithName("controllers").WithName("VerticaAutoscaler"),
	}).SetupWithManager(mgr); err != nil {
		setupLog.Error(err, "unable to create controller", "controller", "VerticaAutoscaler")
		os.Exit(1)
	}
	if err := (&et.EventTriggerReconciler{
		Client: mgr.GetClient(),
		Scheme: mgr.GetScheme(),
		Log:    ctrl.Log.WithName("controllers").WithName("EventTrigger"),
	}).SetupWithManager(mgr); err != nil {
		setupLog.Error(err, "unable to create controller", "controller", "EventTrigger")
		os.Exit(1)
	}
	if err := (&vrpq.VerticaRestorePointsQueryReconciler{
		Client: mgr.GetClient(),
		Scheme: mgr.GetScheme(),
		EVRec:  mgr.GetEventRecorderFor(vmeta.OperatorName),
		Log:    ctrl.Log.WithName("controllers").WithName("VerticaRestorePointsQuery"),
	}).SetupWithManager(mgr); err != nil {
		setupLog.Error(err, "unable to create controller", "controller", "VerticaRestorePointsQuery")
		os.Exit(1)
	}
	if err := (&vscr.VerticaScrutinizeReconciler{
		Client: mgr.GetClient(),
		Scheme: mgr.GetScheme(),
		Cfg:    restCfg,
		EVRec:  mgr.GetEventRecorderFor(vmeta.OperatorName),
		Log:    ctrl.Log.WithName("controllers").WithName("VerticaScrutinize"),
	}).SetupWithManager(mgr); err != nil {
		setupLog.Error(err, "unable to create controller", "controller", "VerticaScrutinize")
		os.Exit(1)
	}
	if err := (&sandbox.SandboxConfigMapReconciler{
		Client:      mgr.GetClient(),
		Scheme:      mgr.GetScheme(),
		Cfg:         restCfg,
		EVRec:       mgr.GetEventRecorderFor(vmeta.OperatorName),
		Log:         ctrl.Log.WithName("controllers").WithName("sandbox"),
		Concurrency: opcfg.GetSandboxConfigMapConcurrency(),
	}).SetupWithManager(mgr); err != nil {
		setupLog.Error(err, "unable to create controller", "controller", "sandbox")
		os.Exit(1)
	}
	if err := (&vrep.VerticaReplicatorReconciler{
		Client:      mgr.GetClient(),
		Scheme:      mgr.GetScheme(),
		Cfg:         restCfg,
		EVRec:       mgr.GetEventRecorderFor(vmeta.OperatorName),
		Log:         ctrl.Log.WithName("controllers").WithName("VerticaReplicator"),
		Concurrency: opcfg.GetVerticaReplicatorConcurrency(),
	}).SetupWithManager(mgr); err != nil {
		setupLog.Error(err, "unable to create controller", "controller", "VerticaReplicator")
		os.Exit(1)
	}
	// +kubebuilder:scaffold:builder
}

// addWebhooktsToManager will add any webhooks to the manager.  If any failure
// occurs, it will exit the program.
func addWebhooksToManager(mgr manager.Manager) {
	if err := (&vapiV1.VerticaDB{}).SetupWebhookWithManager(mgr); err != nil {
		setupLog.Error(err, "unable to create webhook", "webhook", "VerticaDB", "version", vapiV1.Version)
	}
	if err := (&vapiB1.VerticaAutoscaler{}).SetupWebhookWithManager(mgr); err != nil {
		setupLog.Error(err, "unable to create webhook", "webhook", "VerticaAutoscaler", "version", vapiB1.Version)
		os.Exit(1)
	}
	if err := (&vapiB1.EventTrigger{}).SetupWebhookWithManager(mgr); err != nil {
		setupLog.Error(err, "unable to create webhook", "webhook", "EventTrigger", "version", vapiB1.Version)
		os.Exit(1)
	}
	if err := (&vapiB1.VerticaRestorePointsQuery{}).SetupWebhookWithManager(mgr); err != nil {
		setupLog.Error(err, "unable to create webhook", "webhook", "VerticaRestorePointsQuery", "version", vapiB1.Version)
		os.Exit(1)
	}
	if err := (&vapiB1.VerticaScrutinize{}).SetupWebhookWithManager(mgr); err != nil {
		setupLog.Error(err, "unable to create webhook", "webhook", "VerticaScrutinize", "version", vapiB1.Version)
		os.Exit(1)
	}
	if err := (&vapiB1.VerticaReplicator{}).SetupWebhookWithManager(mgr); err != nil {
		setupLog.Error(err, "unable to create webhook", "webhook", "VerticaReplicator", "version", vapiB1.Version)
		os.Exit(1)
	}
}

// setupWebhook will setup the webhook in the manager if enabled
func setupWebhook(ctx context.Context, mgr manager.Manager, restCfg *rest.Config) error {
	if opcfg.GetIsWebhookEnabled() {
		ns := opcfg.GetOperatorNamespace()
		if opcfg.GetWebhookCertSecret() == "" {
			setupLog.Info("generating webhook cert")
			if err := security.GenerateWebhookCert(ctx, &setupLog, restCfg, CertDir, opcfg.GetPrefixName(), ns); err != nil {
				return err
			}
		} else if opcfg.GetIsOLMDeployment() {
			// OLM will generate the cert themselves and they have their own
			// mechanism to update the webhook configs and conversion webhook in the CRD.
			setupLog.Info("OLM deployment detected. Skipping webhook cert update")
		} else if !opcfg.GetUseCertManager() {
			setupLog.Info("using provided webhook cert", "secret", opcfg.GetWebhookCertSecret())
			if err := security.PatchWebhookCABundleFromSecret(ctx, &setupLog, restCfg, opcfg.GetWebhookCertSecret(),
				opcfg.GetPrefixName(), ns); err != nil {
				return err
			}
		} else {
			setupLog.Info("using cert-manager for webhook cert")
			if err := security.AddCertManagerAnnotation(ctx, &setupLog, restCfg, opcfg.GetPrefixName(), ns); err != nil {
				return err
			}
		}
		addWebhooksToManager(mgr)
	} else {
		setupLog.Info("webhook setup is because webhook is not enabled")
	}
	return nil
}

// getReadinessProbeCallack returns the check to use for the readiness probe
func getReadinessProbeCallback(mgr ctrl.Manager) healthz.Checker {
	// If the webhook is enabled, we use a checker that tests if the webhook is
	// able to accept requests.
	if opcfg.GetIsWebhookEnabled() {
		return mgr.GetWebhookServer().StartedChecker()
	}
	return healthz.Ping
}

//nolint:funlen
func main() {
	logger := opcfg.GetLogger()
	if opcfg.GetLoggingFilePath() != "" {
		log.Printf("Now logging in file %s", opcfg.GetLoggingFilePath())
	}
	burstSize := opcfg.GetBroadcasterBurstSize()
	var multibroadcaster = record.NewBroadcasterWithCorrelatorOptions(record.CorrelatorOptions{BurstSize: burstSize})
	ctrl.SetLogger(logger)
	setupLog.Info("Build info", "gitCommit", GitCommit,
		"buildDate", BuildDate, "vclusterVersion", VClusterVersion)
	setupLog.Info("Operator Config",
		"controllersScope", opcfg.GetControllersScope(),
		"version", opcfg.GetVersion(),
		"watchNamespace", opcfg.GetWatchNamespace(),
		"webhooksEnabled", opcfg.GetIsWebhookEnabled(),
		"controllersEnabled", opcfg.GetIsControllersEnabled(),
		"broadcasterBurstSize", burstSize,
	)

	var webhookTLSOpts []func(*tls.Config)
	var metricsTLSOpts []func(*tls.Config)
	// Set the minimum TLS version for the webhook.  By default it will use
	// TLS 1.0, which has a lot of security flaws.  This is a hacky way to
	// set this and should be removed once there is a supported way.
	// There are numerous proposals to allow this to be configured from
	// Manager -- based on most recent activity this one looks promising:
	// https://github.com/kubernetes-sigs/controller-runtime/issues/852
	webhookTLSOpts = append(webhookTLSOpts, func(c *tls.Config) {
		c.MinVersion = tls.VersionTLS13
	})
	metricsTLSOpts = append(metricsTLSOpts, func(c *tls.Config) {
		c.MinVersion = tls.VersionTLS13
	})

	webhookServer := webhook.NewServer(webhook.Options{
		Port:    9443,
		CertDir: CertDir,
		TLSOpts: webhookTLSOpts,
	})

	secureByAuth := opcfg.IfSecureByAuth()
	secureByTLS := opcfg.IfSecureByTLS()
	var metricCertDir string
	if opcfg.GetMetricsTLSSecret() != "" {
		metricCertDir = "/cert"
		metricsTLSOpts = append(metricsTLSOpts, func(c *tls.Config) {
			// Load the CA certificate
			caCert, err := os.ReadFile("/cert/ca.crt")
			if err != nil {
				log.Fatalf("failed to read CA cert: %v", err)
			}
			// Create a CertPool and add the CA certificate to it
			caCertPool := x509.NewCertPool()
			ok := caCertPool.AppendCertsFromPEM(caCert)
			if !ok {
				log.Fatal("failed to append CA cert to CertPool")
			}
			c.ClientCAs = caCertPool
			// If we enabled authorization, then no client certs are really needed.
			// Otherwise, we need the client certs.
			if secureByAuth {
				c.ClientAuth = tls.VerifyClientCertIfGiven
			} else if secureByTLS {
				c.ClientAuth = tls.RequireAndVerifyClientCert
			}
		})
	}

	// Metrics endpoint is enabled in 'config/default/kustomization.yaml'. The Metrics options configure the server.
	// More info:
	// - https://pkg.go.dev/sigs.k8s.io/controller-runtime@v0.18.4/pkg/metrics/server
	// - https://book.kubebuilder.io/reference/metrics.html
	metricsServerOptions := metricsserver.Options{
		BindAddress:   opcfg.GetMetricsAddr(),
		SecureServing: secureByAuth || secureByTLS,
		// TLSOpts is used to allow configuring the TLS config used for the server. If certificates are
		// not provided, self-signed certificates will be generated by default. This option is not recommended for
		// production environments as self-signed certificates do not offer the same level of trust and security
		// as certificates issued by a trusted Certificate Authority (CA). The primary risk is potentially allowing
		// unauthorized access to sensitive metrics data. Consider replacing with CertDir, CertName, and KeyName
		// to provide certificates, ensuring the server communicates using trusted and secure certificates.
		TLSOpts: metricsTLSOpts,
		CertDir: metricCertDir,
	}

	if secureByAuth {
		// FilterProvider is used to protect the metrics endpoint with authn/authz.
		// These configurations ensure that only authorized users and service accounts
		// can access the metrics endpoint. The RBAC are configured in 'config/rbac/kustomization.yaml'. More info:
		// https://pkg.go.dev/sigs.k8s.io/controller-runtime@v0.18.4/pkg/metrics/filters#WithAuthenticationAndAuthorization
		metricsServerOptions.FilterProvider = filters.WithAuthenticationAndAuthorization
	}

	restCfg := ctrl.GetConfigOrDie()

<<<<<<< HEAD
	metricsServerOptions := metricsserver.Options{
		BindAddress: opcfg.GetMetricsAddr(),
	}
	tlsFunc := func(c *tls.Config) {
		c.MinVersion = tls.VersionTLS13
	}
	mgr, err := ctrl.NewManager(restCfg, ctrl.Options{
		Scheme:  scheme,
		Metrics: metricsServerOptions,
		WebhookServer: &webhook.DefaultServer{
			Options: webhook.Options{
				Port:    9443,
				CertDir: CertDir,
				TLSOpts: []func(*tls.Config){tlsFunc},
			},
		},
		HealthProbeBindAddress: ":8081",
		LeaderElection:         true,
		LeaderElectionID:       opcfg.GetLeaderElectionID(),
=======
	var cacheNamespaces map[string]cache.Config
	if opcfg.GetWatchNamespace() != "" {
		cacheNamespaces = make(map[string]cache.Config)
		cacheNamespaces[opcfg.GetWatchNamespace()] = cache.Config{}
	}
	mgr, err := ctrl.NewManager(restCfg, ctrl.Options{
		Scheme:                 scheme,
		Metrics:                metricsServerOptions,
		WebhookServer:          webhookServer,
		HealthProbeBindAddress: ":8081",
		LeaderElection:         true,
		LeaderElectionID:       opcfg.GetLeaderElectionID(),
		Cache:                  cache.Options{DefaultNamespaces: cacheNamespaces},
>>>>>>> 7f7bb7aa
		EventBroadcaster:       multibroadcaster,
		Controller: config.Controller{
			GroupKindConcurrency: map[string]int{
				vapiB1.GkVDB.String():  opcfg.GetVerticaDBConcurrency(),
				vapiB1.GkVAS.String():  opcfg.GetVerticaAutoscalerConcurrency(),
				vapiB1.GkET.String():   opcfg.GetEventTriggerConcurrency(),
				vapiB1.GkVRPQ.String(): opcfg.GetVerticaRestorePointsQueryConcurrency(),
				vapiB1.GkVSCR.String(): opcfg.GetVerticaScrutinizeConcurrency(),
			},
		},
	})
	if err != nil {
		setupLog.Error(err, "unable to start manager")
		os.Exit(1)
	}

	addReconcilersToManager(mgr, restCfg)
	ctx := ctrl.SetupSignalHandler()
	if err := setupWebhook(ctx, mgr, restCfg); err != nil {
		setupLog.Error(err, "unable to setup webhook")
		os.Exit(1)
	}

	if err := mgr.AddHealthzCheck("healthz", healthz.Ping); err != nil {
		setupLog.Error(err, "unable to set up health check")
		os.Exit(1)
	}
	if err := mgr.AddReadyzCheck("readyz", getReadinessProbeCallback(mgr)); err != nil {
		setupLog.Error(err, "unable to set up ready check")
		os.Exit(1)
	}

	setupLog.Info("starting manager")
	if err := mgr.Start(ctx); err != nil {
		setupLog.Error(err, "problem running manager")
		os.Exit(1)
	}
}<|MERGE_RESOLUTION|>--- conflicted
+++ resolved
@@ -18,12 +18,10 @@
 import (
 	"context"
 	"crypto/tls"
-<<<<<<< HEAD
-=======
 	"crypto/x509"
->>>>>>> 7f7bb7aa
 	"log"
 	"os"
+	"time"
 
 	// Allows us to pull in things generated from `go generate`
 	_ "embed"
@@ -39,18 +37,13 @@
 	_ "k8s.io/client-go/plugin/pkg/client/auth"
 	"k8s.io/client-go/rest"
 	"k8s.io/client-go/tools/record"
+	"k8s.io/client-go/util/workqueue"
 	ctrl "sigs.k8s.io/controller-runtime"
-<<<<<<< HEAD
-	"sigs.k8s.io/controller-runtime/pkg/config"
-=======
 	"sigs.k8s.io/controller-runtime/pkg/cache"
 	"sigs.k8s.io/controller-runtime/pkg/config"
 	"sigs.k8s.io/controller-runtime/pkg/controller"
->>>>>>> 7f7bb7aa
 	"sigs.k8s.io/controller-runtime/pkg/healthz"
 	"sigs.k8s.io/controller-runtime/pkg/manager"
-	metricsserver "sigs.k8s.io/controller-runtime/pkg/metrics/server"
-	"sigs.k8s.io/controller-runtime/pkg/webhook"
 
 	vapiV1 "github.com/vertica/vertica-kubernetes/api/v1"
 	vapiB1 "github.com/vertica/vertica-kubernetes/api/v1beta1"
@@ -95,12 +88,8 @@
 
 	utilruntime.Must(vapiB1.AddToScheme(scheme))
 	utilruntime.Must(vapiV1.AddToScheme(scheme))
-<<<<<<< HEAD
 	utilruntime.Must(kedav1alpha1.AddToScheme(scheme))
-	//+kubebuilder:scaffold:scheme
-=======
 	// +kubebuilder:scaffold:scheme
->>>>>>> 7f7bb7aa
 }
 
 // addReconcilersToManager will add a controller for each CR that this operator
@@ -111,15 +100,19 @@
 		return
 	}
 
+	// Create a custom option with our own rate limiter
+	rateLimiter := workqueue.NewItemExponentialFailureRateLimiter(1*time.Millisecond,
+		time.Duration(opcfg.GetVdbMaxBackoffDuration())*time.Millisecond)
+	options := controller.Options{
+		RateLimiter: rateLimiter,
+	}
 	if err := (&vdb.VerticaDBReconciler{
-		Client:             mgr.GetClient(),
-		Log:                ctrl.Log.WithName("controllers").WithName("VerticaDB"),
-		Scheme:             mgr.GetScheme(),
-		Cfg:                restCfg,
-		EVRec:              mgr.GetEventRecorderFor(vmeta.OperatorName),
-		Namespace:          opcfg.GetWatchNamespace(),
-		MaxBackOffDuration: opcfg.GetVdbMaxBackoffDuration(),
-	}).SetupWithManager(mgr); err != nil {
+		Client: mgr.GetClient(),
+		Log:    ctrl.Log.WithName("controllers").WithName("VerticaDB"),
+		Scheme: mgr.GetScheme(),
+		Cfg:    restCfg,
+		EVRec:  mgr.GetEventRecorderFor(vmeta.OperatorName),
+	}).SetupWithManager(mgr, options); err != nil {
 		setupLog.Error(err, "unable to create controller", "controller", "VerticaDB")
 		os.Exit(1)
 	}
@@ -351,27 +344,6 @@
 
 	restCfg := ctrl.GetConfigOrDie()
 
-<<<<<<< HEAD
-	metricsServerOptions := metricsserver.Options{
-		BindAddress: opcfg.GetMetricsAddr(),
-	}
-	tlsFunc := func(c *tls.Config) {
-		c.MinVersion = tls.VersionTLS13
-	}
-	mgr, err := ctrl.NewManager(restCfg, ctrl.Options{
-		Scheme:  scheme,
-		Metrics: metricsServerOptions,
-		WebhookServer: &webhook.DefaultServer{
-			Options: webhook.Options{
-				Port:    9443,
-				CertDir: CertDir,
-				TLSOpts: []func(*tls.Config){tlsFunc},
-			},
-		},
-		HealthProbeBindAddress: ":8081",
-		LeaderElection:         true,
-		LeaderElectionID:       opcfg.GetLeaderElectionID(),
-=======
 	var cacheNamespaces map[string]cache.Config
 	if opcfg.GetWatchNamespace() != "" {
 		cacheNamespaces = make(map[string]cache.Config)
@@ -385,7 +357,6 @@
 		LeaderElection:         true,
 		LeaderElectionID:       opcfg.GetLeaderElectionID(),
 		Cache:                  cache.Options{DefaultNamespaces: cacheNamespaces},
->>>>>>> 7f7bb7aa
 		EventBroadcaster:       multibroadcaster,
 		Controller: config.Controller{
 			GroupKindConcurrency: map[string]int{

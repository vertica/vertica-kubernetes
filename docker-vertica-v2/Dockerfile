--- conflicted
+++ resolved
@@ -36,17 +36,11 @@
   openssl \
   which \
   zlib-devel \
-<<<<<<< HEAD
-  && /usr/sbin/groupadd -r verticadba --gid ${DBADMIN_GID} \
-  && /usr/sbin/useradd -r -m -s /bin/bash -g verticadba --uid ${DBADMIN_UID} dbadmin \
-  && yum localinstall -q -y /tmp/${VERTICA_RPM} \
-  && mkdir -p /opt/vertica/config/https_certs \
-  && cp /tmp/httpstls.json /opt/vertica/config/https_certs/ \
-=======
   && /usr/sbin/groupadd -r verticadba \
   && /usr/sbin/useradd -r -m -s /bin/bash -g verticadba dbadmin \
   && yum localinstall -y /tmp/${VERTICA_RPM} \
->>>>>>> 9f271881
+  && mkdir -p /opt/vertica/config/https_certs \
+  && cp /tmp/httpstls.json /opt/vertica/config/https_certs/ \
   # Run install_vertica script to prepare environment
   && /opt/vertica/sbin/install_vertica \
   --accept-eula \

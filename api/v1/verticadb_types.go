--- conflicted
+++ resolved
@@ -1083,10 +1083,9 @@
 
 	// +operator-sdk:csv:customresourcedefinitions:type=status
 	// +optional
-<<<<<<< HEAD
 	// Current retry attempt for HTTPS polling after failed cert rotation
 	HTTPSPollingCurrentRetry int `json:"httpsPollingCurrentRetry,omitempty"`
-=======
+
 	// The names of configmaps that have been observed by the operator.
 	// This is used to trigger a rolling restart of the pods when these resources change.
 	ObservedConfigMaps []string `json:"observedConfigMaps,omitempty"`
@@ -1096,7 +1095,6 @@
 	// The names of secrets that have been observed by the operator.
 	// This is used to trigger a rolling restart of the pods when these resources change.
 	ObservedSecrets []string `json:"observedSecrets,omitempty"`
->>>>>>> 98e3ba15
 }
 
 const (

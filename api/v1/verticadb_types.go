--- conflicted
+++ resolved
@@ -1077,27 +1077,23 @@
 	// operator create a restore point, using the spec.restorePoint.archive
 	// as the archive name to save to.
 	SaveRestorePointNeeded = "SaveRestorePointNeeded"
-<<<<<<< HEAD
-	// HTTPSCertRotationFinished indicates the HTTPS TLS cert has been rotated
-	HTTPSCertRotationFinished = "HTTPSCertRotationFinished"
-	// TLSCertRotationInProgress indicates the TLS cert rotation has started
-	TLSCertRotationInProgress = "TLSCertRotationInProgress"
-	// TLSCertRollbackNeeded indicates tls cert rotation failed and we need
-	// to rollback
-	TLSCertRollbackNeeded = "TLSCertRollbackNeeded"
-)
-
-const (
-	RollbackAfterHTTPSCertRotationReason = "HTTPSCertRotationFailed"
-	FailureBeforeCertHealthPollingReason = "HTTPSCertRotationFailedBeforeCertHealthPolling"
-	RollbackAfterNMACertRotationReason   = "NMACertRotationFailed"
-=======
 	// HTTPSTLSConfigUpdateFinished indicates the HTTPS TLS config update has finished
 	HTTPSTLSConfigUpdateFinished        = "HTTPSTLSConfigUpdateFinished"
 	ClientServerTLSConfigUpdateFinished = "ClientServerTLSConfigUpdateFinished"
 	// TLSConfigUpdateInProgress indicates the TLS config update has started
 	TLSConfigUpdateInProgress = "TLSConfigUpdateInProgress"
->>>>>>> 3cb90954
+	// TLSCertRollbackNeeded indicates tls cert rotation failed and we need
+	// to rollback
+	TLSCertRollbackNeeded = "TLSCertRollbackNeeded"
+)
+
+const (
+	// RollbackAfterCertRotationReason indicates failure during TLS rotation after TLS cert has been updated
+	RollbackAfterCertRotationReason = "CertRotationFailed"
+	// FailureBeforeCertHealthPollingReason indicates failure during TLS rotation before TLS vert has been updated
+	FailureBeforeCertHealthPollingReason = "CertRotationFailedBeforeCertHealthPolling"
+	// RollbackAfterNMACertRotationReason indicates failure during NMA cert rotation
+	RollbackAfterNMACertRotationReason = "NMACertRotationFailed"
 )
 
 const (

--- conflicted
+++ resolved
@@ -286,26 +286,13 @@
 	// tls.crt and ca.crt.  To store this secret outside of Kubernetes, you can
 	// use a secret path reference prefix, such as gsm://. Everything after the
 	// prefix is the name of the secret in the service you are storing.
-<<<<<<< HEAD
-	// This field has been deprecated. HTTPSTLSSecret field is the replacement.
-=======
 	// This field has been deprecated. HTTPSNMATLSSecret field is the replacement.
->>>>>>> 62c845b4
 	NMATLSSecret string `json:"nmaTLSSecret,omitempty"`
 
 	// +operator-sdk:csv:customresourcedefinitions:type=spec,xDescriptors={"urn:alm:descriptor:io.kubernetes:Secret","urn:alm:descriptor:com.tectonic.ui:advanced"}
 	// +kubebuilder:default:=""
 	// +kubebuilder:validation:Optional
 	// A secret that contains the TLS credentials to be used  by Vertica's
-<<<<<<< HEAD
-	// embedded https service. If this is empty, the operator will create a
-	// secret to use and add the name of the generate secret in this field.
-	// When set, the secret must have the following keys defined: tls.key,
-	// tls.crt and ca.crt.  To store this secret outside of Kubernetes, you can
-	// use a secret path reference prefix, such as gsm://. Everything after the
-	// prefix is the name of the secret in the service you are storing.
-	HTTPSNMATLSSecret string `json:"httpsTLSSecret,omitempty"`
-=======
 	// embedded https service and node management agent (NMA). If this is empty,
 	// the operator will create a secret to use and add the name of the generate
 	// secret in this field. When set, the secret must have the following keys
@@ -314,7 +301,6 @@
 	// Everything after the prefix is the name of the secret in the service you
 	// are storing.
 	HTTPSNMATLSSecret string `json:"httpsNMATLSSecret,omitempty"`
->>>>>>> 62c845b4
 
 	// +operator-sdk:csv:customresourcedefinitions:type=spec,xDescriptors={"urn:alm:descriptor:io.kubernetes:Secret","urn:alm:descriptor:com.tectonic.ui:advanced"}
 	// +kubebuilder:default:=""
@@ -399,11 +385,7 @@
 	Proxy *Proxy `json:"proxy,omitempty"`
 
 	// +operator-sdk:csv:customresourcedefinitions:type=spec,xDescriptors="urn:alm:descriptor:com.tectonic.ui:hidden"
-<<<<<<< HEAD
-	// +kubebuilder:default:=VERIFY_CA
-=======
 	// +kubebuilder:default:=TRY_VERIFY
->>>>>>> 62c845b4
 	// +kubebuilder:validation:Optional
 	// This field configures the Vertica's connection mode for client-server TLS.
 	// Choose one of the following TLSMODEs, listed in ascending security:
@@ -1057,11 +1039,7 @@
 type TLSMode struct {
 	// +operator-sdk:csv:customresourcedefinitions:type=status
 	// TLS mode
-<<<<<<< HEAD
-	Mode string `json:"name"`
-=======
 	Mode string `json:"mode"`
->>>>>>> 62c845b4
 	// +operator-sdk:csv:customresourcedefinitions:type=status
 	// The type of the TLS mode
 	Type string `json:"type"`

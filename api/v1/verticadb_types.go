--- conflicted
+++ resolved
@@ -957,12 +957,8 @@
 }
 
 const (
-<<<<<<< HEAD
 	NMATLSSecretType          = "NMATLSSecretType"          // #nosec G101
 	ClientServerTLSSecretType = "ClientServerTLSSecretType" // #nosec G101
-=======
-	NMATLSSecretType = "NMATLSSecretType" // #nosec G101
->>>>>>> 9ff5c8fe
 )
 
 type SecretRef struct {

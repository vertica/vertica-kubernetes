--- conflicted
+++ resolved
@@ -2302,22 +2302,13 @@
 
 // checkImmutableCertRotation will validate the httpsNMATLS spec field in vdb
 func (v *VerticaDB) checkImmutableCertRotation(oldObj *VerticaDB, allErrs field.ErrorList) field.ErrorList {
-<<<<<<< HEAD
-	// If cert rotation is in progress, httpsNMATLSSecret can not be changed
-	if v.IsSetForTLS() && v.IsTLSConfigUpdateInProgress() && oldObj.Spec.HTTPSNMATLSSecret != v.Spec.HTTPSNMATLSSecret {
-		err := field.Invalid(field.NewPath("spec").Child("httpsNMATLSSecret"),
-			v.Spec.HTTPSNMATLSSecret,
-			"httpsNMATLSSecret cannot be changed when cert rotation is in progress")
-=======
 	// If cert rotation is in progress, httpsNMATLS can not be changed
-	if v.IsTLSAuthEnabled() &&
-		v.IsCertRotationInProgress() &&
+	if v.IsSetForTLS() && v.IsTLSConfigUpdateInProgress() &&
 		(oldObj.GetHTTPSNMATLSSecret() != v.GetHTTPSNMATLSSecret() ||
 			oldObj.GetHTTPSNMATLSMode() != v.GetHTTPSNMATLSMode()) {
 		err := field.Invalid(field.NewPath("spec").Child("httpsNMATLS"),
 			v.Spec.HTTPSNMATLS,
 			"httpsNMATLS cannot be changed when cert rotation is in progress")
->>>>>>> 08eed82b
 		allErrs = append(allErrs, err)
 	}
 	return allErrs

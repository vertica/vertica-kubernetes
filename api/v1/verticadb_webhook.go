--- conflicted
+++ resolved
@@ -1173,11 +1173,7 @@
 // hasValidTLSModes checks whether the TLS version and cipher suites are valid
 func (v *VerticaDB) hasValidDBTLSConfig(allErrs field.ErrorList) field.ErrorList {
 	if !v.IsSetForTLS() && v.Spec.DBTLSConfig != nil {
-<<<<<<< HEAD
-		err := field.Invalid(field.NewPath("spec").Child("dbTlsConfig"), *v.Spec.DBTLSConfig, "cannot configure dbTlsConfig when tls is not enabled")
-=======
 		err := field.Invalid(field.NewPath("spec").Child("dbTlsConfig"), *v.Spec.DBTLSConfig, "cannot configure dbTlsConfig when enable-tls-auth is not enabled")
->>>>>>> 3057dd37
 		allErrs = append(allErrs, err)
 		return allErrs
 	}

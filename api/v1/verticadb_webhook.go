--- conflicted
+++ resolved
@@ -2302,11 +2302,7 @@
 // checkImmutableCertRotation will validate the httpsNMATLSSecret spec fields in vdb
 func (v *VerticaDB) checkImmutableCertRotation(oldObj *VerticaDB, allErrs field.ErrorList) field.ErrorList {
 	// If cert rotation is in progress, httpsNMATLSSecret can not be changed
-<<<<<<< HEAD
-	if v.IsCertRotationEnabled() && v.IsCertRotationInProgress() && oldObj.GetHTTPSNMATLSSecret() != v.GetHTTPSNMATLSSecret() {
-=======
-	if v.IsTLSAuthEnabled() && v.IsCertRotationInProgress() && oldObj.Spec.HTTPSNMATLSSecret != v.Spec.HTTPSNMATLSSecret {
->>>>>>> 90fb1510
+	if v.IsTLSAuthEnabled() && v.IsCertRotationInProgress() && oldObj.GetHTTPSNMATLSSecret() != v.GetHTTPSNMATLSSecret() {
 		err := field.Invalid(field.NewPath("spec").Child("httpsNMATLSSecret"),
 			v.GetHTTPSNMATLSSecret,
 			"httpsNMATLSSecret cannot be changed when cert rotation is in progress")

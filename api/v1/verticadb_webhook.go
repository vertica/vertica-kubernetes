/*
 (c) Copyright [2021-2024] Open Text.
 Licensed under the Apache License, Version 2.0 (the "License");
 You may not use this file except in compliance with the License.
 You may obtain a copy of the License at

 http://www.apache.org/licenses/LICENSE-2.0

 Unless required by applicable law or agreed to in writing, software
 distributed under the License is distributed on an "AS IS" BASIS,
 WITHOUT WARRANTIES OR CONDITIONS OF ANY KIND, either express or implied.
 See the License for the specific language governing permissions and
 limitations under the License.
*/

//nolint:lll
package v1

import (
	"fmt"
	"reflect"
	"slices"
	"strings"

	vutil "github.com/vertica/vcluster/vclusterops/util"
	vmeta "github.com/vertica/vertica-kubernetes/pkg/meta"
	"github.com/vertica/vertica-kubernetes/pkg/paths"
	vversion "github.com/vertica/vertica-kubernetes/pkg/version"
	v1 "k8s.io/api/core/v1"
	apierrors "k8s.io/apimachinery/pkg/api/errors"
	"k8s.io/apimachinery/pkg/runtime"
	"k8s.io/apimachinery/pkg/runtime/schema"
	"k8s.io/apimachinery/pkg/util/validation/field"
	ctrl "sigs.k8s.io/controller-runtime"
	logf "sigs.k8s.io/controller-runtime/pkg/log"
	"sigs.k8s.io/controller-runtime/pkg/webhook"
	"sigs.k8s.io/controller-runtime/pkg/webhook/admission"
)

const (
	invalidDBNameChars    = "$=<>`" + `'^\".@*?#&/-:;{}()[] \~!%+|,`
	dbNameLengthLimit     = 30
	KSafety0MinHosts      = 1
	KSafety0MaxHosts      = 3
	KSafety1MinHosts      = 3
	portLowerBound        = 30000
	portUpperBound        = 32767
	LocalDataPVC          = "local-data"
	PodInfoMountName      = "podinfo"
	LicensingMountName    = "licensing"
	HadoopConfigMountName = "hadoop-conf"
	Krb5SecretMountName   = "krb5"
	SSHMountName          = "ssh"
	NMATLSConfigMapName   = "nma-tls-config"
	DepotMountName        = "depot"
	S3Prefix              = "s3://"
	GCloudPrefix          = "gs://"
	AzurePrefix           = "azb://"
	trueString            = "true"
	VProxyDefaultImage    = "opentext/client-proxy:latest"
	VProxyDefaultReplicas = 1
)

// hdfsPrefixes are prefixes for an HDFS path.
var hdfsPrefixes = []string{"webhdfs://", "swebhdfs://"}

// validProxyLogLevel are acceptable values for proxy log level annotation
var validProxyLogLevel = []string{"TRACE", "DEBUG", "INFO", "WARN", "FATAL", "NONE"}

// log is for logging in this package.
var verticadblog = logf.Log.WithName("verticadb-resource")

func (v *VerticaDB) SetupWebhookWithManager(mgr ctrl.Manager) error {
	return ctrl.NewWebhookManagedBy(mgr).
		For(v).
		Complete()
}

// +kubebuilder:webhook:path=/mutate-vertica-com-v1beta1-verticadb,mutating=true,failurePolicy=fail,sideEffects=None,groups=vertica.com,resources=verticadbs,verbs=create;update,versions=v1beta1,name=mverticadb.kb.io,admissionReviewVersions=v1

var _ webhook.Defaulter = &VerticaDB{}

// Default implements webhook.Defaulter so a webhook will be registered for the type
func (v *VerticaDB) Default() {
	verticadblog.Info("default", "name", v.Name, "GroupVersion", GroupVersion)

	// imagePullPolicy: if not set should default to Always if the tag in the image is latest,
	// otherwise it should be IfNotPresent (set in verticadb_types.go)
	if strings.HasSuffix(v.Spec.Image, ":latest") {
		v.Spec.ImagePullPolicy = v1.PullAlways
	}
	if v.Spec.Communal.Region == "" && v.IsS3() {
		v.Spec.Communal.Region = DefaultS3Region
	}
	if v.Spec.Communal.Region == "" && v.IsGCloud() {
		v.Spec.Communal.Region = DefaultGCloudRegion
	}
	// Default the endpoint for google cloud if not specified
	if v.Spec.Communal.Endpoint == "" && v.IsGCloud() {
		v.Spec.Communal.Endpoint = DefaultGCloudEndpoint
	}
	if v.Spec.TemporarySubclusterRouting != nil {
		v.Spec.TemporarySubclusterRouting.Template.Type = SecondarySubcluster
	}
	v.setDefaultServiceName()
	v.setDefaultSandboxImages()
	v.setDefaultProxy()
}

var _ webhook.Validator = &VerticaDB{}

// ValidateCreate implements webhook.Validator so a webhook will be registered for the type
func (v *VerticaDB) ValidateCreate() (admission.Warnings, error) {
	verticadblog.Info("validate create", "name", v.Name, "GroupVersion", GroupVersion)

	allErrs := v.validateVerticaDBSpec()
	if len(allErrs) == 0 {
		return nil, nil
	}
	return nil, apierrors.NewInvalid(schema.GroupKind{Group: Group, Kind: VerticaDBKind}, v.Name, allErrs)
}

// ValidateUpdate implements webhook.Validator so a webhook will be registered for the type
func (v *VerticaDB) ValidateUpdate(old runtime.Object) (admission.Warnings, error) {
	verticadblog.Info("validate update", "name", v.Name, "GroupVersion", GroupVersion)

	allErrs := append(v.validateImmutableFields(old), v.validateVerticaDBSpec()...)

	if len(allErrs) == 0 {
		return nil, nil
	}
	return nil, apierrors.NewInvalid(schema.GroupKind{Group: Group, Kind: VerticaDBKind}, v.Name, allErrs)
}

// ValidateDelete implements webhook.Validator so a webhook will be registered for the type
func (v *VerticaDB) ValidateDelete() (admission.Warnings, error) {
	verticadblog.Info("validate delete", "name", v.Name, "GroupVersion", GroupVersion)

	return nil, nil
}

func (v *VerticaDB) validateImmutableFields(old runtime.Object) field.ErrorList {
	var allErrs field.ErrorList
	oldObj := old.(*VerticaDB)

	allErrs = v.checkImmutableBasic(oldObj, allErrs)
	allErrs = v.checkImmutableUpgradePolicy(oldObj, allErrs)
	allErrs = v.checkImmutableDeploymentMethod(oldObj, allErrs)
	allErrs = v.checkImmutableTemporarySubclusterRouting(oldObj, allErrs)
	allErrs = v.checkImmutableEncryptSpreadComm(oldObj, allErrs)
	allErrs = v.checkImmutableLocalPathChange(oldObj, allErrs)
	allErrs = v.checkImmutableShardCount(oldObj, allErrs)
	allErrs = v.checkImmutableS3ServerSideEncryption(oldObj, allErrs)
	allErrs = v.checkImmutableDepotVolume(oldObj, allErrs)
	allErrs = v.checkImmutablePodSecurityContext(oldObj, allErrs)
	allErrs = v.checkImmutableSubclusterDuringUpgrade(oldObj, allErrs)
	allErrs = v.checkImmutableSubclusterInSandbox(oldObj, allErrs)
	allErrs = v.checkImmutableStsName(oldObj, allErrs)
	allErrs = v.checkImmutableClientProxy(oldObj, allErrs)
	allErrs = v.checkValidSubclusterTypeTransition(oldObj, allErrs)
	allErrs = v.checkSandboxesDuringUpgrade(oldObj, allErrs)
	allErrs = v.checkShutdownSandboxImage(oldObj, allErrs)
	allErrs = v.checkShutdownForSandboxesToBeRemoved(oldObj, allErrs)
	allErrs = v.checkShutdownForSubclustersToBeRemoved(oldObj, allErrs)
	allErrs = v.checkUnsandboxShutdownConditions(oldObj, allErrs)
	allErrs = v.checkSubclustersInShutdownSandbox(oldObj, allErrs)
	allErrs = v.checkNewSBoxOrSClusterShutdownUnset(allErrs)
	allErrs = v.checkSClusterToBeSandboxedShutdownUnset(allErrs)
	allErrs = v.checkShutdownForScaleUpOrDown(oldObj, allErrs)
	return allErrs
}

func (v *VerticaDB) checkValidSubclusterTypeTransition(oldObj *VerticaDB, allErrs field.ErrorList) field.ErrorList {
	// Create a map of subclusterName -> type using the old object.
	nameToTypeMap := map[string]string{}
	for i := range oldObj.Spec.Subclusters {
		sc := oldObj.Spec.Subclusters[i]
		nameToTypeMap[sc.Name] = sc.Type
	}
	scToSbMap := v.GenSubclusterSandboxMap()
	// Helper function to log an error
	invalidStateTransitionErr := func(inx int) {
		path := field.NewPath("spec").Child("subclusters").Index(inx).Child("type")
		err := field.Invalid(path,
			v.Spec.Subclusters[inx].Type,
			fmt.Sprintf("subcluster %s has invalid type change", v.Spec.Subclusters[inx].Name))
		allErrs = append(allErrs, err)
	}
	// Go through new object to see that existing subclusters have a valid type change.
	for i := range v.Spec.Subclusters {
		sc := v.Spec.Subclusters[i]
		oldType, ok := nameToTypeMap[sc.Name]
		// Can skip new subclusters
		if !ok {
			continue
		}
		if (oldType == PrimarySubcluster || oldType == TransientSubcluster) && oldType != sc.Type {
			invalidStateTransitionErr(i)
		} else if oldType == SecondarySubcluster && sc.Type != SecondarySubcluster {
			_, found := scToSbMap[sc.Name]
			// You can only transition out of a secondary subcluster if its during sandboxing.
			if sc.Type != SandboxPrimarySubcluster || !found {
				invalidStateTransitionErr(i)
			}
		}
	}
	return allErrs
}

func (v *VerticaDB) validateVerticaDBSpec() field.ErrorList {
	allErrs := v.hasAtLeastOneSC(field.ErrorList{})
	allErrs = v.hasValidSubclusterTypes(allErrs)
	allErrs = v.hasValidInitPolicy(allErrs)
	allErrs = v.hasValidRestorePolicy(allErrs)
	allErrs = v.hasValidSaveRestorePointConfig(allErrs)
	allErrs = v.hasValidDBName(allErrs)
	allErrs = v.hasPrimarySubcluster(allErrs)
	allErrs = v.validateKsafety(allErrs)
	allErrs = v.validateCommunalPath(allErrs)
	allErrs = v.validateS3ServerSideEncryption(allErrs)
	allErrs = v.validateAdditionalConfigParms(allErrs)
	allErrs = v.validateCustomLabels(allErrs)
	allErrs = v.validateIncludeUIDInPathAnnotation(allErrs)
	allErrs = v.validateEndpoint(allErrs)
	allErrs = v.hasValidSvcAndScName(allErrs)
	allErrs = v.hasValidNodePort(allErrs)
	allErrs = v.isNodePortProperlySpecified(allErrs)
	allErrs = v.isServiceTypeValid(allErrs)
	allErrs = v.hasDuplicateScName(allErrs)
	allErrs = v.hasValidVolumeName(allErrs)
	allErrs = v.hasValidClientServerTLSMode(allErrs)
	allErrs = v.hasValidVolumeMountName(allErrs)
	allErrs = v.hasValidKerberosSetup(allErrs)
	allErrs = v.hasValidTemporarySubclusterRouting(allErrs)
	allErrs = v.matchingServiceNamesAreConsistent(allErrs)
	allErrs = v.transientSubclusterMustMatchTemplate(allErrs)
	allErrs = v.validateRequeueTimes(allErrs)
	allErrs = v.validateEncryptSpreadComm(allErrs)
	allErrs = v.validateLocalStorage(allErrs)
	allErrs = v.hasValidShardCount(allErrs)
	allErrs = v.hasValidProbeOverrides(allErrs)
	allErrs = v.hasValidPodSecurityContext(allErrs)
	allErrs = v.hasValidNMAResourceLimit(allErrs)
	allErrs = v.hasValidCreateDBTimeout(allErrs)
	allErrs = v.hasValidUpgradePolicy(allErrs)
	allErrs = v.hasValidReplicaGroups(allErrs)
	allErrs = v.validateVersionAnnotation(allErrs)
	allErrs = v.validateSandboxes(allErrs)
	allErrs = v.checkNewSBoxOrSClusterShutdownUnset(allErrs)
	allErrs = v.validateProxyConfig(allErrs)
	if len(allErrs) == 0 {
		return nil
	}
	return allErrs
}

func (v *VerticaDB) hasAtLeastOneSC(allErrs field.ErrorList) field.ErrorList {
	// there should be at least one subcluster defined
	if len(v.Spec.Subclusters) == 0 {
		err := field.Invalid(field.NewPath("spec").Child("subclusters"),
			v.Spec.Subclusters,
			`there should be at least one subcluster defined`)
		allErrs = append(allErrs, err)
	}
	return allErrs
}

func (v *VerticaDB) hasValidSubclusterTypes(allErrs field.ErrorList) field.ErrorList {
	for i := range v.Spec.Subclusters {
		sc := &v.Spec.Subclusters[i]
		if sc.Type == PrimarySubcluster || sc.Type == SecondarySubcluster ||
			sc.Type == TransientSubcluster || sc.Type == SandboxPrimarySubcluster {
			continue
		}
		fieldPrefix := field.NewPath("spec").Child("subclusters").Index(i)
		err := field.Invalid(fieldPrefix.Child("type"),
			sc.Type,
			fmt.Sprintf("subcluster type is invalid. A valid case-sensitive type a user can specify is %q or %q. "+
				"(%q and %q are valid types that should only be set by the operator)",
				PrimarySubcluster, SecondarySubcluster, SandboxPrimarySubcluster, TransientSubcluster))
		allErrs = append(allErrs, err)
	}
	return allErrs
}

func (v *VerticaDB) hasValidInitPolicy(allErrs field.ErrorList) field.ErrorList {
	switch v.Spec.InitPolicy {
	case CommunalInitPolicyCreate:
	case CommunalInitPolicyCreateSkipPackageInstall:
	case CommunalInitPolicyRevive:
	case CommunalInitPolicyScheduleOnly:
	default:
		err := field.Invalid(field.NewPath("spec").Child("initPolicy"),
			v.Spec.InitPolicy,
			fmt.Sprintf("initPolicy should either be %s, %s, %s or %s",
				CommunalInitPolicyCreate, CommunalInitPolicyCreateSkipPackageInstall,
				CommunalInitPolicyRevive, CommunalInitPolicyScheduleOnly))
		allErrs = append(allErrs, err)
	}
	return allErrs
}

func (v *VerticaDB) hasValidRestorePolicy(allErrs field.ErrorList) field.ErrorList {
	if v.IsRestoreDuringReviveEnabled() && !v.Spec.RestorePoint.IsValidRestorePointPolicy() {
		if v.Spec.RestorePoint.Archive == "" {
			err := field.Invalid(field.NewPath("spec").Child("restorePoint"),
				v.Spec.RestorePoint,
				fmt.Sprintf("restorePoint is invalid. When initPolicy is set to %s and restorePoint is specified, "+
					"archive must be specified.", CommunalInitPolicyRevive))
			allErrs = append(allErrs, err)
		}
		commonErrorMessage := fmt.Sprintf("restorePoint is invalid. When initPolicy is set to %s and restorePoint is specified, "+
			"the database will initialize by reviving from a restore point in the specified archive, and thus "+
			"either restorePoint.index or restorePoint.id must be properly specified. ", CommunalInitPolicyRevive)
		if v.Spec.RestorePoint.Index <= 0 && v.Spec.RestorePoint.ID == "" {
			err := field.Invalid(field.NewPath("spec").Child("restorePoint"),
				v.Spec.RestorePoint,
				commonErrorMessage+"Both fields are currently empty or invalid.")
			allErrs = append(allErrs, err)
		} else if v.Spec.RestorePoint.Index > 0 && v.Spec.RestorePoint.ID != "" {
			err := field.Invalid(field.NewPath("spec").Child("restorePoint"),
				v.Spec.RestorePoint,
				commonErrorMessage+"Both fields are currently specified, which is not allowed.")
			allErrs = append(allErrs, err)
		}
	}
	return allErrs
}

func (v *VerticaDB) hasValidSaveRestorePointConfig(allErrs field.ErrorList) field.ErrorList {
	if v.IsSaveRestorepointEnabled() && !v.Spec.RestorePoint.IsValidForSaveRestorePoint() {
		err := field.Invalid(field.NewPath("spec").Child("restorePoint"),
			v.Spec.RestorePoint,
			"restorePoint is invalid. When save restore point is enabled, "+
				"archive must be specified.")
		allErrs = append(allErrs, err)
	}
	return allErrs
}

func (v *VerticaDB) validateCommunalPath(allErrs field.ErrorList) field.ErrorList {
	if v.Spec.InitPolicy == CommunalInitPolicyScheduleOnly {
		return allErrs
	}
	if v.Spec.Communal.Path != "" {
		return allErrs
	}
	err := field.Invalid(field.NewPath("spec").Child("communal").Child("path"),
		v.Spec.Communal.Path,
		"communal.path cannot be empty")
	return append(allErrs, err)
}

func (v *VerticaDB) validateS3ServerSideEncryption(allErrs field.ErrorList) field.ErrorList {
	if !v.IsS3() || v.Spec.Communal.S3ServerSideEncryption == "" {
		return allErrs
	}
	if !v.IsKnownSseType() {
		err := field.Invalid(field.NewPath("spec").Child("communal").Child("s3ServerSideEncryption"),
			v.Spec.Communal.S3ServerSideEncryption,
			fmt.Sprintf("communal.s3ServerSideEncryption, if specified, can only be %s, %s or %s",
				SseS3, SseKMS, SseC))
		allErrs = append(allErrs, err)
	}
	if v.IsSseKMS() {
		value, found := v.Spec.Communal.AdditionalConfig[S3SseKmsKeyID]
		if !found || value == "" {
			err := field.Invalid(field.NewPath("spec").Child("communal").Child("additionalConfig"),
				v.Spec.Communal.AdditionalConfig,
				fmt.Sprintf("communal.additionalconfig[%s] must be set when setting up SSE-KMS server-side encryption",
					S3SseKmsKeyID))
			allErrs = append(allErrs, err)
		}
	}
	if v.IsSseC() {
		if v.Spec.Communal.S3SseCustomerKeySecret == "" {
			err := field.Invalid(field.NewPath("spec").Child("communal").Child("s3SseCustomerKeySecret"),
				v.Spec.Communal.S3SseCustomerKeySecret,
				"communal.3SseCustomerKeySecret must be set when setting up SSE-C server-side encryption")
			allErrs = append(allErrs, err)
		}
	}
	return allErrs
}

func (v *VerticaDB) validateAdditionalConfigParms(allErrs field.ErrorList) field.ErrorList {
	if v.IsAdditionalConfigMapEmpty() {
		return allErrs
	}
	additionalConfigKeysCopy := map[string]string{}
	// additional config parms are case insensitive so we need to check that
	// if, for example, awsauth and AWSauth are passed, they are seen as duplicates.
	for k := range v.Spec.Communal.AdditionalConfig {
		_, ok := additionalConfigKeysCopy[strings.ToLower(k)]
		if ok {
			err := field.Invalid(field.NewPath("spec").Child("communal").Child("additionalConfig"),
				v.Spec.Communal.AdditionalConfig,
				fmt.Sprintf("duplicates key %s", k))
			allErrs = append(allErrs, err)
		}
		additionalConfigKeysCopy[strings.ToLower(k)] = ""
	}
	return allErrs
}

func (v *VerticaDB) validateCustomLabels(allErrs field.ErrorList) field.ErrorList {
	for _, invalidLabel := range vmeta.ProtectedLabels {
		_, ok := v.Spec.Labels[invalidLabel]
		if ok {
			err := field.Invalid(field.NewPath("spec").Child("labels"),
				v.Spec.Labels,
				fmt.Sprintf("'%s' is a restricted label.", invalidLabel))
			allErrs = append(allErrs, err)
		}
	}
	return allErrs
}

func (v *VerticaDB) validateIncludeUIDInPathAnnotation(allErrs field.ErrorList) field.ErrorList {
	if v.Spec.InitPolicy == CommunalInitPolicyRevive &&
		v.IncludeUIDInPath() {
		prefix := field.NewPath("metadata").Child("annotations")
		annotationName := vmeta.IncludeUIDInPathAnnotation
		err := field.Invalid(prefix.Key(annotationName),
			v.Annotations[annotationName],
			fmt.Sprintf("%s must always be false when reviving a db", annotationName))
		allErrs = append(allErrs, err)
	}
	return allErrs
}

func (v *VerticaDB) validateEndpoint(allErrs field.ErrorList) field.ErrorList {
	if v.Spec.InitPolicy == CommunalInitPolicyScheduleOnly {
		return allErrs
	}
	// This only applies if it's S3 or GCP.
	if !v.IsS3() && !v.IsGCloud() {
		return allErrs
	}
	// An empty endpoint is allowed. This lets the server pick a suitable
	// default based on the SDK that is used.
	if v.Spec.Communal.Endpoint == "" {
		return allErrs
	}
	// communal.endpoint must be prefaced with http:// or https:// to know what protocol to connect with.
	if !(strings.HasPrefix(v.Spec.Communal.Endpoint, "http://") ||
		strings.HasPrefix(v.Spec.Communal.Endpoint, "https://")) {
		err := field.Invalid(field.NewPath("spec").Child("communal").Child("endpoint"),
			v.Spec.Communal.Endpoint,
			"communal.endpoint must be prefaced with http:// or https:// to know what protocol to connect with")
		allErrs = append(allErrs, err)
	}
	return allErrs
}

func (v *VerticaDB) hasValidDBName(allErrs field.ErrorList) field.ErrorList {
	dbName := v.Spec.DBName
	if len(dbName) > dbNameLengthLimit {
		err := field.Invalid(field.NewPath("spec").Child("dbName"),
			v.Spec.DBName,
			"dbName cannot exceed 30 characters")
		allErrs = append(allErrs, err)
	}
	invalidChar := invalidDBNameChars
	for _, c := range invalidChar {
		if strings.Contains(dbName, string(c)) {
			err := field.Invalid(field.NewPath("spec").Child("dbName"),
				v.Spec.DBName,
				fmt.Sprintf(`dbName cannot have the '%s' character`, string(c)))
			allErrs = append(allErrs, err)
		}
	}
	return allErrs
}

func (v *VerticaDB) hasPrimarySubcluster(allErrs field.ErrorList) field.ErrorList {
	for i := range v.Spec.Subclusters {
		sc := &v.Spec.Subclusters[i]
		if sc.IsPrimary() {
			return allErrs
		}
	}

	err := field.Invalid(field.NewPath("spec").Child("subclusters"),
		v.Spec.Subclusters,
		`there must be at least one primary subcluster`)
	return append(allErrs, err)
}

func (v *VerticaDB) validateKsafety(allErrs field.ErrorList) field.ErrorList {
	if v.Spec.InitPolicy == CommunalInitPolicyScheduleOnly {
		return allErrs
	}
	sizeSum := v.getClusterSize()
	switch v.IsKSafety0() {
	case true:
		if sizeSum < KSafety0MinHosts || sizeSum > KSafety0MaxHosts {
			err := field.Invalid(field.NewPath("annotations").Child(vmeta.KSafetyAnnotation),
				v.Annotations[vmeta.KSafetyAnnotation],
				fmt.Sprintf("with kSafety 0, the total size of the cluster must have between %d and %d hosts", KSafety0MinHosts, KSafety0MaxHosts))
			allErrs = append(allErrs, err)
		}
	case false:
		if sizeSum < KSafety1MinHosts {
			err := field.Invalid(field.NewPath("annotations").Child(vmeta.KSafetyAnnotation),
				v.Annotations[vmeta.KSafetyAnnotation],
				fmt.Sprintf("with kSafety 1, the total size of the cluster must have at least %d hosts", KSafety1MinHosts))
			allErrs = append(allErrs, err)
		}
	}
	return allErrs
}

func (v *VerticaDB) getClusterSize() int {
	sizeSum := 0

	if v.IsKSafetyCheckStrict() {
		// in case the k-safety check is not relaxed,
		// we calculate the cluster size on the primary nodes only
		for i := range v.Spec.Subclusters {
			sc := &v.Spec.Subclusters[i]
			if sc.IsPrimary() && !sc.IsSandboxPrimary() {
				sizeSum += int(sc.Size)
			}
		}
	} else {
		for i := range v.Spec.Subclusters {
			sc := &v.Spec.Subclusters[i]
			sizeSum += int(sc.Size)
		}
	}

	return sizeSum
}

func (v *VerticaDB) hasValidSvcAndScName(allErrs field.ErrorList) field.ErrorList {
	// check headless svc names
	vdbName := v.Name
	// vdb name will be used as is for headless svc name,
	// thus match regex for service name (DNS-1035 label)
	isValidHlSvcName := IsValidServiceName(vdbName)
	if !isValidHlSvcName {
		err := field.Invalid(field.NewPath("metadata").Child("name"),
			v.ObjectMeta.Name,
			fmt.Sprintf("vdb name must match regex '%s'",
				RFC1035DNSLabelNameRegex))
		allErrs = append(allErrs, err)
	}
	for i := range v.Spec.Subclusters {
		sc := &v.Spec.Subclusters[i]
		fieldPrefix := field.NewPath("spec").Child("subclusters").Index(i)
		stsName := sc.GetStatefulSetName(v)
		// check subcluster name
		if !IsValidSubclusterName(stsName) {
			err := field.Invalid(fieldPrefix.Child("name"),
				stsName,
				fmt.Sprintf("subcluster name is not valid, change it so that 1. its length is greater than 0 and smaller than 254,"+
					" 2. it matches regex '%s'", RFC1123DNSSubdomainNameRegex))
			allErrs = append(allErrs, err)
		}
		if !isValidHlSvcName {
			// The actual name of the headless service object is always prefixed with the name of the owning vdb,
			// so we skip headless service names check if vdb name is not valid to minimize confusion and avoid overwhelming error messages.
			continue
		}
		// check external svc names
		extSvcName := vdbName + "-" + sc.GetServiceName()
		// vdb name will be used together with subcluster serviceName for external svc name,
		// thus match regex for service name (DNS-1035 label)
		if !IsValidServiceName(extSvcName) {
			errMsg := fmt.Sprintf("subcluster serviceName (either user-provided or auto-generated by operator when omitted by user)"+
				" is prefixed by vdb name %q and \"-\" to generate external service name %q,"+
				" which must match regex '%s'; to fix, consider 1. change the subcluster name if serviceName is not explicitly provided,"+
				" 2. change the subcluster serviceName if it is explicitly provided, 3. change the vdb name",
				v.ObjectMeta.Name, extSvcName, RFC1035DNSLabelNameRegex)
			err := field.Invalid(fieldPrefix.Child("serviceName"),
				sc.GetServiceName(),
				errMsg)
			allErrs = append(allErrs, err)
		}
	}
	return allErrs
}

func isNodePortNumberInvalid(port int32) bool {
	return port != 0 && (port < portLowerBound || port > portUpperBound)
}

func (v *VerticaDB) genNodePortInvalidError(allErrs field.ErrorList, pathPrefix *field.Path, nodePortName string, nodePortVal int32) field.ErrorList {
	err := field.Invalid(pathPrefix.Child(nodePortName),
		nodePortVal,
		fmt.Sprintf(`%s must be 0 or in the range of %d-%d`, nodePortName, portLowerBound, portUpperBound))
	return append(allErrs, err)
}

func (v *VerticaDB) hasValidNodePort(allErrs field.ErrorList) field.ErrorList {
	for i := range v.Spec.Subclusters {
		sc := &v.Spec.Subclusters[i]
		if sc.ServiceType == v1.ServiceTypeNodePort {
			pathPrefix := field.NewPath("spec").Child("subclusters").Index(i)
			if isNodePortNumberInvalid(sc.ClientNodePort) {
				allErrs = v.genNodePortInvalidError(allErrs, pathPrefix,
					"clientNodePort", v.Spec.Subclusters[i].ClientNodePort)
			}
			if isNodePortNumberInvalid(sc.VerticaHTTPNodePort) {
				allErrs = v.genNodePortInvalidError(allErrs, pathPrefix,
					"verticaHttpNodePort", v.Spec.Subclusters[i].VerticaHTTPNodePort)
			}
		}
	}
	return allErrs
}

func (v *VerticaDB) isNodePortProperlySpecified(allErrs field.ErrorList) field.ErrorList {
	for i := range v.Spec.Subclusters {
		sc := &v.Spec.Subclusters[i]
		// NodePort can only be set for LoadBalancer and NodePort
		if sc.ServiceType != v1.ServiceTypeLoadBalancer && sc.ServiceType != v1.ServiceTypeNodePort {
			if sc.ClientNodePort != 0 {
				err := field.Invalid(field.NewPath("spec").Child("subclusters").Index(i).Child("clientNodePort"),
					v.Spec.Subclusters[i].ClientNodePort,
					fmt.Sprintf("clientNodePort can only be specified for service types %s and %s",
						v1.ServiceTypeLoadBalancer, v1.ServiceTypeNodePort))
				allErrs = append(allErrs, err)
			}
		}
	}
	return allErrs
}

func (v *VerticaDB) isServiceTypeValid(allErrs field.ErrorList) field.ErrorList {
	for i := range v.Spec.Subclusters {
		sc := &v.Spec.Subclusters[i]
		switch sc.ServiceType {
		case v1.ServiceTypeLoadBalancer, v1.ServiceTypeNodePort, v1.ServiceTypeExternalName, v1.ServiceTypeClusterIP:
			// Valid types
		default:
			err := field.Invalid(field.NewPath("spec").Child("subclusters").Index(i).Child("serviceType"),
				v.Spec.Subclusters[i].ServiceType,
				"not a valid service type")
			allErrs = append(allErrs, err)
		}
	}
	return allErrs
}

func (v *VerticaDB) hasDuplicateScName(allErrs field.ErrorList) field.ErrorList {
	countSc := len(v.Spec.Subclusters)
	for i := 0; i < countSc-1; i++ {
		sc1 := &v.Spec.Subclusters[i]
		for j := i + 1; j < countSc; j++ {
			sc2 := &v.Spec.Subclusters[j]
			// subcluster names like default-subcluster and default_subcluster
			// are considered identical
			if sc1.GenCompatibleFQDN() == sc2.GenCompatibleFQDN() {
				err := field.Invalid(field.NewPath("spec").Child("subclusters").Index(j).Child("name"),
					v.Spec.Subclusters[j].Name,
					fmt.Sprintf("duplicates the name of subcluster[%d]", i))
				allErrs = append(allErrs, err)
			}
			// check the statefulset name override annotation for each subcluster.
			if sc1.GetStatefulSetName(v) == sc2.GetStatefulSetName(v) {
				err := field.Invalid(field.NewPath("spec").Child("subclusters").Index(j).
					Child("annotations").Key(vmeta.StsNameOverrideAnnotation),
					v.Spec.Subclusters[j].Annotations[vmeta.StsNameOverrideAnnotation],
					fmt.Sprintf("duplicates the %s annotation of subcluster[%d]", vmeta.StsNameOverrideAnnotation, i))
				allErrs = append(allErrs, err)
			}
		}
	}
	return allErrs
}

func (v *VerticaDB) hasValidClientServerTLSMode(allErrs field.ErrorList) field.ErrorList {
	tlsModes := []string{"enable", "disable", "try_verify", "verify_ca", "verify_full"}
	if v.Spec.ClientServerTLSMode != "" {
		TLSMode := strings.ToLower(v.Spec.ClientServerTLSMode)
		validMode := false
		for _, mode := range tlsModes {
			if mode == TLSMode {
				validMode = true
			}
		}
		if !validMode {
<<<<<<< HEAD
			err := field.Invalid(field.NewPath("spec").Child("clientservertlssecret"), v.Spec.ClientServerTLSMode, "invalid tls mode")
			allErrs = append(allErrs, err)
		}
	} else {
		v.Spec.ClientServerTLSMode = "verify_ca"
=======
			err := field.Invalid(field.NewPath("spec").Child("clientSeverTLSSecret"), v.Spec.ClientServerTLSMode, "invalid tls mode")
			allErrs = append(allErrs, err)
		}
	} else {
		v.Spec.ClientServerTLSMode = "try_verify"
>>>>>>> 3085e523
	}
	return allErrs
}

func (v *VerticaDB) hasValidVolumeName(allErrs field.ErrorList) field.ErrorList {
	for i := range v.Spec.Volumes {
		vol := v.Spec.Volumes[i]
		if (vol.Name == LocalDataPVC) || (vol.Name == PodInfoMountName) || (vol.Name == LicensingMountName) || (vol.Name == HadoopConfigMountName) {
			err := field.Invalid(field.NewPath("spec").Child("volumes").Index(i).Child("name"),
				v.Spec.Volumes[i].Name,
				"conflicts with the name of one of the internally generated volumes")
			allErrs = append(allErrs, err)
		}
	}
	return allErrs
}

// hasValidVolumeMountName checks wether any of the custom volume mounts added
// shared a name with any of the generated paths.
func (v *VerticaDB) hasValidVolumeMountName(allErrs field.ErrorList) field.ErrorList {
	invalidPaths := make([]string, len(paths.MountPaths))
	copy(invalidPaths, paths.MountPaths)
	invalidPaths = append(invalidPaths, v.Spec.Local.DataPath, v.Spec.Local.DepotPath, v.Spec.Local.GetCatalogPath())
	for i := range v.Spec.VolumeMounts {
		volMnt := v.Spec.VolumeMounts[i]
		for j := range invalidPaths {
			if volMnt.MountPath == invalidPaths[j] {
				err := field.Invalid(field.NewPath("spec").Child("volumeMounts").Index(i).Child("mountPath"),
					volMnt,
					"conflicts with the mount path of one of the internally generated paths")
				allErrs = append(allErrs, err)
			}
		}
		if strings.HasPrefix(volMnt.MountPath, paths.CertsRoot) {
			err := field.Invalid(field.NewPath("spec").Child("volumeMounts").Index(i).Child("mountPath"),
				v.Spec.VolumeMounts[i].MountPath,
				fmt.Sprintf("cannot shared the same path prefix as the certs root '%s'", paths.CertsRoot))
			allErrs = append(allErrs, err)
		}
	}
	return allErrs
}

func (v *VerticaDB) canUpdateScName(oldObj *VerticaDB) bool {
	scMap := map[string]*Subcluster{}
	for i := range oldObj.Spec.Subclusters {
		sc := &oldObj.Spec.Subclusters[i]
		if len(oldObj.Status.Subclusters) > i {
			scStatus := &oldObj.Status.Subclusters[i]
			if scStatus.AddedToDBCount > 0 {
				scMap[sc.Name] = sc
			}
		}
	}
	canUpdate := false
	if len(scMap) > 0 {
		for i := range v.Spec.Subclusters {
			scNew := &v.Spec.Subclusters[i]
			if _, ok := scMap[scNew.Name]; ok {
				canUpdate = true
			}
		}
	} else {
		canUpdate = true
	}
	return canUpdate
}

// hasValidKerberosSetup checks whether Kerberos settings are correct
func (v *VerticaDB) hasValidKerberosSetup(allErrs field.ErrorList) field.ErrorList {
	// Handle two valid cases.  None of the Kerberos settings are used or they
	// all are.  This will detect cases when only a portion of them are set.
	if (v.GetKerberosRealm() == "" && v.GetKerberosServiceName() == "") ||
		(v.GetKerberosRealm() != "" && v.GetKerberosServiceName() != "" && v.Spec.KerberosSecret != "") {
		return allErrs
	}

	prefix := field.NewPath("spec").Child("communal").Child("additionalConfig")
	if v.GetKerberosRealm() == "" {
		err := field.Invalid(prefix.Key(vmeta.KerberosRealmConfig),
			v.GetKerberosRealm(),
			`communal.additionalConfig["kerberosRealm"] must be set if setting up Kerberos`)
		allErrs = append(allErrs, err)
	}
	if v.GetKerberosServiceName() == "" {
		err := field.Invalid(prefix.Key(vmeta.KerberosServiceNameConfig),
			v.GetKerberosServiceName(),
			`communal.additionalConfig["kerberosServiceName"] must be set if setting up Kerberos`)
		allErrs = append(allErrs, err)
	}
	if v.Spec.KerberosSecret == "" {
		err := field.Invalid(field.NewPath("spec").Child("kerberosSecret"),
			v.Spec.KerberosSecret,
			"kerberosSecret must be set if setting up Kerberos")
		allErrs = append(allErrs, err)
	}

	return allErrs
}

// hasValidTemporarySubclusterRouting verifies the contents of
// temporarySubclusterRouting are valid
func (v *VerticaDB) hasValidTemporarySubclusterRouting(allErrs field.ErrorList) field.ErrorList {
	if v.Spec.TemporarySubclusterRouting == nil {
		return allErrs
	}
	scMap := v.GenSubclusterMap()
	fieldPrefix := field.NewPath("spec").Child("temporarySubclusterRouting")
	if v.Spec.TemporarySubclusterRouting.Template.Name != "" {
		templateFieldPrefix := fieldPrefix.Child("template")
		if !v.Spec.TemporarySubclusterRouting.Template.IsSecondary() {
			err := field.Invalid(templateFieldPrefix.Child("type"),
				v.Spec.TemporarySubclusterRouting.Template.Type,
				"subcluster template must be a secondary subcluster")
			allErrs = append(allErrs, err)
		}
		if v.Spec.TemporarySubclusterRouting.Template.Size == 0 {
			err := field.Invalid(templateFieldPrefix.Child("size"),
				v.Spec.TemporarySubclusterRouting.Template.Size,
				"size of subcluster template must be greater than zero")
			allErrs = append(allErrs, err)
		}
		if sc, ok := scMap[v.Spec.TemporarySubclusterRouting.Template.Name]; ok && !sc.IsTransient() {
			err := field.Invalid(templateFieldPrefix.Child("name"),
				v.Spec.TemporarySubclusterRouting.Template.Name,
				"cannot choose a name of an existing subcluster")
			allErrs = append(allErrs, err)
		}
	}
	for i := range v.Spec.TemporarySubclusterRouting.Names {
		if _, ok := scMap[v.Spec.TemporarySubclusterRouting.Names[i]]; !ok {
			err := field.Invalid(fieldPrefix.Child("names").Index(i),
				v.Spec.TemporarySubclusterRouting.Names[i],
				"name must be an existing subcluster")
			allErrs = append(allErrs, err)
		}
	}
	if len(v.Spec.TemporarySubclusterRouting.Names) > 0 && v.RequiresTransientSubcluster() {
		err := field.Invalid(fieldPrefix,
			v.Spec.TemporarySubclusterRouting,
			"cannot use a template and a list of subcluster names at the same time")
		allErrs = append(allErrs, err)
	}
	return allErrs
}

// matchingServiceNamesAreConsistent ensures that any subclusters that share the
// same service name have matching values in them that pertain to the service object.
func (v *VerticaDB) matchingServiceNamesAreConsistent(allErrs field.ErrorList) field.ErrorList {
	processedServiceName := map[string]bool{}

	for i := range v.Spec.Subclusters {
		sc := &v.Spec.Subclusters[i]
		if _, ok := processedServiceName[sc.GetServiceName()]; ok {
			continue
		}
		for j := i + 1; j < len(v.Spec.Subclusters); j++ {
			osc := &v.Spec.Subclusters[j]
			if sc.GetServiceName() == osc.GetServiceName() {
				fieldPrefix := field.NewPath("spec").Child("subclusters").Index(j)
				if !reflect.DeepEqual(sc.ExternalIPs, osc.ExternalIPs) {
					err := field.Invalid(fieldPrefix.Child("externalIPs").Index(i),
						sc.ExternalIPs,
						"externalIPs don't match other subcluster(s) sharing the same serviceName")
					allErrs = append(allErrs, err)
				}
				if sc.LoadBalancerIP != osc.LoadBalancerIP {
					err := field.Invalid(fieldPrefix.Child("loadBalancerIP").Index(i),
						sc.LoadBalancerIP,
						"loadBalancerIP doesn't match other subcluster(s) sharing the same serviceName")
					allErrs = append(allErrs, err)
				}
				if !reflect.DeepEqual(sc.ServiceAnnotations, osc.ServiceAnnotations) {
					err := field.Invalid(fieldPrefix.Child("serviceAnnotations").Index(i),
						sc.ServiceAnnotations,
						"serviceAnnotations don't match other subcluster(s) sharing the same serviceName")
					allErrs = append(allErrs, err)
				}
				if sc.ClientNodePort != osc.ClientNodePort {
					err := field.Invalid(fieldPrefix.Child("clientNodePort").Index(i),
						sc.ClientNodePort,
						"clientNodePort doesn't match other subcluster(s) sharing the same serviceName")
					allErrs = append(allErrs, err)
				}
				if sc.ServiceType != osc.ServiceType {
					err := field.Invalid(fieldPrefix.Child("serviceType").Index(i),
						sc.ServiceType,
						"serviceType doesn't match other subcluster(s) sharing the same serviceName")
					allErrs = append(allErrs, err)
				}
			}
		}
		// Set a flag so that we don't process this service name in another subcluster
		processedServiceName[sc.GetServiceName()] = true
	}
	return allErrs
}

// transientSubclusterMustMatchTemplate is a check to make sure the IsTransient
// isn't being set for subcluster.  It must only be used for the temporary
// subcluster template.
func (v *VerticaDB) transientSubclusterMustMatchTemplate(allErrs field.ErrorList) field.ErrorList {
	for i := range v.Spec.Subclusters {
		sc := &v.Spec.Subclusters[i]
		if !sc.IsTransient() {
			continue
		}

		fieldPrefix := field.NewPath("spec").Child("subclusters").Index(i)
		if v.Spec.TemporarySubclusterRouting != nil && sc.Name != v.Spec.TemporarySubclusterRouting.Template.Name {
			err := field.Invalid(fieldPrefix.Child("Name").Index(i),
				sc.Name,
				"Transient subcluster name doesn't match template")
			allErrs = append(allErrs, err)
		}
	}
	return allErrs
}

// validateRequeueTimes is a check for the various requeue times in the CR.
func (v *VerticaDB) validateRequeueTimes(allErrs field.ErrorList) field.ErrorList {
	prefix := field.NewPath("metadata").Child("annotations")
	if v.GetRequeueTime() < 0 {
		err := field.Invalid(prefix.Key(vmeta.RequeueTimeAnnotation),
			v.Annotations[vmeta.RequeueTimeAnnotation],
			"requeue time cannot be negative")
		allErrs = append(allErrs, err)
	}
	if v.GetUpgradeRequeueTime() < 0 {
		err := field.Invalid(prefix.Key(vmeta.UpgradeRequeueTimeAnnotation),
			v.Annotations[vmeta.UpgradeRequeueTimeAnnotation],
			"upgrade requeue time cannot be negative")
		allErrs = append(allErrs, err)
	}
	return allErrs
}

func (v *VerticaDB) validateEncryptSpreadComm(allErrs field.ErrorList) field.ErrorList {
	if v.Spec.EncryptSpreadComm != "" && v.Spec.EncryptSpreadComm != EncryptSpreadCommDisabled &&
		v.Spec.EncryptSpreadComm != EncryptSpreadCommWithVertica {
		err := field.Invalid(field.NewPath("spec").Child("encrpytSpreadComm"),
			v.Spec.EncryptSpreadComm,
			fmt.Sprintf("encryptSpreadComm can only be set to an empty string, %s, or %s",
				EncryptSpreadCommWithVertica, EncryptSpreadCommDisabled))
		allErrs = append(allErrs, err)
	}
	return allErrs
}

func (v *VerticaDB) validateLocalStorage(allErrs field.ErrorList) field.ErrorList {
	allErrs = v.validateLocalPaths(allErrs)
	return v.validateDepotVolume(allErrs)
}

func (v *VerticaDB) validateLocalPaths(allErrs field.ErrorList) field.ErrorList {
	// We cannot let any of the local paths be the same as important paths in
	// the image.  Otherwise, we risk losing the contents of those directory in
	// the container, which can mess up the deployment.
	invalidPaths := []string{
		"/home",
		"/home/dbadmin",
		"/opt",
		"/opt/vertica",
		"/opt/vertica/bin",
		"/opt/vertica/sbin",
		"/opt/vertica/include",
		"/opt/vertica/java",
		"/opt/vertica/lib",
		"/opt/vertica/oss",
		"/opt/vertica/packages",
		"/opt/vertica/share",
		"/opt/vertica/scripts",
		"/opt/vertica/spread",
	}
	for _, invalidPath := range invalidPaths {
		if v.Spec.Local.DataPath != invalidPath && v.Spec.Local.DepotPath != invalidPath &&
			v.Spec.Local.CatalogPath != invalidPath {
			continue
		}
		var fieldRef interface{}
		var fieldPathName string
		if v.Spec.Local.DataPath == invalidPath {
			fieldPathName = "dataPath"
			fieldRef = v.Spec.Local.DataPath
		} else if v.Spec.Local.CatalogPath == invalidPath {
			fieldPathName = "catalogPath"
			fieldRef = v.Spec.Local.CatalogPath
		} else {
			fieldPathName = "depotPath"
			fieldRef = v.Spec.Local.DepotPath
		}
		err := field.Invalid(field.NewPath("spec").Child("local").Child(fieldPathName),
			fieldRef, fmt.Sprintf("%s cannot be set to %s. This is a restricted path.", fieldPathName, invalidPath))
		allErrs = append(allErrs, err)
	}
	// When depotVolume is EmptyDir, depotPath must be different from data and catalog paths.
	if v.IsDepotVolumeEmptyDir() {
		if !v.Spec.Local.IsDepotPathUnique() {
			err := field.Invalid(field.NewPath("spec").Child("local").Child("depotPath"),
				v.Spec.Local.DepotPath, "depotPath cannot be equal to dataPath or catalogPath when depotVolume is EmptyDir")
			allErrs = append(allErrs, err)
		}
	}
	return allErrs
}

func (v *VerticaDB) validateDepotVolume(allErrs field.ErrorList) field.ErrorList {
	if !v.IsKnownDepotVolumeType() {
		err := field.Invalid(field.NewPath("spec").Child("local").Child("depotVolume"),
			v.Spec.Local.DepotVolume,
			fmt.Sprintf("valid values are %s, %s or an empty string", EmptyDir, PersistentVolume))
		allErrs = append(allErrs, err)
	}
	return allErrs
}

func (v *VerticaDB) hasValidShardCount(allErrs field.ErrorList) field.ErrorList {
	if v.Spec.ShardCount > 0 {
		return allErrs
	}

	err := field.Invalid(field.NewPath("spec").Child("shardCount"),
		v.Spec.ShardCount,
		"Shard count must be > 0")
	return append(allErrs, err)
}

func (v *VerticaDB) hasValidProbeOverrides(allErrs field.ErrorList) field.ErrorList {
	parentField := field.NewPath("spec")
	allErrs = v.hasValidProbeOverride(allErrs, parentField.Child("readinessProbeOverride"), v.Spec.ReadinessProbeOverride)
	allErrs = v.hasValidProbeOverride(allErrs, parentField.Child("startupProbeOverride"), v.Spec.StartupProbeOverride)
	allErrs = v.hasValidProbeOverride(allErrs, parentField.Child("livenessProbeOverride"), v.Spec.LivenessProbeOverride)
	return allErrs
}

func (v *VerticaDB) hasValidPodSecurityContext(allErrs field.ErrorList) field.ErrorList {
	if v.Spec.PodSecurityContext == nil {
		return allErrs
	}

	const RootUIDVal = 0
	rootUID := int64(RootUIDVal)
	if v.Spec.PodSecurityContext.RunAsUser != nil && *v.Spec.PodSecurityContext.RunAsUser == rootUID {
		err := field.Invalid(field.NewPath("spec").Child("podSecurityContext").Child("runAsUser"),
			v.Spec.PodSecurityContext.RunAsUser,
			"cannot run vertica pods as root (uid == 0)")
		allErrs = append(allErrs, err)
	}
	return allErrs
}

func (v *VerticaDB) hasValidNMAResourceLimit(allErrs field.ErrorList) field.ErrorList {
	nmaMemoryLimit := vmeta.GetNMAResource(v.Annotations, v1.ResourceLimitsMemory)
	if nmaMemoryLimit.IsZero() { // Zero implies it isn't set.
		return allErrs
	}
	if vmeta.MinNMAMemoryLimit.Cmp(nmaMemoryLimit) == 1 {
		annotationName := vmeta.GenNMAResourcesAnnotationName(v1.ResourceLimitsMemory)
		err := field.Invalid(field.NewPath("metadata").Child("annotations").Child(annotationName),
			nmaMemoryLimit, fmt.Sprintf("cannot be less than %s", vmeta.MinNMAMemoryLimit.String()))
		allErrs = append(allErrs, err)
	}
	return allErrs
}

func (v *VerticaDB) hasValidCreateDBTimeout(allErrs field.ErrorList) field.ErrorList {
	createDBTimeout := v.GetCreateDBNodeStartTimeout()
	if createDBTimeout < 0 {
		annotationName := vmeta.CreateDBTimeoutAnnotation
		err := field.Invalid(field.NewPath("metadata").Child("annotations").Child(annotationName),
			createDBTimeout, fmt.Sprintf("%s must be non-negative", annotationName))
		allErrs = append(allErrs, err)
	}
	return allErrs
}

func (v *VerticaDB) hasValidUpgradePolicy(allErrs field.ErrorList) field.ErrorList {
	switch v.Spec.UpgradePolicy {
	case "":
	case AutoUpgrade:
	case OfflineUpgrade:
	case OnlineUpgrade:
	case ReadOnlyOnlineUpgrade:
	default:
		err := field.Invalid(field.NewPath("spec").Child("upgradePolicy"),
			v.Spec.UpgradePolicy, fmt.Sprintf("must be one of: %s, %s, %s or %s",
				AutoUpgrade, OfflineUpgrade, OnlineUpgrade, ReadOnlyOnlineUpgrade))
		return append(allErrs, err)
	}
	return allErrs
}

func (v *VerticaDB) hasValidReplicaGroups(allErrs field.ErrorList) field.ErrorList {
	// Can be skipped if Online upgrade is not in progress
	if !v.isOnlineUpgradeInProgress() {
		return allErrs
	}

	// We verify that the replica group for each subcluster is valid
	for i := range v.Spec.Subclusters {
		sc := &v.Spec.Subclusters[i]
		if val, found := sc.Annotations[vmeta.ReplicaGroupAnnotation]; found {
			if val != vmeta.ReplicaGroupAValue && val != vmeta.ReplicaGroupBValue && val != "" {
				err := field.Invalid(
					field.NewPath("spec").Child("subclusters").Index(i).Child("annotations").Key(vmeta.ReplicaGroupAnnotation),
					val,
					fmt.Sprintf("subcluster %q has an invalid value %q for the annotation %q",
						sc.Name, val, vmeta.ReplicaGroupAnnotation))
				allErrs = append(allErrs, err)
			}
		}
	}
	return allErrs
}

func (v *VerticaDB) hasValidProbeOverride(allErrs field.ErrorList, fieldPath *field.Path, probe *v1.Probe) field.ErrorList {
	if probe == nil {
		return allErrs
	}
	// There are different kinds of handlers. You are only allowed to specify no more than one.
	handlerCount := 0
	if probe.Exec != nil {
		handlerCount++
	}
	if probe.TCPSocket != nil {
		handlerCount++
	}
	if probe.GRPC != nil {
		handlerCount++
	}
	if probe.HTTPGet != nil {
		handlerCount++
	}
	if handlerCount > 1 {
		err := field.Invalid(fieldPath, probe, "can only specify one handler in the override")
		allErrs = append(allErrs, err)
	}
	return allErrs
}

// validateVersionAnnotation validates if the version annotation has a correct format
func (v *VerticaDB) validateVersionAnnotation(allErrs field.ErrorList) field.ErrorList {
	vdbVer, ok := v.GetVerticaVersionStr()
	if ok {
		_, err := vversion.MakeInfoFromStrCheck(vdbVer)
		prefix := field.NewPath("metadata").Child("annotations")
		if err != nil {
			err := field.Invalid(prefix.Key(vmeta.VersionAnnotation),
				v.Annotations[vmeta.VersionAnnotation],
				err.Error())
			allErrs = append(allErrs, err)
		}
	}
	return allErrs
}

// validateSandboxes validates if provided sandboxes info is correct
func (v *VerticaDB) validateSandboxes(allErrs field.ErrorList) field.ErrorList {
	// if vdb does not have any sandboxes, skip this check
	if len(v.Spec.Sandboxes) == 0 {
		return allErrs
	}

	sandboxes := v.Spec.Sandboxes
	seenSandbox := make(map[string]any)
	mainClusterImage := v.Spec.Image
	path := field.NewPath("spec").Child("sandboxes")
	for i, sandbox := range sandboxes {
		// check if we have empty sandbox names
		if sandbox.Name == "" {
			err := field.Invalid(path.Index(i),
				sandboxes[i],
				"sandbox name cannot be empty")
			allErrs = append(allErrs, err)
		}
		// check if sandbox name matches rfc 1123 regex
		if !isValidRFC1123DNSSubdomainName(GenCompatibleFQDNHelper(sandbox.Name)) {
			err := field.Invalid(path.Index(i),
				sandboxes[i],
				fmt.Sprintf("sandbox name must match regex '%s'",
					RFC1123DNSSubdomainNameRegex))
			allErrs = append(allErrs, err)
		}
		// check if we have duplicate sandboxes
		if _, ok := seenSandbox[sandbox.Name]; ok {
			err := field.Invalid(path.Index(i),
				sandboxes[i],
				fmt.Sprintf("sandbox %s already exists", sandbox.Name))
			allErrs = append(allErrs, err)
		}
		seenSandbox[sandbox.Name] = struct{}{}
		// check if sandbox image is different than main cluster's before sandbox has been setup
		if sandbox.Image != "" && sandbox.Image != mainClusterImage && !v.isUpgradeInProgress() && !v.isSandboxInitialized(sandbox.Name) {
			err := field.Invalid(path.Index(i),
				sandboxes[i],
				fmt.Sprintf("sandbox %s cannot have a different image than the main cluster before its creation", sandbox.Name))
			allErrs = append(allErrs, err)
		}
	}

	// check if we are using a vertica version older than v24.3.0
	vdbVer, ok := v.GetVerticaVersionStr()
	prefix := field.NewPath("metadata").Child("annotations")
	if ok {
		verInfo, err := vversion.MakeInfoFromStrCheck(vdbVer)
		if err == nil && verInfo.IsOlder(SandboxSupportedMinVersion) {
			err := field.Invalid(prefix.Key(vmeta.VersionAnnotation),
				v.Annotations[vmeta.VersionAnnotation],
				fmt.Sprintf("sandbox is unsupported in version %s. A minimum version of %s is required", vdbVer, SandboxSupportedMinVersion))
			allErrs = append(allErrs, err)
		}
	}

	// check if we are using vclusterOps deployments
	if !vmeta.UseVClusterOps(v.Annotations) {
		err := field.Invalid(prefix.Key(vmeta.VClusterOpsAnnotation),
			v.Annotations[vmeta.VClusterOpsAnnotation],
			"sandbox is unsupported for admintools deployments")
		allErrs = append(allErrs, err)
	}

	return v.validateSubclustersInSandboxes(allErrs)
}

// validateProxyConfig validates if provided proxy info is correct
func (v *VerticaDB) validateProxyConfig(allErrs field.ErrorList) field.ErrorList {
	if !vmeta.UseVProxy(v.Annotations) {
		return allErrs
	}
	allErrs = v.validateSpecProxy(allErrs)
	allErrs = v.validateSubclusterProxy(allErrs)
	return v.validateProxyLogLevel(allErrs)
}

// validateSpecProxy checks if proxy set and image must be non-empty
func (v *VerticaDB) validateSpecProxy(allErrs field.ErrorList) field.ErrorList {
	if v.Spec.Proxy == nil {
		err := field.Invalid(field.NewPath("spec").Child("proxy"),
			"",
			"proxy is not set")
		allErrs = append(allErrs, err)
	}
	if v.Spec.Proxy != nil && v.Spec.Proxy.Image == "" {
		err := field.Invalid(field.NewPath("spec").Child("proxy").Child("image"),
			v.Spec.Proxy.Image,
			"proxy.image cannot be empty")
		allErrs = append(allErrs, err)
	}
	return allErrs
}

// validateSubclusterProxy checks if replica is set and value is valid
func (v *VerticaDB) validateSubclusterProxy(allErrs field.ErrorList) field.ErrorList {
	for i := range v.Spec.Subclusters {
		sc := &v.Spec.Subclusters[i]
		// proxy replicas must be > 0(at all times)
		if sc.Proxy != nil && sc.Proxy.Replicas != nil && *sc.Proxy.Replicas <= 0 {
			err := field.Invalid(
				field.NewPath("spec").Child("subclusters").Index(i).Child("proxy").Child("replicas"),
				sc.Proxy.Replicas,
				fmt.Sprintf("subcluster %q should have a positive number for proxy replica",
					sc.Name))
			allErrs = append(allErrs, err)
		}
	}
	return allErrs
}

// validateProxyLogLevel checks if log level annotation value valid
func (v *VerticaDB) validateProxyLogLevel(allErrs field.ErrorList) field.ErrorList {
	proxyLogLevel := vmeta.GetVProxyLogLevel(v.Annotations)
	if !slices.Contains(validProxyLogLevel, proxyLogLevel) {
		prefix := field.NewPath("metadata").Child("annotations")
		errMsg := fmt.Sprintf("annotation %s value is not valid, please use one of the following values %v",
			vmeta.VProxyLogLevelAnnotation, validProxyLogLevel)
		err := field.Invalid(prefix.Key(vmeta.VProxyLogLevelAnnotation),
			v.Annotations[vmeta.VProxyLogLevelAnnotation],
			errMsg)
		allErrs = append(allErrs, err)
	}
	return allErrs
}

// validateSandboxes validates if subclusters in sandboxes is correct
func (v *VerticaDB) validateSubclustersInSandboxes(allErrs field.ErrorList) field.ErrorList {
	sandboxes := v.Spec.Sandboxes
	seenScWithSbIndex := make(map[string]int)
	path := field.NewPath("spec").Child("sandboxes")
	for i, sandbox := range sandboxes {
		scInSandbox := make(map[string]int)
		for _, sc := range sandbox.Subclusters {
			// check if we have duplicate subclusters in a sandbox
			if _, ok := scInSandbox[sc.Name]; ok {
				err := field.Invalid(path.Index(i),
					sandboxes[i],
					fmt.Sprintf("found duplicate subcluster %s in sandbox %s", sc.Name, sandbox.Name))
				allErrs = append(allErrs, err)
			}
			// check if a subcluster is defined in multiple sandboxes
			if _, ok := seenScWithSbIndex[sc.Name]; ok {
				err := field.Invalid(path.Index(i),
					sandboxes[i],
					fmt.Sprintf("subcluster %s already exists in another sandbox", sc.Name))
				allErrs = append(allErrs, err)
			}
			scInSandbox[sc.Name] = i
		}
		for sc, index := range scInSandbox {
			seenScWithSbIndex[sc] = index
		}
	}

	// check if a non-existing subcluster is defined in a sandbox
	scMap := v.GenSubclusterMap()
	for sc, i := range seenScWithSbIndex {
		if scInfo, ok := scMap[sc]; !ok {
			err := field.Invalid(path.Index(i),
				sandboxes[i],
				fmt.Sprintf("subcluster %s does not exist", sc))
			allErrs = append(allErrs, err)
		} else if scInfo.IsMainPrimary() {
			err := field.Invalid(path.Index(i),
				sandboxes[i],
				fmt.Sprintf("subcluster %s is a primary subcluster that is not allowed to be in a sandbox", sc))
			allErrs = append(allErrs, err)
		}
	}

	return allErrs
}

func (v *VerticaDB) isUpgradeInProgress() bool {
	return v.IsStatusConditionTrue(UpgradeInProgress)
}

func (v *VerticaDB) isOnlineUpgradeInProgress() bool {
	return v.IsStatusConditionTrue(OnlineUpgradeInProgress)
}

func (v *VerticaDB) isDBInitialized() bool {
	return v.IsStatusConditionTrue(DBInitialized)
}

// isSandboxInitialized returns ture when the sandbox has been created in the database
func (v *VerticaDB) isSandboxInitialized(targetSb string) bool {
	for _, sb := range v.Status.Sandboxes {
		if sb.Name == targetSb {
			return true
		}
	}
	return false
}

func (v *VerticaDB) checkImmutableBasic(oldObj *VerticaDB, allErrs field.ErrorList) field.ErrorList {
	// initPolicy cannot change after creation
	if v.Spec.InitPolicy != oldObj.Spec.InitPolicy {
		err := field.Invalid(field.NewPath("spec").Child("initPolicy"),
			v.Spec.InitPolicy,
			"initPolicy cannot change after creation.")
		allErrs = append(allErrs, err)
	}
	// dbName cannot change after creation
	if v.Spec.DBName != oldObj.Spec.DBName {
		err := field.Invalid(field.NewPath("spec").Child("dbName"),
			v.Spec.DBName,
			"dbName cannot change after creation.")
		allErrs = append(allErrs, err)
	}
	// communal.path cannot change after creation
	if v.Spec.Communal.Path != oldObj.Spec.Communal.Path {
		err := field.Invalid(field.NewPath("spec").Child("communal").Child("path"),
			v.Spec.Communal.Path,
			"communal.path cannot change after creation")
		allErrs = append(allErrs, err)
	}
	// communal.endpoint cannot change after creation
	if v.Spec.Communal.Endpoint != oldObj.Spec.Communal.Endpoint {
		err := field.Invalid(field.NewPath("spec").Child("communal").Child("endpoint"),
			v.Spec.Communal.Endpoint,
			"communal.endpoint cannot change after creation")
		allErrs = append(allErrs, err)
	}
	// local.storageClass cannot change after creation
	if v.Spec.Local.StorageClass != oldObj.Spec.Local.StorageClass {
		err := field.Invalid(field.NewPath("spec").Child("local").Child("storageClass"),
			v.Spec.Local.StorageClass,
			"local.storageClass cannot change after creation")
		allErrs = append(allErrs, err)
	}
	// when update subcluster names, there should be at least one sc's name match its old name.
	// This limitation should not be hold in online upgrade since we need to rename all subclusters
	// after sandbox promotion.
	if !v.canUpdateScName(oldObj) && !v.isOnlineUpgradeInProgress() {
		err := field.Invalid(field.NewPath("spec").Child("subclusters"),
			v.Spec.Subclusters,
			"at least one subcluster name should match its old name")
		allErrs = append(allErrs, err)
	}
	return allErrs
}

// checkImmutableUpgradePolicy will see if it unsafe to change the
// upgradePolicy.  It will log an error if it detects a change in that field
// when it isn't allowed.
func (v *VerticaDB) checkImmutableUpgradePolicy(oldObj *VerticaDB, allErrs field.ErrorList) field.ErrorList {
	if v.Spec.UpgradePolicy == oldObj.Spec.UpgradePolicy ||
		!oldObj.isUpgradeInProgress() {
		return allErrs
	}
	err := field.Invalid(field.NewPath("spec").Child("upgradePolicy"),
		v.Spec.UpgradePolicy,
		"upgradePolicy cannot change because upgrade is in progress")
	allErrs = append(allErrs, err)
	return allErrs
}

// checkImmutableDeploymentMethod will check if the deployment type is changing from
// vclusterops to admintools, which isn't allowed.
func (v *VerticaDB) checkImmutableDeploymentMethod(oldObj *VerticaDB, allErrs field.ErrorList) field.ErrorList {
	if vmeta.UseVClusterOps(oldObj.Annotations) && !vmeta.UseVClusterOps(v.Annotations) {
		// change from vclusterops deployment to admintools deployment
		prefix := field.NewPath("metadata").Child("annotations")
		err := field.Invalid(prefix.Key(vmeta.VClusterOpsAnnotation),
			v.Annotations[vmeta.VClusterOpsAnnotation],
			"deployment type cannot change from vclusterops to admintools")
		allErrs = append(allErrs, err)
	}
	return allErrs
}

// checkSandboxesDuringUpgrade will check if sandboxes size has changed during an upgrade.
func (v *VerticaDB) checkSandboxesDuringUpgrade(oldObj *VerticaDB, allErrs field.ErrorList) field.ErrorList {
	// No error if upgrade is not in progress
	if !oldObj.isUpgradeInProgress() {
		return allErrs
	}
	// No error if sandboxes size did not change
	if len(v.Spec.Sandboxes) == len(oldObj.Spec.Sandboxes) {
		return allErrs
	}
	upgradeSbName := vmeta.GetOnlineUpgradeSandbox(v.Annotations)
	// No error if the sandbox changed is used by online upgrade.
	if (len(v.Spec.Sandboxes) == 1 && v.Spec.Sandboxes[0].Name == upgradeSbName) ||
		(len(v.Spec.Sandboxes) == 0 && oldObj.Spec.Sandboxes[0].Name == upgradeSbName) {
		return allErrs
	}
	err := field.Invalid(field.NewPath("spec").Child("sandboxes"),
		v.Spec.Sandboxes,
		"cannot add or remove sandboxes during an upgrade")
	return append(allErrs, err)
}

// checkImmutableTemporarySubclusterRouting will check if
// temporarySubclusterRouting is changing when it isn't allowed to.
func (v *VerticaDB) checkImmutableTemporarySubclusterRouting(oldObj *VerticaDB, allErrs field.ErrorList) field.ErrorList {
	// TemporarySubclusterRouting is allowed to change as long as an image
	// change isn't in progress
	if !oldObj.isUpgradeInProgress() {
		return allErrs
	}
	if v.Spec.TemporarySubclusterRouting == nil && oldObj.Spec.TemporarySubclusterRouting == nil {
		return allErrs
	}
	fieldPrefix := field.NewPath("spec").Child("temporarySubclusterRouting")
	if v.Spec.TemporarySubclusterRouting == nil && oldObj.Spec.TemporarySubclusterRouting != nil {
		err := field.Invalid(fieldPrefix,
			v.Spec.TemporarySubclusterRouting,
			"cannot clear the temporarySubclusterRouting field during an upgrade")
		return append(allErrs, err)
	}
	if v.Spec.TemporarySubclusterRouting != nil && oldObj.Spec.TemporarySubclusterRouting == nil {
		err := field.Invalid(fieldPrefix,
			v.Spec.TemporarySubclusterRouting,
			"cannot set the temporarySubclusterRouting field during an upgrade")
		return append(allErrs, err)
	}
	if !reflect.DeepEqual(v.Spec.TemporarySubclusterRouting.Names, oldObj.Spec.TemporarySubclusterRouting.Names) {
		err := field.Invalid(fieldPrefix.Child("names"),
			v.Spec.TemporarySubclusterRouting.Names,
			"subcluster names for temporarySubclusterRouting cannot change when an upgrade is in progress")
		allErrs = append(allErrs, err)
	}
	if !reflect.DeepEqual(v.Spec.TemporarySubclusterRouting.Template, oldObj.Spec.TemporarySubclusterRouting.Template) {
		err := field.Invalid(fieldPrefix.Child("template"),
			v.Spec.TemporarySubclusterRouting.Template,
			"template for temporarySubclusterRouting cannot change when an upgrade is in progress")
		allErrs = append(allErrs, err)
	}
	return allErrs
}

func (v *VerticaDB) checkImmutableEncryptSpreadComm(oldObj *VerticaDB, allErrs field.ErrorList) field.ErrorList {
	if v.Spec.EncryptSpreadComm != oldObj.Spec.EncryptSpreadComm {
		err := field.Invalid(field.NewPath("spec").Child("encryptSpreadComm"),
			v.Spec.EncryptSpreadComm,
			"encryptSpreadComm cannot change after creation")
		allErrs = append(allErrs, err)
	}
	return allErrs
}

// checkImmutableLocalPathChange will make sure none of the local paths change
// after the database has been initialized.
func (v *VerticaDB) checkImmutableLocalPathChange(oldObj *VerticaDB, allErrs field.ErrorList) field.ErrorList {
	// We allow the paths to change as long as the DB isn't yet initialized.
	if !v.isDBInitialized() {
		return allErrs
	}

	pathPrefix := field.NewPath("spec").Child("local")
	if v.Spec.Local.DataPath != oldObj.Spec.Local.DataPath {
		err := field.Invalid(pathPrefix.Child("dataPath"),
			v.Spec.Local.DataPath,
			"dataPath cannot change after the DB has been initialized.")
		allErrs = append(allErrs, err)
	}
	if v.Spec.Local.DepotPath != oldObj.Spec.Local.DepotPath {
		err := field.Invalid(pathPrefix.Child("depotPath"),
			v.Spec.Local.DepotPath,
			"depotPath cannot change after the DB has been initialized.")
		allErrs = append(allErrs, err)
	}
	if v.Spec.Local.GetCatalogPath() != oldObj.Spec.Local.GetCatalogPath() {
		err := field.Invalid(pathPrefix.Child("catalogPath"),
			v.Spec.Local.CatalogPath,
			"catalogPath cannot change after the DB has been initialized.")
		allErrs = append(allErrs, err)
	}
	return allErrs
}

// checkImmutableShardCount will make sure the shard count doesn't change after
// the db has been initialized.
func (v *VerticaDB) checkImmutableShardCount(oldObj *VerticaDB, allErrs field.ErrorList) field.ErrorList {
	if !v.isDBInitialized() {
		return allErrs
	}
	if v.Spec.ShardCount != oldObj.Spec.ShardCount {
		err := field.Invalid(field.NewPath("spec").Child("shardCount"),
			v.Spec.ShardCount,
			"shardCount cannot change after creation.")
		allErrs = append(allErrs, err)
	}
	return allErrs
}

// checkImmutableS3ServerSideEncryption will make sure communal.s3ServerSideEncryption
// does not change after creation
func (v *VerticaDB) checkImmutableS3ServerSideEncryption(oldObj *VerticaDB, allErrs field.ErrorList) field.ErrorList {
	if v.Spec.Communal.S3ServerSideEncryption != oldObj.Spec.Communal.S3ServerSideEncryption {
		err := field.Invalid(field.NewPath("spec").Child("communal").Child("s3ServerSideEncryption"),
			v.Spec.Communal.S3ServerSideEncryption,
			"communal.s3ServerSideEncryption cannot change after creation")
		allErrs = append(allErrs, err)
	}
	return allErrs
}

// checkImmutableDepotVolume will make sure local.depotVolume
// does not change after the db has been initialized.
func (v *VerticaDB) checkImmutableDepotVolume(oldObj *VerticaDB, allErrs field.ErrorList) field.ErrorList {
	if !v.isDBInitialized() {
		return allErrs
	}
	if v.Spec.Local.DepotVolume != oldObj.Spec.Local.DepotVolume {
		err := field.Invalid(field.NewPath("spec").Child("local").Child("depotVolume"),
			v.Spec.Local.DepotVolume,
			"cannot change after the db has been initialized")
		allErrs = append(allErrs, err)
	}
	return allErrs
}

func (v *VerticaDB) checkImmutablePodSecurityContext(oldObj *VerticaDB, allErrs field.ErrorList) field.ErrorList {
	// PodSecurityContext can change if we haven't yet created/revived the database
	if !v.isDBInitialized() {
		return allErrs
	}

	prefix := field.NewPath("spec").Child("podSecurityContext")

	oldPsc := oldObj.Spec.PodSecurityContext
	newPsc := v.Spec.PodSecurityContext
	if (oldPsc == nil && newPsc != nil) || (oldPsc != nil && newPsc == nil) {
		if oldPsc != nil && (oldPsc.RunAsUser != nil || oldPsc.FSGroup != nil) {
			err := field.Invalid(prefix,
				newPsc,
				"Cannot clear the runAsUser or fsGroup settings after DB initialization")
			return append(allErrs, err)
		}
		if newPsc != nil && (newPsc.RunAsUser != nil || newPsc.FSGroup != nil) {
			err := field.Invalid(prefix,
				newPsc,
				"Cannot set the runAsUser or fsGroup settings after DB initialization")
			return append(allErrs, err)
		}
	}
	if oldPsc == nil {
		return allErrs
	}

	allErrs = checkInt64PtrChange(prefix, "fsGroup", oldPsc.FSGroup, newPsc.FSGroup, allErrs)
	allErrs = checkInt64PtrChange(prefix, "runAsUser", oldPsc.RunAsUser, newPsc.RunAsUser, allErrs)
	return allErrs
}

func checkInt64PtrChange(prefix *field.Path, fieldName string,
	oldVal, newVal *int64, allErrs field.ErrorList) field.ErrorList {
	path := prefix.Child(fieldName)
	if oldVal == nil && newVal != nil {
		err := field.Invalid(path,
			newVal,
			fmt.Sprintf("Cannot set %s after DB initialization", fieldName))
		return append(allErrs, err)
	}
	if oldVal != nil && newVal == nil {
		err := field.Invalid(path,
			newVal,
			fmt.Sprintf("Cannot clear %s after DB initialization", fieldName))
		return append(allErrs, err)
	}
	if *oldVal != *newVal {
		err := field.Invalid(path,
			newVal,
			fmt.Sprintf("Cannot change %s after DB initialization", fieldName))
		allErrs = append(allErrs, err)
	}
	return allErrs
}

// checkImmutableSubclusterDuringUpgrade will ensure we don't scale, add or
// remove subclusters during a online upgrade.
func (v *VerticaDB) checkImmutableSubclusterDuringUpgrade(oldObj *VerticaDB, allErrs field.ErrorList) field.ErrorList {
	// This entire check can be skipped if we aren't doing online upgrade.
	if !v.isOnlineUpgradeInProgress() {
		return allErrs
	}

	// The subclusters that are taking part in the upgrade must stay constant
	// during the upgrade. The upgrade itself may add new subclusters, but it
	// has to be annotated a certain way. Regular users should not add new
	// subclusters.

	// Come up with a combined list of all of the subclusters. This will include
	// all subclusters that are being removed and added.
	oldScMap := oldObj.GenSubclusterMap()
	newScMap := v.GenSubclusterMap()
	allSubclusters := map[string]bool{}
	for scName := range oldScMap {
		allSubclusters[scName] = true
	}
	for scName := range newScMap {
		allSubclusters[scName] = true
	}

	path := field.NewPath("spec").Child("subclusters")
	for scName := range allSubclusters {
		oldSc, oldScFound := oldScMap[scName]
		newSc, newScFound := newScMap[scName]
		if !newScFound {
			continue
		}
		// The operator can create new subclusters that are used for the
		// upgrade process. But these must be secondary subclusters and have the
		// replica group annotation.
		if !oldScFound {
			annotationVal, annotationFound := newSc.Annotations[vmeta.ReplicaGroupAnnotation]
			if !annotationFound ||
				(annotationVal != vmeta.ReplicaGroupAValue && annotationVal != vmeta.ReplicaGroupBValue) {
				err := field.Invalid(path,
					newSc,
					"New subclusters cannot be added during online upgrade")
				allErrs = append(allErrs, err)
			}
			continue
		}
		if newSc.Size != oldSc.Size {
			err := field.Invalid(path,
				newSc,
				fmt.Sprintf("Cannot change size of subcluster %q while database is being upgraded", scName))
			allErrs = append(allErrs, err)
			continue
		}
	}

	return allErrs
}

// findPersistScsInSandbox returns the sandboxed subclusters that exist in both old and new vdb with their sandbox indexes
func (v *VerticaDB) findPersistScsInSandbox(oldObj *VerticaDB) map[string]int {
	oldSandboxes := oldObj.Spec.Sandboxes
	newSandboxes := v.Spec.Sandboxes
	sandboxScMap := make(map[string][]SubclusterName)
	for _, sandbox := range oldSandboxes {
		sandboxScMap[sandbox.Name] = sandbox.Subclusters
	}
	persistScsWithSbIndex := make(map[string]int)
	for i, sandbox := range newSandboxes {
		if oldScs, ok := sandboxScMap[sandbox.Name]; ok {
			oldScMap := make(map[string]any)
			for _, oldSc := range oldScs {
				oldScMap[oldSc.Name] = struct{}{}
			}
			for _, newSc := range sandbox.Subclusters {
				if _, ok := oldScMap[newSc.Name]; ok {
					persistScsWithSbIndex[newSc.Name] = i
				}
			}
		}
	}
	return persistScsWithSbIndex
}

// findPersistSandboxes returns a slice of sandbox names that are in both new and old vdb.
func (v *VerticaDB) findPersistSandboxes(oldObj *VerticaDB) map[string]bool {
	oldSandboxes := oldObj.Spec.Sandboxes
	newSandboxes := v.Spec.Sandboxes
	oldSandboxMap := make(map[string]bool)
	for _, oldSandbox := range oldSandboxes {
		oldSandboxMap[oldSandbox.Name] = true
	}
	persistSandboxes := make(map[string]bool)
	for _, newSandbox := range newSandboxes {
		if _, ok := oldSandboxMap[newSandbox.Name]; ok {
			persistSandboxes[newSandbox.Name] = true
		}
	}
	return persistSandboxes
}

// checkImmutableSubclusterInSandbox ensures we do not scale and remove any subcluster that is in a sandbox
func (v *VerticaDB) checkImmutableSubclusterInSandbox(oldObj *VerticaDB, allErrs field.ErrorList) field.ErrorList {
	// if either old vdb or new vdb does not have any sandboxes, skip this check
	if len(oldObj.Spec.Sandboxes) == 0 || len(v.Spec.Sandboxes) == 0 {
		return allErrs
	}

	persistScsWithSbIndex := v.findPersistScsInSandbox(oldObj)
	oldScIndexMap := oldObj.GenSubclusterIndexMap()
	newScIndexMap := v.GenSubclusterIndexMap()
	oldScMap := oldObj.GenSubclusterMap()
	newScMap := v.GenSubclusterMap()
	path := field.NewPath("spec").Child("subclusters")

	allErrs = v.checkSubclusterSizeInSandbox(allErrs, persistScsWithSbIndex, newScIndexMap, oldScMap,
		newScMap, path)
	allErrs = v.checkSandboxSubclustersRemoved(allErrs, oldObj, oldScIndexMap, oldScMap, newScMap, path)
	return v.checkSandboxPrimary(allErrs, oldObj, oldScIndexMap, oldScMap, path)
}

// checkSubclusterSizeInSandbox checks if the sizes of subclusters in a sandbox get changed
func (v *VerticaDB) checkSubclusterSizeInSandbox(allErrs field.ErrorList, persistScsWithSbIndex, newScIndexMap map[string]int,
	oldScMap, newScMap map[string]*Subcluster, path *field.Path) field.ErrorList {
	for sc, i := range persistScsWithSbIndex {
		oldSc, hasOldSc := oldScMap[sc]
		newSc, hasNewSc := newScMap[sc]
		if !hasOldSc || !hasNewSc {
			err := field.Invalid(path.Index(i),
				v.Spec.Sandboxes[i],
				fmt.Sprintf("Subcluster %s in vdb.spec.sandboxes cannot be found in vdb.spec.subclusters", sc))
			allErrs = append(allErrs, err)
			continue
		}
		if oldSc.Size != newSc.Size {
			index := newScIndexMap[sc]
			err := field.Invalid(path.Index(index),
				v.Spec.Subclusters[index],
				fmt.Sprintf("Cannot change the size of subcluster %q when it is in a sandbox", sc))
			allErrs = append(allErrs, err)
			continue
		}
	}
	return allErrs
}

// checkSandboxSubclustersRemoved checks subclusters that are sandboxed and removed in new vdb
func (v *VerticaDB) checkSandboxSubclustersRemoved(allErrs field.ErrorList, oldObj *VerticaDB, oldScIndexMap map[string]int,
	oldScMap, newScMap map[string]*Subcluster, path *field.Path) field.ErrorList {
	newScInSandbox := v.GenSubclusterSandboxMap()
	removedScs := vutil.MapKeyDiff(oldScMap, newScMap)
	for _, sc := range removedScs {
		if _, ok := newScInSandbox[sc]; !ok {
			continue
		}
		i := oldScIndexMap[sc]
		err := field.Invalid(path.Index(i),
			oldObj.Spec.Subclusters[i],
			fmt.Sprintf("Cannot remove subcluster %q when it is in a sandbox", sc))
		allErrs = append(allErrs, err)
	}
	return allErrs
}

// checkSandboxPrimary ensures a couple of things:
//   - a sandbox primary subcluster cannot be moved to another sandbox
//   - cannot remove the sandbox primary subcluster from a sandbox
//
// The sandbox primary subcluster must stay constant until the sandbox is
// removed entirely.
func (v *VerticaDB) checkSandboxPrimary(allErrs field.ErrorList, oldObj *VerticaDB, oldScIndexMap map[string]int,
	oldScMap map[string]*Subcluster, path *field.Path) field.ErrorList {
	oldScInSandbox := oldObj.GenSubclusterSandboxMap()
	newScInSandbox := v.GenSubclusterSandboxMap()
	oldSbIndexMap := oldObj.GenSandboxIndexMap()
	oldSbMap := oldObj.GenSandboxMap()
	newSbMap := v.GenSandboxMap()
	for oldScName, oldSbName := range oldScInSandbox {
		sc := oldScMap[oldScName]

		// sandbox is removed
		if _, sandboxExist := newSbMap[oldSbName]; !sandboxExist {
			continue
		}

		newSbName, newFound := newScInSandbox[oldScName]
		// old sandbox still exits
		if !newFound && sc.Type == SandboxPrimarySubcluster {
			i := oldScIndexMap[oldScName]
			err := field.Invalid(path.Index(i),
				oldObj.Spec.Subclusters[i],
				fmt.Sprintf("Cannot remove primary subcluster %q from the sandbox", oldScName))
			allErrs = append(allErrs, err)
			continue
		}
		// old sandbox exists and subcluster either exists (primary or nonprimary) or removed (nonprimary)
		// Remaining check is concerned with subclusters moving between sandboxes.
		if oldSbName == newSbName {
			continue
		}
		// old sandbox name does not match new sandbox name
		if sc.Type == SandboxPrimarySubcluster {
			i := oldSbIndexMap[oldSbName]
			p := field.NewPath("spec").Child("sandboxes")
			err := field.Invalid(p.Index(i),
				oldSbMap[oldSbName],
				fmt.Sprintf("cannot remove the primary subcluster from sandbox %q unless you are removing the sandbox",
					oldScName))
			allErrs = append(allErrs, err)
		}
	}
	return allErrs
}

// checkNewSBoxOrSClusterShutdownUnset ensures a new subcluster or sandbox to be added to a vdb has Shutdown field set to false
func (v *VerticaDB) checkNewSBoxOrSClusterShutdownUnset(allErrs field.ErrorList) field.ErrorList {
	statusSClusterMap := v.GenStatusSubclusterMap()
	statusSBoxMap := v.GenStatusSandboxMap()
	for i := range v.Spec.Sandboxes {
		newSBox := v.Spec.Sandboxes[i]
		if _, foundInStatus := statusSBoxMap[newSBox.Name]; !foundInStatus && newSBox.Shutdown {
			p := field.NewPath("spec").Child("sandboxes").Index(i).Child("shutdown")
			err := field.Invalid(p,
				newSBox.Shutdown,
				fmt.Sprintf("shutdown must be false when adding sandbox %q",
					newSBox.Name))
			allErrs = append(allErrs, err)
		}
	}
	for i := range v.Spec.Subclusters {
		newSCluster := &v.Spec.Subclusters[i]
		if _, foundInStatus := statusSClusterMap[newSCluster.Name]; !foundInStatus && newSCluster.Shutdown {
			p := field.NewPath("spec").Child("subclusters").Index(i).Child("shutdown")
			err := field.Invalid(p,
				newSCluster.Shutdown,
				fmt.Sprintf("shutdown must be false when adding subcluster %q",
					newSCluster.Name))
			allErrs = append(allErrs, err)
		}
	}
	return allErrs
}

// checkShutdownForScaleUpOrDown ensures a subcluster to be scaled up/down has Shutdown field set to false
func (v *VerticaDB) checkShutdownForScaleUpOrDown(oldObj *VerticaDB, allErrs field.ErrorList) field.ErrorList {
	newSclusterMap := v.GenSubclusterMap()
	oldSclusterMap := oldObj.GenSubclusterMap()
	newSclusterIndexMap := v.GenSubclusterIndexMap()
	statusSubclusterMap := v.GenStatusSubclusterMap()
	sclusterSboxMap := v.GenSubclusterSandboxMap()
	for subclusterName, newScluster := range newSclusterMap {
		oldScluster, foundSclusterInOld := oldSclusterMap[subclusterName]
		if !foundSclusterInOld {
			continue // we only need to deal with persistent subclusters
		}
		_, inSandbox := sclusterSboxMap[subclusterName]
		if inSandbox {
			continue // this scenario is handled by checkImmutableSubclusterInSandbox()
		}
		if oldScluster.Size != newScluster.Size { // scale up/down
			subclusterStatus, hasStatus := statusSubclusterMap[subclusterName]
			if newScluster.Shutdown || (hasStatus && subclusterStatus.Shutdown) {
				i := newSclusterIndexMap[subclusterName]
				p := field.NewPath("spec").Child("subclusters").Index(i).Child("size")
				err := field.Invalid(p,
					newScluster.Size,
					fmt.Sprintf("cannot scale up/down %q which is marked for shutdown or has been shut down",
						subclusterName))
				allErrs = append(allErrs, err)
			}
		}
	}
	return allErrs
}

// checkSClusterToBeSandboxedShutdownUnset ensures the following when a subcluster (A) is to be added to a sandbox (B)
// 1 A's Shutdown field is set to false
// 2 B's Shutdown field is set to false
// 3 B does not have any subcluster in it that has Shutdown set to true (spec/status)
func (v *VerticaDB) checkSClusterToBeSandboxedShutdownUnset(allErrs field.ErrorList) field.ErrorList {
	newSclusterMap := v.GenSubclusterMap()
	statusScluterSboxMap := v.GenSubclusterSandboxStatusMap()
	newSclusterSboxMap := v.GenSubclusterSandboxMap()
	newSandboxIndexMap := v.GenSandboxIndexMap()
	newSandboxMap := v.GenSandboxMap()
	statusSclusterIndexMap := v.GenStatusSClusterIndexMap()
	sandboxWithError := map[string]bool{}
	for newSC, newSB := range newSclusterSboxMap {
		oldSandboxName, isInOldSandbox := statusScluterSboxMap[newSC]
		_, foundSubcluster := newSclusterMap[newSC]
		if !foundSubcluster {
			continue // avoid panic. this error should have been reported by other functions
		}
		// the subcluster to be sandboxed is either a new subcluster to be added (not found in status)
		// or an existing subcluster (found in status), the latter of which includes two scenarios:
		//   1 the subcluster was not in a sandbox previously
		//   2 the subcluster was not in a sandbox previously
		if !isInOldSandbox || (isInOldSandbox && oldSandboxName != newSB) {
			sandbox := newSandboxMap[newSB]
			errMsgs := v.checkSboxForShutdown(sandbox, newSclusterMap, statusSclusterIndexMap)
			if len(errMsgs) != 0 {
				sandboxIndex := newSandboxIndexMap[newSB]
				_, found := sandboxWithError[newSB]
				if !found {
					sandboxWithError[newSB] = true
					sclusterIndex := v.findSubclusterIndexInSandbox(newSC, sandbox)
					p := field.NewPath("spec").Child("sandboxes").Index(sandboxIndex).Child("subclusters").Index(sclusterIndex)
					err := field.Invalid(p,
						newSC,
						fmt.Sprintf("cannot sandbox subcluster %q in sandbox %q because %q",
							newSC, newSB, strings.Join(errMsgs, ",")))
					allErrs = append(allErrs, err)
				}
			}
		}
	}
	return allErrs
}

// findSclustersToUnsandbox return a map whose key is the pointer of a subcluster that is to be unsandboxed.
// The value is the pointer to a sandbox where the subcluster lives in
func (v *VerticaDB) findSclustersToUnsandbox(oldObj *VerticaDB) map[*Subcluster]*Sandbox {
	oldSubclusterInSandbox := oldObj.GenSubclusterSandboxMap()
	newSuclusterInSandbox := v.GenSubclusterSandboxMap()
	oldSubclusterMap := oldObj.GenSubclusterMap()
	oldSandboxMap := oldObj.GenSandboxMap()
	sclusterSboxMap := make(map[*Subcluster]*Sandbox)
	for oldSubclusterName, oldSandboxName := range oldSubclusterInSandbox {
		newSandboxName, oldSubclusterInNewSandboxes := newSuclusterInSandbox[oldSubclusterName]
		oldSandbox := oldSandboxMap[oldSandboxName]
		// for unsandboxing, check shutdown field of the subcluster and sandbox
		if !oldSubclusterInNewSandboxes || (oldSubclusterInNewSandboxes && oldSandbox.Name != newSandboxName) {
			// either subcluster is not in any sbox or is moved to a different sbox in new vdb
			oldSubcluster := oldSubclusterMap[oldSubclusterName]
			sclusterSboxMap[oldSubcluster] = oldSandbox
		}
	}
	return sclusterSboxMap
}

// checkUnsandboxShutdownConditions ensures we will not unsandbox a subcluster that has shutdown set to true, or a subcluster
// in a sandbox where the shutdown field for the sandbox is set to true
func (v *VerticaDB) checkUnsandboxShutdownConditions(oldObj *VerticaDB, allErrs field.ErrorList) field.ErrorList {
	statusSClusterIndexMap := v.GenStatusSClusterIndexMap()
	subclustersToUnsandbox := v.findSclustersToUnsandbox(oldObj)
	subclusterIndexMap := v.GenSubclusterIndexMap()
	sandboxIndexMap := v.GenSandboxIndexMap()
	sandboxesWithError := map[string]bool{}
	for oldSubcluster, oldSandbox := range subclustersToUnsandbox {
		oldSubclusterIndex, found := statusSClusterIndexMap[oldSubcluster.Name]
		if oldSubcluster.Shutdown || (found && v.Status.Subclusters[oldSubclusterIndex].Shutdown) {
			i := subclusterIndexMap[oldSubcluster.Name]
			p := field.NewPath("spec").Child("subclusters").Index(i)
			err := field.Invalid(p,
				oldSubcluster.Shutdown,
				fmt.Sprintf("cannot unsandbox subcluster %q that has Shutdown field set to true",
					oldSubcluster.Name))
			allErrs = append(allErrs, err)
			continue
		}
		if oldSandbox.Shutdown {
			i := sandboxIndexMap[oldSandbox.Name]
			_, found := sandboxesWithError[oldSandbox.Name]
			if !found { // this is to avoid duplicate error messages
				sandboxesWithError[oldSandbox.Name] = true
				p := field.NewPath("spec").Child("sandboxes").Index(i)
				err := field.Invalid(p,
					oldSubcluster.Name,
					fmt.Sprintf("cannot unsandbox subcluster %q in sandbox %q that has Shutdown field set to true",
						oldSubcluster.Name, oldSandbox.Name))
				allErrs = append(allErrs, err)
				continue
			}
		}
	}
	return allErrs
}

// checkSubclustersInShutdownSandbox ensures: when a sandbox is marked to be shutdown,
// the subcluster's shutdown field should not to set to false by a user
func (v *VerticaDB) checkSubclustersInShutdownSandbox(oldObj *VerticaDB, allErrs field.ErrorList) field.ErrorList {
	persistSandboxes := v.findPersistSandboxes(oldObj)
	newSandboxMap := v.GenSandboxMap()
	oldSandboxMap := oldObj.GenSandboxMap()
	newSubclusterIndexMap := v.GenSubclusterIndexMap()
	newSubclusterMap := v.GenSubclusterMap()
	oldSubclusterMap := oldObj.GenSubclusterMap()
	for sandboxName := range persistSandboxes {
		newSandbox := newSandboxMap[sandboxName]
		oldSandbox := oldSandboxMap[sandboxName]
		if newSandbox.Shutdown {
			for _, subclusterName := range oldSandbox.Subclusters {
				oldSubcluster := oldSubclusterMap[subclusterName.Name]
				newSubcluster, oldSclusterPersist := newSubclusterMap[subclusterName.Name]
				if oldSclusterPersist && oldSubcluster.Shutdown != newSubcluster.Shutdown && !newSubcluster.Shutdown {
					index := newSubclusterIndexMap[subclusterName.Name]
					p := field.NewPath("spec").Child("subclusters")
					err := field.Invalid(p.Index(index).Child("shutdown"),
						newSubcluster.Shutdown,
						fmt.Sprintf("cannot change Shutdown field for subcluster %q whose shutdown is driven by sandbox %q",
							subclusterName.Name, oldSandbox.Name))
					allErrs = append(allErrs, err)
				}
			}
		}
	}
	return allErrs
}

// checkShutdownSandboxImage ensures a sandbox's image is not updated after the sandbox or any of its subclusters are shut down
func (v *VerticaDB) checkShutdownSandboxImage(oldObj *VerticaDB, allErrs field.ErrorList) field.ErrorList {
	persistSandboxes := v.findPersistSandboxes(oldObj)
	oldSandboxMap := oldObj.GenSandboxMap()
	newSandboxMap := v.GenSandboxMap()
	newSandboxIndexMap := v.GenSandboxIndexMap()
	newSubclusterMap := v.GenSubclusterMap()
	statusSClusterIndexMap := v.GenStatusSClusterIndexMap()
	for sandboxName := range persistSandboxes {
		oldSandbox := oldSandboxMap[sandboxName]
		newSandbox := newSandboxMap[sandboxName]
		if oldSandbox.Image != newSandbox.Image {
			newSandboxIndex := newSandboxIndexMap[sandboxName]
			errMsgs := v.checkSboxForShutdown(newSandbox, newSubclusterMap, statusSClusterIndexMap)
			if len(errMsgs) != 0 {
				p := field.NewPath("spec").Child("sandboxes").Index(newSandboxIndex)
				err := field.Invalid(p.Child("image"),
					newSandbox.Image,
					fmt.Sprintf("cannot change the image for sandbox %q because %q",
						sandboxName, strings.Join(errMsgs, ",")))
				allErrs = append(allErrs, err)
			}
		}
	}
	return allErrs
}

// checkShutdownForSandboxesToBeRemoved ensures the sandbox to terminate is not shut down
func (v *VerticaDB) checkShutdownForSandboxesToBeRemoved(oldObj *VerticaDB, allErrs field.ErrorList) field.ErrorList {
	oldSandboxMap := oldObj.GenSandboxMap()
	newSandboxMap := v.GenSandboxMap()
	sandboxesToBeRemoved := vutil.MapKeyDiff(oldSandboxMap, newSandboxMap)
	for _, sandboxToBeRemoved := range sandboxesToBeRemoved {
		if oldSandboxMap[sandboxToBeRemoved].Shutdown {
			p := field.NewPath("spec").Child("sandboxes")
			err := field.Invalid(p,
				sandboxToBeRemoved,
				fmt.Sprintf("cannot remove sandbox %q that has Shutdown field set to true",
					sandboxToBeRemoved))
			allErrs = append(allErrs, err)
		}
	}
	return allErrs
}

// checkShutdownForSubclustersToBeRemoved ensures the subclusters to be removed are not shut down
func (v *VerticaDB) checkShutdownForSubclustersToBeRemoved(oldObj *VerticaDB, allErrs field.ErrorList) field.ErrorList {
	oldSubclusterMap := oldObj.GenSubclusterMap()
	newSubclusterMap := v.GenSubclusterMap()
	statusSubclusterMap := v.GenStatusSubclusterMap()
	subclustersToBeRemoved := vutil.MapKeyDiff(oldSubclusterMap, newSubclusterMap)
	oldSubclusterIndexMap := oldObj.GenSubclusterIndexMap()
	p := field.NewPath("spec").Child("subclusters")
	for _, subclusterToBeRemoved := range subclustersToBeRemoved {
		subclusterstatus, foundInStatus := statusSubclusterMap[subclusterToBeRemoved]
		if oldSubclusterMap[subclusterToBeRemoved].Shutdown || (foundInStatus && subclusterstatus.Shutdown) {
			i := oldSubclusterIndexMap[subclusterToBeRemoved]
			err := field.Invalid(p.Index(i),
				subclusterToBeRemoved,
				fmt.Sprintf("cannot remove subcluster %q that has Shutdown field set to true",
					subclusterToBeRemoved))
			allErrs = append(allErrs, err)
		}
	}
	return allErrs
}

// checkSboxForShutdown checks if sbox or its scluster has shutdown field set to true in spec/status
// It returns a slice of strings. Each string is an error message
func (v *VerticaDB) checkSboxForShutdown(newSandbox *Sandbox, newSClusterMap map[string]*Subcluster, statusSClusterIndexMap map[string]int) []string {
	errMsgs := []string{}
	if newSandbox.Shutdown {
		errMsgs = append(errMsgs, fmt.Sprintf("Shutdown field of sandbox %q is set to true", newSandbox.Name))
	}
	shutdownSubclusters := []string{}
	for _, subcluster := range newSandbox.Subclusters {
		i, foundInStatus := statusSClusterIndexMap[subcluster.Name]
		newSubcluster, foundSubcluster := newSClusterMap[subcluster.Name]
		if (foundSubcluster && newSubcluster.Shutdown) || (foundInStatus && v.Status.Subclusters[i].Shutdown) {
			shutdownSubclusters = append(shutdownSubclusters, subcluster.Name)
		}
	}
	if len(shutdownSubclusters) != 0 {
		errMsgs = append(errMsgs, fmt.Sprintf("Subclusters %q are marked for shut down or has already been shut down", strings.Join(shutdownSubclusters, ",")))
	}
	return errMsgs
}

// checkImmutableStsName ensures the statefulset name of the subcluster stays constant
func (v *VerticaDB) checkImmutableStsName(oldObj *VerticaDB, allErrs field.ErrorList) field.ErrorList {
	// We have an annotation to control the sts name. We are not going to allow
	// this annotation to be added to existing subclusters. Otherwise, it will
	// regenerate a new statefulset and keep the old one around. The statefulset
	// name can only be set for new subclusters.
	oldScMap := oldObj.GenSubclusterMap()
	newScMap := v.GenSubclusterMap()
	scIndexMap := v.GenSubclusterIndexMap()
	for scName, oldSc := range oldScMap {
		// Find the subcluster in the new map.
		newSc, found := newScMap[scName]
		// Only concerned with changes of existing subclusters. So, we can skip if
		// its not found.
		if !found {
			continue
		}
		oldStsName := oldSc.GetStatefulSetName(oldObj)
		newStsName := newSc.GetStatefulSetName(v)
		if oldStsName != newStsName {
			scInx := scIndexMap[scName]
			path := field.NewPath("spec").Child("subclusters").Index(scInx).
				Child("annotations").Key(vmeta.StsNameOverrideAnnotation)
			err := field.Invalid(path,
				newStsName,
				fmt.Sprintf("Renaming the statefulset of subcluster %q after creation of the subcluster is not allowed",
					scName))
			allErrs = append(allErrs, err)
		}
	}
	return allErrs
}

// checkImmutableClientProxy will validate the proxy spec fields in vdb
func (v *VerticaDB) checkImmutableClientProxy(oldObj *VerticaDB, allErrs field.ErrorList) field.ErrorList {
	// annotation vertica.com/use-client-proxy cannot change after creation
	if v.Annotations[vmeta.UseVProxyAnnotation] != oldObj.Annotations[vmeta.UseVProxyAnnotation] {
		prefix := field.NewPath("metadata").Child("annotations")
		errMsg := fmt.Sprintf("annotation %s cannot change after creation", vmeta.UseVProxyAnnotation)
		err := field.Invalid(prefix.Key(vmeta.UseVProxyAnnotation),
			v.Annotations[vmeta.VClusterOpsAnnotation],
			errMsg)
		allErrs = append(allErrs, err)
	}
	// proxy.image cannot change after creation
	if v.Spec.Proxy != nil && oldObj.Spec.Proxy != nil && v.Spec.Proxy.Image != oldObj.Spec.Proxy.Image ||
		v.Spec.Proxy == nil && oldObj.Spec.Proxy != nil {
		err := field.Invalid(field.NewPath("spec").Child("proxy").Child("image"),
			v.Spec.Proxy.Image,
			"proxy.image cannot change after creation, otherwise, as doing so will disrupt current user connections")
		allErrs = append(allErrs, err)
	}
	return allErrs
}

// setDefaultServiceName will explicitly set the serviceName in any subcluster
// that omitted it
func (v *VerticaDB) setDefaultServiceName() {
	for i := range v.Spec.Subclusters {
		sc := &v.Spec.Subclusters[i]
		if sc.ServiceName == "" {
			sc.ServiceName = sc.GetServiceName()
		}
	}
}

// setDefaultSandboxImages will explicitly set the image in any sandbox
// that omitted it
func (v *VerticaDB) setDefaultSandboxImages() {
	for i := range v.Spec.Sandboxes {
		sb := &v.Spec.Sandboxes[i]
		if sb.Image == "" {
			sb.Image = v.Spec.Image
		}
	}
}

// setDefaultProxy will set default values for some proxy fields
func (v *VerticaDB) setDefaultProxy() {
	useProxy := vmeta.UseVProxy(v.Annotations)
	if useProxy {
		if v.Spec.Proxy == nil {
			v.Spec.Proxy = &Proxy{}
		}
		if v.Spec.Proxy.Image == "" {
			v.Spec.Proxy.Image = VProxyDefaultImage
		}
	} else if v.Spec.Proxy != nil {
		if *v.Spec.Proxy == (Proxy{}) {
			v.Spec.Proxy = nil
		}
	}
	for i := range v.Spec.Subclusters {
		sc := &v.Spec.Subclusters[i]
		sc.setDefaultProxySubcluster(useProxy)
	}
}

func (s *Subcluster) setDefaultProxySubcluster(useProxy bool) {
	if useProxy {
		if s.Proxy == nil {
			s.Proxy = &ProxySubclusterConfig{}
		}
		// When proxy is enabled, if the user did not set
		// the resource or replica in the subcluster spec,
		// we will set them to their default values
		if s.Proxy.Resources == nil {
			s.Proxy.Resources = &v1.ResourceRequirements{}
		}
		if s.Proxy.Replicas == nil {
			rep := int32(VProxyDefaultReplicas)
			s.Proxy.Replicas = &rep
		}
		return
	}
	if s.Proxy == nil {
		return
	}
	if s.Proxy.Resources != nil {
		res := *s.Proxy.Resources
		if len(res.Limits) == 0 && len(res.Requests) == 0 {
			// This is needed because k8s will automatically initialize
			// resources to an empty struct. We explicitly set it to nil
			// so it does not appear in the spec if proxy is disabled
			s.Proxy.Resources = nil
		}
	}
}<|MERGE_RESOLUTION|>--- conflicted
+++ resolved
@@ -682,19 +682,11 @@
 			}
 		}
 		if !validMode {
-<<<<<<< HEAD
-			err := field.Invalid(field.NewPath("spec").Child("clientservertlssecret"), v.Spec.ClientServerTLSMode, "invalid tls mode")
-			allErrs = append(allErrs, err)
-		}
-	} else {
-		v.Spec.ClientServerTLSMode = "verify_ca"
-=======
 			err := field.Invalid(field.NewPath("spec").Child("clientSeverTLSSecret"), v.Spec.ClientServerTLSMode, "invalid tls mode")
 			allErrs = append(allErrs, err)
 		}
 	} else {
 		v.Spec.ClientServerTLSMode = "try_verify"
->>>>>>> 3085e523
 	}
 	return allErrs
 }

--- conflicted
+++ resolved
@@ -2094,10 +2094,6 @@
 		newVdb.Spec.ClientServerTLSMode = ""
 		Ω(newVdb.validateVerticaDBSpec()).Should(HaveLen(0))
 	})
-<<<<<<< HEAD
-=======
-
->>>>>>> 3d20a6ea
 })
 
 func createVDBHelper() *VerticaDB {

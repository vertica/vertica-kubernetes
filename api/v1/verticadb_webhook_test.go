--- conflicted
+++ resolved
@@ -443,17 +443,6 @@
 		vdb := MakeVDBForCertRotationEnabled()
 		oldVdb := vdb.DeepCopy()
 		oldVdb.Spec.HTTPSNMATLSSecret = "oldSecret"
-<<<<<<< HEAD
-		vdb.Spec.HTTPSNMATLSSecret = ""
-		allErrs := vdb.validateImmutableFields(oldVdb)
-		Expect(allErrs).ShouldNot(BeNil())
-	})
-	It("nmaTLSSecret cannot be changed when cert rotation is in progress", func() {
-		vdb := MakeVDBForCertRotationEnabled()
-		oldVdb := vdb.DeepCopy()
-		oldVdb.Spec.HTTPSNMATLSSecret = "oldSecret"
-=======
->>>>>>> 62c845b4
 		vdb.Spec.HTTPSNMATLSSecret = "newSecretValue"
 		resetStatusConditionsForCertRotationInProgress(vdb)
 		allErrs := vdb.validateImmutableFields(oldVdb)

/*
 (c) Copyright [2021-2024] Open Text.
 Licensed under the Apache License, Version 2.0 (the "License");
 You may not use this file except in compliance with the License.
 You may obtain a copy of the License at

 http://www.apache.org/licenses/LICENSE-2.0

 Unless required by applicable law or agreed to in writing, software
 distributed under the License is distributed on an "AS IS" BASIS,
 WITHOUT WARRANTIES OR CONDITIONS OF ANY KIND, either express or implied.
 See the License for the specific language governing permissions and
 limitations under the License.
*/

package v1

import (
	"fmt"
	"strconv"
	"strings"

	. "github.com/onsi/ginkgo/v2"
	. "github.com/onsi/gomega"
	vmeta "github.com/vertica/vertica-kubernetes/pkg/meta"
	"github.com/vertica/vertica-kubernetes/pkg/paths"
	v1 "k8s.io/api/core/v1"
	"k8s.io/apimachinery/pkg/api/meta"
	"k8s.io/apimachinery/pkg/api/resource"
	metav1 "k8s.io/apimachinery/pkg/apis/meta/v1"
	"k8s.io/apimachinery/pkg/util/intstr"
	"k8s.io/apimachinery/pkg/util/validation/field"
)

const falseString = "false"

var _ = Describe("verticadb_webhook", func() {
	const (
<<<<<<< HEAD
		oldSecret = "old-secret"
		newSecret = "new-secret"
		oldMode   = "verify_ca"
		newMode   = "verify_full"
	)

	var (
		oldVdb1 *VerticaDB
		newVdb1 *VerticaDB
	)

	BeforeEach(func() {
		oldVdb1 = MakeVDB()
		newVdb1 = oldVdb1.DeepCopy()
		// Enable TLS
		oldVdb1.Annotations[vmeta.EnableTLSAuthAnnotation] = trueString
		newVdb1.Annotations[vmeta.EnableTLSAuthAnnotation] = trueString
		// Set initial TLS secrets and modes
		oldVdb1.Spec.HTTPSNMATLS = &TLSConfigSpec{Secret: oldSecret, Mode: oldMode}
		oldVdb1.Spec.ClientServerTLS = &TLSConfigSpec{Secret: oldSecret, Mode: oldMode}
		newVdb1.Spec.HTTPSNMATLS = &TLSConfigSpec{Secret: oldSecret, Mode: oldMode}
		newVdb1.Spec.ClientServerTLS = &TLSConfigSpec{Secret: oldSecret, Mode: oldMode}
		// Set status fields to match spec
		oldVdb1.Status.TLSConfigs = []TLSConfigStatus{
			{Name: HTTPSNMATLSConfigName, Secret: oldSecret, Mode: oldMode},
			{Name: ClientServerTLSConfigName, Secret: oldSecret, Mode: oldMode},
		}
		newVdb1.Status.TLSConfigs = []TLSConfigStatus{
			{Name: HTTPSNMATLSConfigName, Secret: oldSecret, Mode: oldMode},
			{Name: ClientServerTLSConfigName, Secret: oldSecret, Mode: oldMode},
		}
	})

=======
		newSecret = "new-secret"
	)
>>>>>>> 3faf0609
	// validate VerticaDB spec values
	It("should succeed with all valid fields", func() {
		vdb := createVDBHelper()
		validateSpecValuesHaveErr(vdb, false)
	})
	It("should not have DB name more than 30 characters", func() {
		vdb := createVDBHelper()
		vdb.Spec.DBName = "VeryLongLongLongLongVerticaDBName"
		validateSpecValuesHaveErr(vdb, true)
	})
	It("should not have invalid character in DB name", func() {
		vdb := createVDBHelper()
		vdb.Spec.DBName = "vertica-db"
		validateSpecValuesHaveErr(vdb, true)
	})
	It("should not have invalid character in DB name", func() {
		vdb := createVDBHelper()
		vdb.Spec.DBName = "vertica+db"
		validateSpecValuesHaveErr(vdb, true)
	})
	It("should not have invalid vdb name", func() {
		vdb := createVDBHelper()
		// service object names cannot start with a numeric character
		vdb.ObjectMeta.Name = "1" + vdb.ObjectMeta.Name
		validateSpecValuesHaveErr(vdb, true)
	})
	It("should not have invalid subcluster service name", func() {
		vdb := createVDBHelper()
		// service object names cannot include '_' character
		vdb.Spec.Subclusters[0].ServiceName = "sc_svc"
		validateSpecValuesHaveErr(vdb, true)
	})
	It("should not have invalid external service name (concatenated by a valid vdb name"+
		" and valid subcluster service name if used alone as a service name)", func() {
		vdb := createVDBHelper()
		// this serviceName alone is valid when used as service object name
		// because it consists of lower case alphanumeric characters or '-',
		// starts with an alphabetic character, ends with an alphanumeric character,
		// and is not longer than 63 characters (see DNS-1035 label requirement)
		vdb.Spec.Subclusters[0].ServiceName = "a012345678901234567890123456789" +
			"012345678901234567890123456789"
		validateSpecValuesHaveErr(vdb, true)
	})
	It("should allow auto-generated service name from subcluster name", func() {
		vdb := createVDBHelper()
		// all '_' in subcluster names are replaced by '-'
		// thus the auto-generated service name should be valid
		vdb.Spec.Subclusters[0].Name = "default_subcluster"
		validateSpecValuesHaveErr(vdb, false)
	})
	It("should have at least one primary subcluster", func() {
		vdb := createVDBHelper()
		sc := &vdb.Spec.Subclusters[0]
		sc.Type = SecondarySubcluster
		validateSpecValuesHaveErr(vdb, true)
	})
	It("should have valid subcluster type", func() {
		vdb := createVDBHelper()
		sc := &vdb.Spec.Subclusters[0]
		sc.Type = "invalid"
		validateSpecValuesHaveErr(vdb, true)
	})
	It("should not have 0 pod when kSafety is 0", func() {
		vdb := createVDBHelper()
		vdb.Annotations[vmeta.KSafetyAnnotation] = "0"
		sc := &vdb.Spec.Subclusters[0]
		sc.Size = 0
		validateSpecValuesHaveErr(vdb, true)
	})
	It("should not have more than 3 pods when kSafety is 0", func() {
		vdb := createVDBHelper()
		vdb.Annotations[vmeta.KSafetyAnnotation] = "0"
		sc := &vdb.Spec.Subclusters[0]
		sc.Size = 5
		validateSpecValuesHaveErr(vdb, true)
	})
	It("should not have less than 3 pods when kSafety is 1", func() {
		vdb := createVDBHelper()
		sc := &vdb.Spec.Subclusters[0]
		sc.Size = 2
		validateSpecValuesHaveErr(vdb, true)
	})
	It("should not have invalid communal path", func() {
		vdb := createVDBHelper()
		vdb.Spec.Communal.Path = "http://nimbusdb/cchen"
		validateSpecValuesHaveErr(vdb, false)
		vdb.Spec.Communal.Path = ""
		validateSpecValuesHaveErr(vdb, true)
	})
	It("should not have invalid communal endpoint", func() {
		vdb := createVDBHelper()
		vdb.Spec.Communal.Endpoint = "s3://minio"
		validateSpecValuesHaveErr(vdb, true)
	})
	It("should allow an empty communal endpoint", func() {
		vdb := createVDBHelper()
		vdb.Spec.Communal.Endpoint = ""
		vdb.Spec.Communal.Path = "s3://my-bucket"
		validateSpecValuesHaveErr(vdb, false)
	})
	It("should not have invalid server-side encryption type", func() {
		vdb := createVDBHelper()
		vdb.Spec.Communal.S3ServerSideEncryption = "fakessetype"
		validateSpecValuesHaveErr(vdb, true)
	})
	It("should have s3SseKmsKeyId set when server-side encryption type is SSE-KMS", func() {
		vdb := createVDBHelper()
		vdb.Spec.Communal.S3ServerSideEncryption = SseKMS
		validateSpecValuesHaveErr(vdb, true)
		vdb.Spec.Communal.AdditionalConfig = map[string]string{
			S3SseKmsKeyID: "",
		}
		validateSpecValuesHaveErr(vdb, true)
		vdb.Spec.Communal.AdditionalConfig[S3SseKmsKeyID] = "randomid"
		validateSpecValuesHaveErr(vdb, false)
	})
	It("should have s3SseCustomerKeySecret set when server-side encryption type is SSE-C", func() {
		vdb := createVDBHelper()
		vdb.Spec.Communal.S3ServerSideEncryption = SseC
		validateSpecValuesHaveErr(vdb, true)
		vdb.Spec.Communal.S3SseCustomerKeySecret = "ssecustomersecret"
		validateSpecValuesHaveErr(vdb, false)
	})
	It("should succeed when server-side encryption type is SSE-S3", func() {
		vdb := createVDBHelper()
		vdb.Spec.Communal.S3ServerSideEncryption = SseS3
		validateSpecValuesHaveErr(vdb, false)
	})
	It("should skip sse validation if communal storage is not s3 or sse type is not specified", func() {
		vdb := createVDBHelper()
		vdb.Spec.Communal.S3ServerSideEncryption = ""
		validateSpecValuesHaveErr(vdb, false)
		vdb.Spec.Communal.S3ServerSideEncryption = "faketype"
		vdb.Spec.Communal.Path = GCloudPrefix + "randompath"
		validateSpecValuesHaveErr(vdb, false)
	})
	It("should allow valid additionalBuckets", func() {
		vdb := createVDBHelper()
		vdb.Spec.Communal.Path = AzurePrefix + "mainbucket"
		vdb.Spec.AdditionalBuckets = []CommunalStorage{
			{
				Path:             S3Prefix + "extrabucket",
				Endpoint:         "https://s3.example.com",
				Region:           "us-east-1",
				CredentialSecret: "extrasecret",
			},
		}
		validateSpecValuesHaveErr(vdb, false)
	})
	It("should require additionalBuckets to use a different protocol than communal for gs and azb", func() {
		vdb := createVDBHelper()
		vdb.Spec.Communal.Path = GCloudPrefix + "mainbucket"
		vdb.Spec.Communal.Endpoint = "https://gs.example.com"
		vdb.Spec.Communal.CredentialSecret = "mainsecret"

		// Valid: additional bucket uses s3, communal uses gs
		vdb.Spec.AdditionalBuckets = []CommunalStorage{
			{
				Path:             S3Prefix + "extrabucket",
				Endpoint:         "https://s3.example.com",
				Region:           "us-east-1",
				CredentialSecret: "extrasecret",
			},
		}
		validateSpecValuesHaveErr(vdb, false)

		// Invalid: additional bucket uses same protocol as communal
		vdb.Spec.AdditionalBuckets[0].Path = GCloudPrefix + "extrabucket"
		validateSpecValuesHaveErr(vdb, true)
	})
	It("should require all additionalBuckets fields and a valid protocol", func() {
		vdb := createVDBHelper()
		vdb.Spec.Communal.Path = GCloudPrefix + "mainbucket"
		vdb.Spec.Communal.Endpoint = "https://gs.example.com"
		vdb.Spec.Communal.CredentialSecret = "mainsecret"

		// Invalid: missing required fields
		vdb.Spec.AdditionalBuckets = []CommunalStorage{{}}
		validateSpecValuesHaveErr(vdb, true)

		// Invalid: invalid protocol
		vdb.Spec.AdditionalBuckets[0] = CommunalStorage{
			Path:             "ftp://bucket",
			Endpoint:         "https://ftp.example.com",
			Region:           "us-east-1",
			CredentialSecret: "secret",
		}
		validateSpecValuesHaveErr(vdb, true)
	})
	It("should not have proxy replicas <= 0 if proxy is enabled", func() {
		vdb := createVDBHelper()
		vdb.Annotations[vmeta.UseVProxyAnnotation] = trueString
		sc1 := &vdb.Spec.Subclusters[0]
		*sc1.Proxy.Replicas = -1
		validateSpecValuesHaveErr(vdb, true)
		*sc1.Proxy.Replicas = 0
		validateSpecValuesHaveErr(vdb, true)
	})
	It("should set proxy spec if proxy is enabled", func() {
		vdb := createVDBHelper()
		vdb.Annotations[vmeta.UseVProxyAnnotation] = trueString
		vdb.Spec.Proxy.Image = ""
		validateSpecValuesHaveErr(vdb, true)
		vdb.Spec.Proxy = nil
		validateSpecValuesHaveErr(vdb, true)
	})
	It("should not have invalid value for proxy log level", func() {
		vdb := createVDBHelper()
		vdb.Annotations[vmeta.UseVProxyAnnotation] = trueString
		vdb.Annotations[vmeta.VProxyLogLevelAnnotation] = "INVALID_VALUE"
		validateSpecValuesHaveErr(vdb, true)
	})

	It("should not have duplicate parms in communal.AdditionalConfig", func() {
		vdb := createVDBHelper()
		vdb.Spec.Communal.AdditionalConfig = map[string]string{
			"awsauth":     "xxxx:xxxx",
			"awsendpoint": "s3.amazonaws.com",
			"AWSauth":     "xxxx:xxxx",
		}
		validateSpecValuesHaveErr(vdb, true)
		vdb.Spec.Communal.AdditionalConfig = map[string]string{
			"awsauth":     "xxxx:xxxx",
			"awsendpoint": "s3.amazonaws.com",
		}
		validateSpecValuesHaveErr(vdb, false)
	})

	It("should have valid subcluster name", func() {
		vdb := createVDBHelper()
		sc := &vdb.Spec.Subclusters[0]
		sc.Name = "default-subcluster"
		validateSpecValuesHaveErr(vdb, false)
	})
	It("should not have invalid subcluster name", func() {
		vdb := createVDBHelper()
		sc := &vdb.Spec.Subclusters[0]
		sc.Name = "defaultsubcluster_"
		validateSpecValuesHaveErr(vdb, true)
	})
	It("should be allowed to have empty credentialsecret", func() {
		vdb := createVDBHelper()
		vdb.Spec.Communal.CredentialSecret = ""
		validateSpecValuesHaveErr(vdb, false)
	})
	It("should not have nodePort smaller than 30000", func() {
		vdb := createVDBHelper()
		sc := &vdb.Spec.Subclusters[0]
		sc.ServiceType = v1.ServiceTypeNodePort
		sc.ClientNodePort = 5555
		validateSpecValuesHaveErr(vdb, true)
	})
	It("should not have nodePort bigger than 32767", func() {
		vdb := createVDBHelper()
		sc := &vdb.Spec.Subclusters[0]
		sc.ServiceType = v1.ServiceTypeNodePort
		sc.ClientNodePort = 55555
		validateSpecValuesHaveErr(vdb, true)
	})
	It("should not have duplicate subcluster names", func() {
		const duplicateScName = "duplicatename"
		vdb := createVDBHelper()
		sc1 := &vdb.Spec.Subclusters[0]
		sc1.Name = duplicateScName
		vdb.Spec.Subclusters = append(vdb.Spec.Subclusters, Subcluster{
			Name: duplicateScName,
			Size: 3,
		})
		validateSpecValuesHaveErr(vdb, true)
	})
	It("should have at least one subcluster defined", func() {
		vdb := MakeVDB()
		vdb.Spec.Subclusters = []Subcluster{}
		validateSpecValuesHaveErr(vdb, true)
	})

	It("should not have volume names conflicting with existing mount points", func() {
		vdb := createVDBHelper()
		vdb.Spec.Volumes = []v1.Volume{
			{
				Name: PodInfoMountName,
			},
			{
				Name: LocalDataPVC,
			},
			{
				Name: LicensingMountName,
			},
		}
		validateSpecValuesHaveErr(vdb, true)
		vdb.Spec.Volumes = []v1.Volume{
			{
				Name: PodInfoMountName,
			},
			{
				Name: "validname",
			},
			{
				Name: LicensingMountName,
			},
		}
		validateSpecValuesHaveErr(vdb, true)
		vdb.Spec.Volumes = []v1.Volume{
			{
				Name: "validname1",
			},
			{
				Name: "validname2",
			},
			{
				Name: LicensingMountName,
			},
		}
		validateSpecValuesHaveErr(vdb, true)
		vdb.Spec.Volumes = []v1.Volume{
			{
				Name: "validname1",
			},
			{
				Name: "validname2",
			},
			{
				Name: "validname3",
			},
		}
		validateSpecValuesHaveErr(vdb, false)
	})

	It("should not have negative createdb timeout", func() {
		vdb := MakeVDB()
		annotationName := vmeta.CreateDBTimeoutAnnotation
		vdb.Annotations[annotationName] = "-1"
		validateSpecValuesHaveErr(vdb, true)
	})

	It("should not have negative drain timeout", func() {
		vdb := MakeVDB()
		annotationName := vmeta.ActiveConnectionsDrainSecondsAnnotation
		vdb.Annotations[annotationName] = "-1"
		validateSpecValuesHaveErr(vdb, true)
	})

	It("should not include UID in path if revive_db", func() {
		vdb := MakeVDB()
		annotationName := vmeta.IncludeUIDInPathAnnotation
		vdb.Annotations[annotationName] = trueString
		validateSpecValuesHaveErr(vdb, false)
		vdb.Spec.InitPolicy = CommunalInitPolicyRevive
		validateSpecValuesHaveErr(vdb, true)
	})

	// validate immutable fields
	It("should succeed without changing immutable fields", func() {
		vdb := createVDBHelper()
		vdbUpdate := createVDBHelper()
		allErrs := vdb.validateImmutableFields(vdbUpdate)
		Expect(allErrs).Should(BeNil())
	})
	It("should not change initPolicy after creation", func() {
		vdbUpdate := createVDBHelper()
		vdbUpdate.Spec.InitPolicy = CommunalInitPolicyRevive
		validateImmutableFields(vdbUpdate, true)
	})
	It("should not change dbName after creation", func() {
		vdbUpdate := createVDBHelper()
		vdbUpdate.Spec.DBName = "newdb"
		validateImmutableFields(vdbUpdate, true)
	})
	It("should not change dataPath after DB init", func() {
		vdbUpdate := createVDBHelper()
		vdbUpdate.Spec.Local.DataPath = "/newpath"
		validateImmutableFields(vdbUpdate, false)
		resetStatusConditionsForDBInitialized(vdbUpdate)
		validateImmutableFields(vdbUpdate, true)
	})
	It("should not change depot path after DB init", func() {
		vdbUpdate := createVDBHelper()
		vdbUpdate.Spec.Local.DepotPath = "/newdepot"
		validateImmutableFields(vdbUpdate, false)
		resetStatusConditionsForDBInitialized(vdbUpdate)
		validateImmutableFields(vdbUpdate, true)
	})
	It("should not change catalog path after DB init", func() {
		vdbUpdate := createVDBHelper()
		vdbUpdate.Spec.Local.CatalogPath = "/newcatalog"
		validateImmutableFields(vdbUpdate, false)
		resetStatusConditionsForDBInitialized(vdbUpdate)
		validateImmutableFields(vdbUpdate, true)
	})
	It("should not change shardCount after DB init", func() {
		vdbUpdate := createVDBHelper()
		vdbUpdate.Spec.ShardCount = 10
		validateImmutableFields(vdbUpdate, false)
		resetStatusConditionsForDBInitialized(vdbUpdate)
		validateImmutableFields(vdbUpdate, true)
	})
	It("should not change isPrimary after creation", func() {
		vdbUpdate := createVDBHelper()
		vdbUpdate.Spec.Subclusters[0].Type = SecondarySubcluster
		validateImmutableFields(vdbUpdate, true)
	})
	It("should not change deployment type from vclusterops to admintools after creation", func() {
		vdbOrig := createVDBHelper()
		vdbOrig.Annotations[vmeta.VClusterOpsAnnotation] = vmeta.VClusterOpsAnnotationTrue
		vdbUpdate := createVDBHelper()
		// cannot change from vclusterops to admintools
		checkErrorsForImmutableFields(vdbOrig, vdbUpdate, true)
		// can change from admintools to vclusterops
		checkErrorsForImmutableFields(vdbUpdate, vdbOrig, false)
	})
	It("should allow image change if autoRestartVertica is disabled", func() {
		vdb := createVDBHelper()
		vdb.Spec.AutoRestartVertica = false
		vdbUpdate := createVDBHelper()
		vdbUpdate.Spec.Image = "vertica-k8s:v10"
		vdbUpdate.Spec.AutoRestartVertica = false
		allErrs := vdb.validateImmutableFields(vdbUpdate)
		Expect(allErrs).Should(BeNil())
	})
	It("should not change communal.path after creation", func() {
		vdbUpdate := createVDBHelper()
		vdbUpdate.Spec.Communal.Path = "s3://nimbusdb/chen"
		validateImmutableFields(vdbUpdate, true)
	})
	It("should not change communal.endpoint after creation", func() {
		vdbUpdate := createVDBHelper()
		vdbUpdate.Spec.Communal.Endpoint = "https://minio"
		validateImmutableFields(vdbUpdate, true)
	})
	It("should not change communal.s3ServerSideEncryption after creation", func() {
		vdb := createVDBHelper()
		vdb.Spec.Communal.S3ServerSideEncryption = SseS3
		vdbUpdate := createVDBHelper()
		vdbUpdate.Spec.Communal.S3ServerSideEncryption = SseKMS
		allErrs := vdb.validateImmutableFields(vdbUpdate)
		Expect(allErrs).ShouldNot(BeNil())
	})
	It("should not change local.storageClass after creation", func() {
		vdbUpdate := createVDBHelper()
		vdbUpdate.Spec.Local.StorageClass = "MyStorageClass"
		validateImmutableFields(vdbUpdate, true)
	})
	It("should not change proxy.image after creation", func() {
		vdbUpdate := createVDBHelper()
		vdbUpdate.Spec.Proxy.Image = "NewProxyImage"
		validateImmutableFields(vdbUpdate, true)
	})
	It("should not change annotation vertica.com/use-client-proxy after creation", func() {
		vdbUpdate := createVDBHelper()
		vdbUpdate.Annotations[vmeta.UseVProxyAnnotation] = "NewValue"
		validateImmutableFields(vdbUpdate, true)
	})
	It("should not change local.depotVolume after DB init", func() {
		vdbUpdate := createVDBHelper()
		vdbUpdate.Spec.Local.DepotVolume = EmptyDir
		validateImmutableFields(vdbUpdate, false)
		resetStatusConditionsForDBInitialized(vdbUpdate)
		validateImmutableFields(vdbUpdate, true)
	})
	It("httpsNMATLS.secret cannot be changed when cert rotation is in progress", func() {
		vdb := MakeVDBForCertRotationEnabled()
		oldVdb := vdb.DeepCopy()
		oldVdb.Spec.HTTPSNMATLS.Secret = oldSecret
		vdb.Spec.HTTPSNMATLS.Secret = "newSecretValue"
		resetStatusConditionsForCertRotationInProgress(vdb)
		allErrs := vdb.validateImmutableFields(oldVdb)
		Expect(allErrs).ShouldNot(BeNil())
	})

	It("should only allow tls config related changes when tls config update is in progress", func() {
		oldVdb := MakeVDBForCertRotationEnabled()
		oldVdb.Status.Conditions = append(oldVdb.Status.Conditions, metav1.Condition{
			Type:   TLSConfigUpdateInProgress,
			Status: metav1.ConditionTrue,
		})
		oldVdb.Spec.HTTPSNMATLS.Secret = "secret1"
		oldVdb.Spec.ClientServerTLS.Secret = "secret1"
		oldVdb.Spec.ClientServerTLS.Mode = tlsModeVerifyCA

		oldVdb.Spec.Subclusters = []Subcluster{
			{Name: "default", Size: 3, Type: PrimarySubcluster},
			{Name: "sc1", Size: 1, Type: SecondarySubcluster},
		}
		// Only cert-rotation-related changes: allowed
		newVdb := oldVdb.DeepCopy()
		newVdb.Spec.HTTPSNMATLS.Secret = "secret2"
		allErrs := newVdb.checkValidTLSConfigUpdate(oldVdb, nil)
		Ω(allErrs).Should(BeEmpty())

		newVdb.Spec.ClientServerTLS.Secret = "secret2"
		allErrs = newVdb.checkValidTLSConfigUpdate(oldVdb, nil)
		Ω(allErrs).Should(BeEmpty())

		newVdb.Spec.ClientServerTLS.Mode = tlsModeTryVerify
		allErrs = newVdb.checkValidTLSConfigUpdate(oldVdb, nil)
		Ω(allErrs).Should(BeEmpty())

		// SomeOtherField changes: forbidden
		newVdb = oldVdb.DeepCopy()
		newVdb.Spec.Subclusters[1].Size = 3
		allErrs = newVdb.checkValidTLSConfigUpdate(oldVdb, nil)
		Ω(allErrs).ShouldNot(BeEmpty())
	})

	It("should not allow disabling mutual TLS after it's enabled", func() {
		oldVdb := MakeVDB()
		oldVdb.Spec.HTTPSNMATLS.Secret = "enabled"
		newVdb := oldVdb.DeepCopy()
		newVdb.Spec.HTTPSNMATLS.Secret = ""
		allErrs := newVdb.checkValidTLSConfigUpdate(oldVdb, nil)
		Ω(allErrs).ShouldNot(BeEmpty())
	})

	It("should not allow cert-rotation-related changes when cert rotation is disabled", func() {
		oldVdb := MakeVDB()
		Expect(vmeta.UseTLSAuth(oldVdb.Annotations)).Should(BeFalse())

		oldVdb.Spec.HTTPSNMATLS.Secret = "old-secret"
		oldVdb.Spec.ClientServerTLS.Secret = "old-secret"
		oldVdb.Spec.ClientServerTLS.Mode = tlsModeVerifyCA
		oldVdb.Spec.Subclusters = []Subcluster{
			{Name: "default", Size: 3, Type: PrimarySubcluster},
		}
		// No cert-rotation-related changes is allowed
		newVdb := oldVdb.DeepCopy()
		newVdb.Spec.HTTPSNMATLS.Secret = newSecret
		allErrs := newVdb.checkValidTLSConfigUpdate(oldVdb, nil)
		Ω(allErrs).ShouldNot(BeEmpty())

		newVdb.Spec.ClientServerTLS.Secret = newSecret
		allErrs = newVdb.checkValidTLSConfigUpdate(oldVdb, nil)
		Ω(allErrs).ShouldNot(BeEmpty())

		newVdb.Spec.ClientServerTLS.Mode = tlsModeTryVerify
		allErrs = newVdb.checkValidTLSConfigUpdate(oldVdb, nil)
		Ω(allErrs).ShouldNot(BeEmpty())
	})

	It("should return error if both httpsNMATLS and clientServerTLS are changed at the same time", func() {
		oldVdb := MakeVDBForCertRotationEnabled()
		oldVdb.Spec.HTTPSNMATLS.Secret = oldSecret
		oldVdb.Spec.ClientServerTLS.Secret = oldSecret
		newVdb := oldVdb.DeepCopy()
		allErrs := newVdb.checkValidTLSConfigUpdate(oldVdb, nil)
		Ω(allErrs).Should(BeEmpty())
		newVdb.Spec.HTTPSNMATLS.Secret = newSecret
		newVdb.Spec.ClientServerTLS.Secret = newSecret
		allErrs = newVdb.checkValidTLSConfigUpdate(oldVdb, nil)
		Ω(allErrs).Should(BeEmpty())
		newVdb.Status.TLSConfigs = []TLSConfigStatus{
			{Name: HTTPSNMATLSConfigName, Secret: oldSecret, Mode: oldMode},
			{Name: ClientServerTLSConfigName, Secret: oldSecret, Mode: oldMode},
		}
		allErrs = newVdb.checkValidTLSConfigUpdate(oldVdb, nil)
		Expect(allErrs).Should(HaveLen(1))
		Expect(allErrs[0].Error()).To(ContainSubstring("cannot change both httpsNMATLS and clientServerTLS at the same time"))
	})

	It("should not change a tls secret to empty string", func() {
		oldVdb := MakeVDBForCertRotationEnabled()
		oldVdb.Spec.HTTPSNMATLS.Secret = oldSecret
		oldVdb.Spec.ClientServerTLS.Secret = oldSecret
		newVdb := oldVdb.DeepCopy()
		allErrs := newVdb.checkValidTLSConfigUpdate(oldVdb, nil)
		Ω(allErrs).Should(BeEmpty())
		newVdb.Spec.HTTPSNMATLS.Secret = ""
		allErrs = newVdb.checkValidTLSConfigUpdate(oldVdb, nil)
		Expect(allErrs).Should(HaveLen(1))
		newVdb.Spec.HTTPSNMATLS.Secret = oldSecret
		newVdb.Spec.ClientServerTLS.Secret = ""
		allErrs = newVdb.checkValidTLSConfigUpdate(oldVdb, nil)
		Expect(allErrs).Should(HaveLen(1))
		newVdb.Spec.HTTPSNMATLS.Secret = ""
		allErrs = newVdb.checkValidTLSConfigUpdate(oldVdb, nil)
		Expect(allErrs).Should(HaveLen(2))
		Expect(allErrs[0].Error()).To(ContainSubstring("cannot change httpsNMATLS.secret to empty value"))
		Expect(allErrs[1].Error()).To(ContainSubstring("cannot change clientServerTLS.secret to empty value"))
	})

	It("should not allow changing nmaTLSSecret", func() {
		oldVdb := MakeVDB()
		oldVdb.Spec.NMATLSSecret = "old-nma"
		newVdb := oldVdb.DeepCopy()
		newVdb.Spec.NMATLSSecret = "new-nma"
		allErrs := newVdb.checkValidTLSConfigUpdate(oldVdb, nil)
		Ω(allErrs).ShouldNot(BeEmpty())
	})

	It("should not have zero matched subcluster names to the old subcluster names", func() {
		vdb := createVDBHelper()
		vdb.Spec.Subclusters = append(vdb.Spec.Subclusters, Subcluster{
			Name: "sc2",
			Size: 3,
		})
		vdbUpdate := createVDBHelper()
		sc := &vdbUpdate.Spec.Subclusters[0]
		sc.Name = "sc1new"
		vdbUpdate.Spec.Subclusters = append(vdbUpdate.Spec.Subclusters, Subcluster{
			Name: "sc2new",
			Size: 3,
		})
		allErrs := vdb.validateImmutableFields(vdbUpdate)
		Expect(allErrs).ShouldNot(BeNil())
	})

	It("should not have two or more subclusters whose names only differ by `-` and `_`", func() {
		vdb := createVDBHelper()
		vdb.Spec.Subclusters = append(vdb.Spec.Subclusters, Subcluster{
			Name: "default_subcluster",
			Size: 3,
		})
		vdb.Spec.Subclusters = append(vdb.Spec.Subclusters, Subcluster{
			Name: "default-subcluster",
			Size: 3,
		})
		validateSpecValuesHaveErr(vdb, true)
	})

	It("should only allow certain values for initPolicy", func() {
		vdb := createVDBHelper()
		vdb.Spec.InitPolicy = "Random"
		validateSpecValuesHaveErr(vdb, true)
	})

	It("should validate restorePoint when initPolicy is \"Revive\" and a restore is intended", func() {
		vdb := createVDBHelper()
		vdb.Spec.InitPolicy = "Revive"
		vdb.Spec.RestorePoint = &RestorePointPolicy{}
		// archive is not provided
		validateSpecValuesHaveErr(vdb, true)
		vdb.Spec.RestorePoint.Archive = "archive"
		// neither id nor index is provided
		validateSpecValuesHaveErr(vdb, true)
		// only invalid index is provided
		vdb.Spec.RestorePoint.Index = -1
		validateSpecValuesHaveErr(vdb, true)
		vdb.Spec.RestorePoint.Index = 0
		validateSpecValuesHaveErr(vdb, true)
		// both id and index are provided
		vdb.Spec.RestorePoint.ID = "id"
		vdb.Spec.RestorePoint.Index = 1
		validateSpecValuesHaveErr(vdb, true)
		// only id is provided
		vdb.Spec.RestorePoint.Index = 0
		validateSpecValuesHaveErr(vdb, false)
		// only index is provided
		vdb.Spec.RestorePoint.ID = ""
		vdb.Spec.RestorePoint.Index = 1
		validateSpecValuesHaveErr(vdb, false)
		// archive name cannot have invalid chars
		vdb.Spec.RestorePoint.Archive = "bad@archive"
		validateSpecValuesHaveErr(vdb, true)
		// dash character is valid in archive name
		vdb.Spec.RestorePoint.Archive = "good-archive"
		validateSpecValuesHaveErr(vdb, false)
		vdb.Spec.RestorePoint.Archive = "archive"
		validateSpecValuesHaveErr(vdb, false)
		// numRestorePoints 0 or greater
		vdb.Spec.RestorePoint.NumRestorePoints = -1
		validateSpecValuesHaveErr(vdb, true)
		vdb.Spec.RestorePoint.NumRestorePoints = 0
		validateSpecValuesHaveErr(vdb, false)
		// when db is already initialized, we shouldn't report an error about missing archive or restore point
		vdb2 := createVDBHelper()
		vdb2.Spec.InitPolicy = "Revive"
		vdb2.Spec.RestorePoint = &RestorePointPolicy{}
		resetStatusConditionsForDBInitialized(vdb2)
		// archive is not provided
		validateSpecValuesHaveErr(vdb2, false)
		vdb2.Spec.RestorePoint.Archive = "archive2"
		// neither id nor index is provided
		validateSpecValuesHaveErr(vdb2, false)
	})

	It("should only allow nodePort if serviceType allows for it", func() {
		vdb := createVDBHelper()
		vdb.Spec.Subclusters[0].ServiceType = v1.ServiceTypeNodePort
		vdb.Spec.Subclusters[0].ClientNodePort = 30000
		validateSpecValuesHaveErr(vdb, false)
		vdb.Spec.Subclusters[0].ServiceType = v1.ServiceTypeClusterIP
		validateSpecValuesHaveErr(vdb, true)
	})

	It("should only allow valid ServiceHTTPSPort and ServiceClientPort", func() {
		vdb := createVDBHelper()
		vdb.Spec.ServiceHTTPSPort = -1
		validateSpecValuesHaveErr(vdb, true)
		vdb.Spec.ServiceHTTPSPort = 8443
		vdb.Spec.ServiceClientPort = -1
		validateSpecValuesHaveErr(vdb, true)
		vdb.Spec.ServiceClientPort = 5433
		vdb.Spec.Subclusters[0].ServiceHTTPSPort = -1
		validateSpecValuesHaveErr(vdb, true)
		vdb.Spec.Subclusters[0].ServiceHTTPSPort = 8443
		vdb.Spec.Subclusters[0].ServiceClientPort = -1
		validateSpecValuesHaveErr(vdb, true)
		vdb.Spec.Subclusters[0].ServiceClientPort = 5433
		validateSpecValuesHaveErr(vdb, false)
	})

	It("should default endpoint for google cloud", func() {
		vdb := createVDBHelper()
		vdb.Spec.Communal.Path = "gs://some-bucket/db"
		vdb.Spec.Communal.Endpoint = ""
		vdb.Default()
		Expect(vdb.Spec.Communal.Endpoint).Should(Equal(DefaultGCloudEndpoint))
	})

	It("should fill in the default sandbox image if omitted", func() {
		vdb := MakeVDB()
		const (
			sb1 = "sb1"
			sb2 = "sb2"
			sb3 = "sb3"
			img = "vertica:test"
		)
		vdb.Spec.Subclusters = []Subcluster{
			{Name: "default", Size: 1, Type: PrimarySubcluster},
			{Name: "sc1", Size: 1, Type: SecondarySubcluster},
			{Name: "sc2", Size: 1, Type: SecondarySubcluster},
			{Name: "sc3", Size: 1, Type: SecondarySubcluster},
		}
		vdb.Spec.Sandboxes = []Sandbox{
			{Name: sb1, Image: img, Subclusters: []SandboxSubcluster{{Name: vdb.Spec.Subclusters[1].Name}}},
			{Name: sb2, Subclusters: []SandboxSubcluster{{Name: vdb.Spec.Subclusters[2].Name}}},
			{Name: sb3, Subclusters: []SandboxSubcluster{{Name: vdb.Spec.Subclusters[3].Name}}},
		}
		vdb.Default()
		Expect(vdb.Spec.Sandboxes[0].Image).Should(Equal(img))
		Expect(vdb.Spec.Sandboxes[1].Image).Should(Equal(vdb.Spec.Image))
		Expect(vdb.Spec.Sandboxes[2].Image).Should(Equal(vdb.Spec.Image))
	})

	It("should prevent volumeMount paths to use same path as internal mount points", func() {
		vdb := createVDBHelper()
		vdb.Spec.VolumeMounts = []v1.VolumeMount{
			{MountPath: paths.LogPath}}
		validateSpecValuesHaveErr(vdb, true)
		vdb.Spec.VolumeMounts = []v1.VolumeMount{
			{MountPath: vdb.Spec.Local.DataPath}}
		validateSpecValuesHaveErr(vdb, true)
		vdb.Spec.VolumeMounts = []v1.VolumeMount{
			{MountPath: fmt.Sprintf("%s/my.cert", paths.CertsRoot)}}
		validateSpecValuesHaveErr(vdb, true)
		vdb.Spec.VolumeMounts = []v1.VolumeMount{
			{MountPath: "/good/path"}}
		validateSpecValuesHaveErr(vdb, false)
	})

	It("should detect when Kerberos is partially setup", func() {
		kerberosSetup := [][]string{{"", "realm", ""}, {"", "", "principal"},
			{"secret", "realm", ""}, {"secret", "", "principal"}, {"", "realm", "principal"}}

		for _, vals := range kerberosSetup {
			vdb := createVDBHelper()
			vdb.Spec.KerberosSecret = vals[0]
			vdb.Spec.Communal.AdditionalConfig[vmeta.KerberosRealmConfig] = vals[1]
			vdb.Spec.Communal.AdditionalConfig[vmeta.KerberosServiceNameConfig] = vals[2]
			validateSpecValuesHaveErr(vdb, true)
		}
	})

	It("should allow upgradePolicy to be changed when upgrade is not in progress", func() {
		vdbUpdate := createVDBHelper()
		vdbOrig := createVDBHelper()
		vdbOrig.Spec.UpgradePolicy = OfflineUpgrade
		vdbUpdate.Spec.UpgradePolicy = OnlineUpgrade
		allErrs := vdbOrig.validateImmutableFields(vdbUpdate)
		Expect(allErrs).Should(BeNil())

		resetStatusConditionsForUpgradeInProgress(vdbUpdate)
		allErrs = vdbOrig.validateImmutableFields(vdbUpdate)
		Expect(allErrs).ShouldNot(BeNil())
	})

	It("should fail for various issues with temporary subcluster routing template", func() {
		vdb := createVDBHelper()
		vdb.Spec.TemporarySubclusterRouting = &SubclusterSelection{
			Template: Subcluster{
				Name: vdb.Spec.Subclusters[0].Name,
				Size: 1,
				Type: SecondarySubcluster,
			},
		}
		validateSpecValuesHaveErr(vdb, true)

		vdb.Spec.TemporarySubclusterRouting.Template.Name = "transient"
		vdb.Spec.TemporarySubclusterRouting.Template.Size = 0
		validateSpecValuesHaveErr(vdb, true)

		vdb.Spec.TemporarySubclusterRouting.Template.Size = 1
		vdb.Spec.TemporarySubclusterRouting.Template.Type = PrimarySubcluster
		validateSpecValuesHaveErr(vdb, true)

		vdb.Spec.TemporarySubclusterRouting.Template.Type = SecondarySubcluster
		validateSpecValuesHaveErr(vdb, false)
	})

	It("should fail setting template and names in temporary routing", func() {
		vdb := createVDBHelper()
		vdb.Spec.TemporarySubclusterRouting = &SubclusterSelection{
			Template: Subcluster{
				Name: "my-transient-sc",
				Size: 1,
				Type: SecondarySubcluster,
			},
			Names: []string{vdb.Spec.Subclusters[0].Name},
		}
		validateSpecValuesHaveErr(vdb, true)
	})

	It("should fail if you set or clear the temporarySubclusterRouting field", func() {
		vdbOrig := MakeVDB()
		vdbOrig.Spec.TemporarySubclusterRouting = &SubclusterSelection{
			Names: []string{"sc1"},
		}
		vdbUpdate := MakeVDB()
		vdbUpdate.Spec.TemporarySubclusterRouting = nil
		resetStatusConditionsForUpgradeInProgress(vdbUpdate)
		resetStatusConditionsForUpgradeInProgress(vdbOrig)
		allErrs := vdbOrig.validateImmutableFields(vdbUpdate)
		Ω(allErrs).ShouldNot(BeNil())

		// Swap the case
		vdbUpdate.Spec.TemporarySubclusterRouting = vdbOrig.Spec.TemporarySubclusterRouting
		vdbOrig.Spec.TemporarySubclusterRouting = nil
		allErrs = vdbOrig.validateImmutableFields(vdbUpdate)
		Ω(allErrs).ShouldNot(BeNil())
	})

	It("should fail if temporary routing to a subcluster doesn't exist", func() {
		vdb := createVDBHelper()
		const ValidScName = "sc1"
		const InvalidScName = "notexists"
		vdb.Spec.Subclusters[0].Name = ValidScName
		vdb.Spec.TemporarySubclusterRouting = &SubclusterSelection{
			Names: []string{InvalidScName},
		}
		validateSpecValuesHaveErr(vdb, true)

		vdb.Spec.TemporarySubclusterRouting.Names = []string{ValidScName, InvalidScName}
		validateSpecValuesHaveErr(vdb, true)

		vdb.Spec.TemporarySubclusterRouting.Names = []string{ValidScName}
		validateSpecValuesHaveErr(vdb, false)
	})

	It("should prevent change to temporarySubclusterRouting when upgrade is in progress", func() {
		vdbUpdate := createVDBHelper()
		vdbOrig := createVDBHelper()

		resetStatusConditionsForUpgradeInProgress(vdbUpdate)

		vdbUpdate.Spec.TemporarySubclusterRouting = &SubclusterSelection{
			Names: []string{"sc1", "sc2"},
		}
		vdbOrig.Spec.TemporarySubclusterRouting = &SubclusterSelection{
			Names: []string{"sc3", "sc4"},
		}
		allErrs := vdbOrig.validateImmutableFields(vdbUpdate)
		Expect(allErrs).ShouldNot(BeNil())

		vdbUpdate.Spec.TemporarySubclusterRouting.Names = vdbOrig.Spec.TemporarySubclusterRouting.Names
		vdbUpdate.Spec.TemporarySubclusterRouting.Template.Name = "transient-sc"
		vdbOrig.Spec.TemporarySubclusterRouting.Template.Name = "another-name-transient-sc"
		allErrs = vdbOrig.validateImmutableFields(vdbUpdate)
		Expect(allErrs).ShouldNot(BeNil())
	})

	It("should error out if service specific fields are different in subclusters with matching serviceNames", func() {
		vdb := createVDBHelper()
		vdb.Annotations[vmeta.StrictKSafetyCheckAnnotation] = strconv.FormatBool(false)
		const ServiceName = "main"
		vdb.Spec.Subclusters = []Subcluster{
			{
				Name:               "sc1",
				Size:               2,
				Type:               PrimarySubcluster,
				ServiceName:        ServiceName,
				ServiceType:        "NodePort",
				ClientNodePort:     30008,
				ExternalIPs:        []string{"8.1.2.3", "8.2.4.6"},
				LoadBalancerIP:     "9.0.1.2",
				ServiceAnnotations: map[string]string{"foo": "bar", "dib": "dab"},
			},
			{
				Name:               "sc2",
				Size:               1,
				Type:               SecondarySubcluster,
				ServiceName:        ServiceName,
				ServiceType:        "ClusterIP",
				ClientNodePort:     30009,
				ExternalIPs:        []string{"8.1.2.3", "7.2.4.6"},
				LoadBalancerIP:     "9.3.4.5",
				ServiceAnnotations: map[string]string{"foo": "bar", "dib": "baz"},
			},
		}
		validateSpecValuesHaveErr(vdb, true)
		vdb.Spec.Subclusters[1].ServiceType = vdb.Spec.Subclusters[0].ServiceType
		validateSpecValuesHaveErr(vdb, true)
		vdb.Spec.Subclusters[1].ClientNodePort = vdb.Spec.Subclusters[0].ClientNodePort
		validateSpecValuesHaveErr(vdb, true)
		vdb.Spec.Subclusters[1].ExternalIPs[1] = vdb.Spec.Subclusters[0].ExternalIPs[1]
		validateSpecValuesHaveErr(vdb, true)
		vdb.Spec.Subclusters[1].LoadBalancerIP = vdb.Spec.Subclusters[0].LoadBalancerIP
		validateSpecValuesHaveErr(vdb, true)
		vdb.Spec.Subclusters[1].ServiceAnnotations = vdb.Spec.Subclusters[0].ServiceAnnotations
		validateSpecValuesHaveErr(vdb, false)
		// make the k-safety check strict
		vdb.Annotations[vmeta.StrictKSafetyCheckAnnotation] = strconv.FormatBool(true)
		validateSpecValuesHaveErr(vdb, true)
		vdb.Spec.Subclusters[0].Size = 5
		validateSpecValuesHaveErr(vdb, false)
	})

	It("should allow different serviceTypes if the serviceName isn't filled in", func() {
		vdb := createVDBHelper()
		vdb.Spec.Subclusters = []Subcluster{
			{
				Name:           "sc1",
				Size:           2,
				Type:           PrimarySubcluster,
				ServiceType:    "NodePort",
				ClientNodePort: 30008,
			},
			{
				Name:        "sc2",
				Size:        1,
				Type:        PrimarySubcluster,
				ServiceType: "ClusterIP",
			},
		}
		validateSpecValuesHaveErr(vdb, false)
	})

	It("prevent transient subcluster having a different name then the template", func() {
		vdb := createVDBHelper()
		vdb.Spec.Subclusters = []Subcluster{
			{Name: "sc1", Size: 1, Type: PrimarySubcluster},
			{Name: "sc2", Size: 1, Type: TransientSubcluster},
		}
		vdb.Spec.TemporarySubclusterRouting = &SubclusterSelection{
			Template: Subcluster{
				Name: "transient",
				Size: 1,
				Type: SecondarySubcluster,
			},
		}
		validateSpecValuesHaveErr(vdb, true)
	})

	It("should fill in the default serviceName if omitted", func() {
		vdb := MakeVDB()
		Expect(vdb.Spec.Subclusters[0].ServiceName).Should(Equal(""))
		vdb.Default()
		Expect(vdb.Spec.Subclusters[0].ServiceName).Should(Equal(vdb.Spec.Subclusters[0].Name))
	})

	It("should fill in the default proxy if omitted", func() {
		vdb := MakeVDB()
		vdb.Spec.Proxy = &Proxy{}
		vdb.Default()
		Expect(vdb.Spec.Proxy).Should(BeNil())
		vdb.Annotations[vmeta.UseVProxyAnnotation] = vmeta.UseVProxyAnnotationTrue
		vdb.Spec.Proxy = nil
		vdb.Spec.Subclusters[0].Proxy = nil
		vdb.Default()
		Expect(vdb.Spec.Proxy).ShouldNot(BeNil())
		Expect(vdb.Spec.Proxy.Image).Should(Equal(VProxyDefaultImage))
		Expect(vdb.Spec.Subclusters[0].Proxy).ShouldNot(BeNil())
		Expect(*vdb.Spec.Subclusters[0].Proxy.Replicas).Should(Equal(int32(VProxyDefaultReplicas)))
		Expect(*vdb.Spec.Subclusters[0].Proxy.Resources).Should(Equal(v1.ResourceRequirements{}))
	})

	It("should prevent negative values for requeueTime", func() {
		vdb := MakeVDB()
		vdb.Annotations[vmeta.RequeueTimeAnnotation] = "-30"
		validateSpecValuesHaveErr(vdb, true)
		vdb.Annotations[vmeta.RequeueTimeAnnotation] = "0"
		vdb.Annotations[vmeta.UpgradeRequeueTimeAnnotation] = "-1"
		validateSpecValuesHaveErr(vdb, true)
		vdb.Annotations[vmeta.UpgradeRequeueTimeAnnotation] = "0"
		validateSpecValuesHaveErr(vdb, false)
	})

	It("should prevent encryptSpreadComm from changing", func() {
		vdbOrig := MakeVDB()
		vdbOrig.Spec.EncryptSpreadComm = EncryptSpreadCommWithVertica
		vdbUpdate := MakeVDB()

		allErrs := vdbOrig.validateImmutableFields(vdbUpdate)
		Expect(allErrs).ShouldNot(BeNil())

		vdbOrig.Spec.EncryptSpreadComm = ""
		allErrs = vdbOrig.validateImmutableFields(vdbUpdate)
		Expect(allErrs).Should(BeNil())
	})

	It("should validate the value of encryptSpreadComm", func() {
		vdb := MakeVDB()
		vdb.Spec.EncryptSpreadComm = "blah"
		validateSpecValuesHaveErr(vdb, true)
		vdb.Spec.EncryptSpreadComm = ""
		validateSpecValuesHaveErr(vdb, false)
		vdb.Spec.EncryptSpreadComm = EncryptSpreadCommWithVertica
		validateSpecValuesHaveErr(vdb, false)
		vdb.Spec.EncryptSpreadComm = EncryptSpreadCommDisabled
		validateSpecValuesHaveErr(vdb, false)
	})

	It("should validate we cannot have invalid paths for depot, data and catalog", func() {
		vdb := MakeVDB()
		vdb.Spec.Local.DataPath = "/home/dbadmin"
		validateSpecValuesHaveErr(vdb, true)
		vdb.Spec.Local.DataPath = "/data"
		vdb.Spec.Local.DepotPath = "/opt/vertica/bin"
		validateSpecValuesHaveErr(vdb, true)
		vdb.Spec.Local.DepotPath = "/depot"
		validateSpecValuesHaveErr(vdb, false)
		vdb.Spec.Local.CatalogPath = "/opt/vertica/sbin"
		validateSpecValuesHaveErr(vdb, true)
	})

	It("should not have invalid depotVolume type", func() {
		vdb := MakeVDB()
		vdb.Spec.Local.DepotVolume = ""
		validateSpecValuesHaveErr(vdb, false)
		vdb.Spec.Local.DepotVolume = EmptyDir
		validateSpecValuesHaveErr(vdb, false)
		vdb.Spec.Local.DepotVolume = PersistentVolume
		validateSpecValuesHaveErr(vdb, false)
		vdb.Spec.Local.DepotVolume = "wrong"
		validateSpecValuesHaveErr(vdb, true)
	})

	It("should not have depotPath equal to dataPath or catalogPath when depot volume is emptyDir", func() {
		vdb := MakeVDB()
		vdb.Spec.Local.DepotVolume = EmptyDir
		vdb.Spec.Local.DataPath = "/vertica"
		vdb.Spec.Local.CatalogPath = "/catalog"
		vdb.Spec.Local.DepotPath = vdb.Spec.Local.DataPath
		validateSpecValuesHaveErr(vdb, true)
	})

	It("should prevent internally generated labels to be overridden", func() {
		vdb := MakeVDB()
		vdb.Spec.Labels = map[string]string{
			vmeta.SubclusterNameLabel: "sc-name",
		}
		validateSpecValuesHaveErr(vdb, true)
		vdb.Spec.Labels = map[string]string{
			vmeta.VDBInstanceLabel: "v",
		}
		validateSpecValuesHaveErr(vdb, true)
		vdb.Spec.Labels = map[string]string{
			vmeta.ClientRoutingLabel: vmeta.ClientRoutingVal,
		}
		validateSpecValuesHaveErr(vdb, true)
		vdb.Spec.Labels = map[string]string{
			"vertica.com/good-label": "val",
		}
		validateSpecValuesHaveErr(vdb, false)
	})

	It("should verify range for verticaHTTPNodePort", func() {
		vdb := MakeVDB()
		vdb.Spec.Subclusters[0].ServiceType = v1.ServiceTypeNodePort
		vdb.Spec.Subclusters[0].VerticaHTTPNodePort = 8443 // Too low
		validateSpecValuesHaveErr(vdb, true)
		vdb.Spec.Subclusters[0].VerticaHTTPNodePort = 30000 // Okay
		validateSpecValuesHaveErr(vdb, false)
	})

	It("should only allow a single handler to be overidden", func() {
		vdb := MakeVDB()
		vdb.Spec.ReadinessProbeOverride = &v1.Probe{
			ProbeHandler: v1.ProbeHandler{
				Exec: &v1.ExecAction{
					Command: []string{"vsql", "-c", "select 1"},
				},
				TCPSocket: &v1.TCPSocketAction{
					Port: intstr.FromInt(5433),
				},
			},
		}
		validateSpecValuesHaveErr(vdb, true)
		vdb.Spec.ReadinessProbeOverride = nil
		vdb.Spec.LivenessProbeOverride = &v1.Probe{
			ProbeHandler: v1.ProbeHandler{
				GRPC: &v1.GRPCAction{
					Port: 5433,
				},
				HTTPGet: &v1.HTTPGetAction{
					Path: "/health",
				},
			},
		}
		validateSpecValuesHaveErr(vdb, true)
	})

	It("should verify the shard count", func() {
		vdb := MakeVDB()
		vdb.Spec.ShardCount = 0
		validateSpecValuesHaveErr(vdb, true)
		vdb.Spec.ShardCount = -1
		validateSpecValuesHaveErr(vdb, true)
		vdb.Spec.ShardCount = 1
		validateSpecValuesHaveErr(vdb, false)
	})

	It("should not tolerate case sensitivity for subcluster type", func() {
		vdb := MakeVDB()
		ucPrimary := strings.ToUpper(PrimarySubcluster)
		ucSecondary := strings.ToUpper(SecondarySubcluster)
		Ω(ucPrimary).ShouldNot(Equal(PrimarySubcluster))
		Ω(ucSecondary).ShouldNot(Equal(SecondarySubcluster))
		vdb.Spec.Subclusters = []Subcluster{
			{Name: "pri", Type: ucPrimary},
			{Name: "sec", Type: ucSecondary},
		}
		vdb.Default()
		Ω(vdb.Spec.Subclusters[0].Type).ShouldNot(Equal(PrimarySubcluster))
		Ω(vdb.Spec.Subclusters[1].Type).ShouldNot(Equal(SecondarySubcluster))
	})

	It("should not allow changing of fsGroup/runAsUser after DB init", func() {
		oldVdb := MakeVDB()
		oldFSGroup := int64(1000)
		newFSGroup := int64(1001)
		oldRunAsUser := int64(1002)
		newRunAsUser := int64(1003)
		oldVdb.Spec.PodSecurityContext = &v1.PodSecurityContext{
			FSGroup:   &oldFSGroup,
			RunAsUser: &oldRunAsUser,
		}
		newVdb := MakeVDB()
		newVdb.Spec.PodSecurityContext = &v1.PodSecurityContext{
			FSGroup:   &oldFSGroup,
			RunAsUser: &oldRunAsUser,
		}
		resetStatusConditionsForDBInitialized(oldVdb)
		resetStatusConditionsForDBInitialized(newVdb)
		allErrs := newVdb.validateImmutableFields(oldVdb)
		Ω(allErrs).Should(HaveLen(0))

		newVdb.Spec.PodSecurityContext.FSGroup = &newFSGroup
		allErrs = newVdb.validateImmutableFields(oldVdb)
		Ω(allErrs).ShouldNot(HaveLen(0))
		newVdb.Spec.PodSecurityContext.FSGroup = &oldFSGroup

		newVdb.Spec.PodSecurityContext.FSGroup = nil
		allErrs = newVdb.validateImmutableFields(oldVdb)
		Ω(allErrs).ShouldNot(HaveLen(0))
		newVdb.Spec.PodSecurityContext.FSGroup = &oldFSGroup

		newVdb.Spec.PodSecurityContext.RunAsUser = &newRunAsUser
		allErrs = newVdb.validateImmutableFields(oldVdb)
		Ω(allErrs).ShouldNot(HaveLen(0))

		newVdb.Spec.PodSecurityContext.RunAsUser = nil
		allErrs = newVdb.validateImmutableFields(oldVdb)
		Ω(allErrs).ShouldNot(HaveLen(0))
		newVdb.Spec.PodSecurityContext.RunAsUser = &oldRunAsUser

		newVdb.Spec.PodSecurityContext = nil
		allErrs = newVdb.validateImmutableFields(oldVdb)
		Ω(allErrs).ShouldNot(HaveLen(0))
	})

	It("should not allow setting of runAsUser as root", func() {
		oldVdb := MakeVDB()
		runAsUser := int64(0)
		oldVdb.Spec.PodSecurityContext = &v1.PodSecurityContext{
			RunAsUser: &runAsUser,
		}
		allErrs := oldVdb.validateVerticaDBSpec()
		Ω(allErrs).ShouldNot(HaveLen(0))

		runAsUser++ // Make it non-root
		allErrs = oldVdb.validateVerticaDBSpec()
		Ω(allErrs).Should(HaveLen(0))
	})

	It("should prevent setting the memory limit for the NMA to be less than 1Gi", func() {
		vdb := MakeVDB()
		annotationName := vmeta.GenNMAResourcesAnnotationName(v1.ResourceLimitsMemory)
		vdb.Annotations[annotationName] = "500Mi"
		allErrs := vdb.validateVerticaDBSpec()
		Ω(allErrs).ShouldNot(HaveLen(0))

		vdb.Annotations[annotationName] = "1Gi"
		allErrs = vdb.validateVerticaDBSpec()
		Ω(allErrs).Should(HaveLen(0))
	})

	It("should check for upgradePolicy", func() {
		vdb := MakeVDB()
		vdb.Spec.UpgradePolicy = "NotValid"
		Ω(vdb.validateVerticaDBSpec()).Should(HaveLen(1))
		vdb.Spec.UpgradePolicy = OnlineUpgrade
		Ω(vdb.validateVerticaDBSpec()).Should(HaveLen(0))
	})

	It("should check the validity of the replicaGroups", func() {
		vdb := MakeVDB()
		vdb.Spec.Subclusters[0].Annotations = map[string]string{
			vmeta.ReplicaGroupAnnotation: "invalid-value",
		}
		setOnlineUpgradeInProgress(vdb)
		Ω(vdb.validateVerticaDBSpec()).Should(HaveLen(1))
		vdb.Spec.Subclusters[0].Annotations = map[string]string{
			vmeta.ReplicaGroupAnnotation: vmeta.ReplicaGroupAValue,
		}
		Ω(vdb.validateVerticaDBSpec()).Should(HaveLen(0))
	})

	It("should check subcluster immutability during upgrade", func() {
		newVdb := MakeVDB()
		newVdb.Spec.Subclusters = []Subcluster{
			{Name: "a", Size: 3, Type: PrimarySubcluster, ServiceType: v1.ServiceTypeClusterIP},
			{Name: "b", Size: 3, Type: PrimarySubcluster, ServiceType: v1.ServiceTypeClusterIP},
		}
		setOnlineUpgradeInProgress(newVdb)
		Ω(newVdb.validateVerticaDBSpec()).Should(HaveLen(0))

		oldVdb := newVdb.DeepCopy()

		// Try to change the size
		newVdb.Spec.Subclusters[0].Size = 33
		newVdb.Spec.Subclusters[1].Size = 1
		Ω(newVdb.validateImmutableFields(oldVdb)).Should(HaveLen(2))

		// Add a new primary subcluster.
		newVdb.Spec.Subclusters = []Subcluster{
			{Name: "a", Size: 3, Type: PrimarySubcluster, ServiceType: v1.ServiceTypeClusterIP},
			{Name: "b", Size: 3, Type: PrimarySubcluster, ServiceType: v1.ServiceTypeClusterIP},
			{Name: "c", Size: 3, Type: PrimarySubcluster, ServiceType: v1.ServiceTypeClusterIP},
		}
		Ω(newVdb.validateImmutableFields(oldVdb)).Should(HaveLen(1))

		// Add a new secondary subcluster. This should be allowed.
		newVdb.Spec.Subclusters[2].Type = SecondarySubcluster
		newVdb.Spec.Subclusters[2].Annotations = map[string]string{
			vmeta.ReplicaGroupAnnotation: vmeta.ReplicaGroupAValue,
		}
		Ω(newVdb.validateImmutableFields(oldVdb)).Should(HaveLen(0))
	})

	It("should not allow malformed vertica version", func() {
		vdb := MakeVDB()
		vdb.Annotations[vmeta.VersionAnnotation] = "24.3.0"
		validateSpecValuesHaveErr(vdb, true)
		vdb.Annotations[vmeta.VersionAnnotation] = "v24.X.X"
		validateSpecValuesHaveErr(vdb, true)
		vdb.Annotations[vmeta.VersionAnnotation] = "v24.3.0-0"
		validateSpecValuesHaveErr(vdb, false)
	})

	It("should check subcluster immutability in sandbox", func() {
		newVdb := MakeVDB()
		mainClusterImageVer := "vertica-k8s:latest"
		newVdb.Spec.Subclusters = []Subcluster{
			{Name: "main", Size: 3, Type: PrimarySubcluster, ServiceType: v1.ServiceTypeClusterIP},
			{Name: "sc1", Size: 3, Type: SecondarySubcluster, ServiceType: v1.ServiceTypeClusterIP},
			{Name: "sc2", Size: 3, Type: SecondarySubcluster, ServiceType: v1.ServiceTypeClusterIP},
			{Name: "sc3", Size: 3, Type: SecondarySubcluster, ServiceType: v1.ServiceTypeClusterIP},
			{Name: "sc4", Size: 3, Type: SecondarySubcluster, ServiceType: v1.ServiceTypeClusterIP},
		}
		newVdb.Spec.Sandboxes = []Sandbox{
			{Name: "sandbox1", Image: mainClusterImageVer, Subclusters: []SandboxSubcluster{
				{Name: "sc1"}}},
			{Name: "sandbox2", Image: mainClusterImageVer, Subclusters: []SandboxSubcluster{
				{Name: "sc2"}, {Name: "sc3", Type: SecondarySubcluster}}},
		}
		newVdb.Status.Subclusters = []SubclusterStatus{
			{Name: "main"},
			{Name: "sc1"},
			{Name: "sc2"},
			{Name: "sc3"},
			{Name: "sc4"},
		}
		newVdb.ObjectMeta.Annotations[vmeta.VersionAnnotation] = SandboxSupportedMinVersion
		newVdb.ObjectMeta.Annotations[vmeta.VClusterOpsAnnotation] = vmeta.VClusterOpsAnnotationTrue
		resetStatusConditionsForDBInitialized(newVdb)
		Ω(newVdb.validateVerticaDBSpec()).Should(HaveLen(0))

		oldVdb := newVdb.DeepCopy()

		// cannot scale (out or in) any subcluster that is in a sandbox
		newVdb.Spec.Subclusters[1].Size = 2
		newVdb.Spec.Subclusters[3].Size = 4
		Ω(newVdb.validateImmutableFields(oldVdb)).Should(HaveLen(2))

		// cannot remove a subcluster that is sandboxed
		// remove sc3 which is in sandbox2
		newVdb.Spec.Subclusters = []Subcluster{
			{Name: "main", Size: 3, Type: PrimarySubcluster, ServiceType: v1.ServiceTypeClusterIP},
			{Name: "sc1", Size: 3, Type: SecondarySubcluster, ServiceType: v1.ServiceTypeClusterIP},
			{Name: "sc2", Size: 3, Type: SecondarySubcluster, ServiceType: v1.ServiceTypeClusterIP},
			{Name: "sc4", Size: 3, Type: SecondarySubcluster, ServiceType: v1.ServiceTypeClusterIP},
		}
		newVdb.Spec.Sandboxes = []Sandbox{
			{Name: "sandbox1", Image: mainClusterImageVer, Subclusters: []SandboxSubcluster{
				{Name: "sc1"}}},
			{Name: "sandbox2", Image: mainClusterImageVer, Subclusters: []SandboxSubcluster{
				{Name: "sc2"}, {Name: "sc3", Type: SecondarySubcluster}}},
		}
		Ω(newVdb.validateImmutableFields(oldVdb)).Should(HaveLen(2))

		// can remove a subcluster if it is removed
		// from any sandbox at the same time
		// remove sc3 which is also removed from sandbox2
		newVdb.Spec.Subclusters = []Subcluster{
			{Name: "main", Size: 3, Type: PrimarySubcluster, ServiceType: v1.ServiceTypeClusterIP},
			{Name: "sc1", Size: 3, Type: SecondarySubcluster, ServiceType: v1.ServiceTypeClusterIP},
			{Name: "sc2", Size: 3, Type: SecondarySubcluster, ServiceType: v1.ServiceTypeClusterIP},
			{Name: "sc4", Size: 3, Type: SecondarySubcluster, ServiceType: v1.ServiceTypeClusterIP},
		}
		newVdb.Spec.Sandboxes = []Sandbox{
			{Name: "sandbox1", Image: mainClusterImageVer, Subclusters: []SandboxSubcluster{{Name: "sc1"}}},
			{Name: "sandbox2", Image: mainClusterImageVer, Subclusters: []SandboxSubcluster{{Name: "sc2"}}},
		}
		Ω(newVdb.validateImmutableFields(oldVdb)).Should(HaveLen(0))

		// can remove a sandbox and all of its subclusters at the same time
		// remove sandbox1 and sc1 at the same time
		newVdb.Spec.Subclusters = []Subcluster{
			{Name: "main", Size: 3, Type: PrimarySubcluster, ServiceType: v1.ServiceTypeClusterIP},
			{Name: "sc2", Size: 3, Type: SecondarySubcluster, ServiceType: v1.ServiceTypeClusterIP},
			{Name: "sc3", Size: 3, Type: SecondarySubcluster, ServiceType: v1.ServiceTypeClusterIP},
			{Name: "sc4", Size: 3, Type: SecondarySubcluster, ServiceType: v1.ServiceTypeClusterIP},
		}
		newVdb.Spec.Sandboxes = []Sandbox{
			{Name: "sandbox2", Image: mainClusterImageVer, Subclusters: []SandboxSubcluster{{Name: "sc2"}}},
		}
		Ω(newVdb.validateImmutableFields(oldVdb)).Should(HaveLen(0))

		// can remove an unsandboxed subcluster
		// remove sc4 which is not in a sandbox of oldVdb
		newVdb.Spec.Subclusters = []Subcluster{
			{Name: "main", Size: 3, Type: PrimarySubcluster, ServiceType: v1.ServiceTypeClusterIP},
			{Name: "sc1", Size: 3, Type: SecondarySubcluster, ServiceType: v1.ServiceTypeClusterIP},
			{Name: "sc2", Size: 3, Type: SecondarySubcluster, ServiceType: v1.ServiceTypeClusterIP},
			{Name: "sc3", Size: 3, Type: SecondarySubcluster, ServiceType: v1.ServiceTypeClusterIP},
		}
		newVdb.Spec.Sandboxes = []Sandbox{
			{Name: "sandbox1", Image: mainClusterImageVer, Subclusters: []SandboxSubcluster{
				{Name: "sc1"}}},
			{Name: "sandbox2", Image: mainClusterImageVer, Subclusters: []SandboxSubcluster{
				{Name: "sc2"}, {Name: "sc3", Type: SecondarySubcluster}}},
		}
		Ω(newVdb.validateImmutableFields(oldVdb)).Should(HaveLen(0))

	})

	It("should validate sandboxes", func() {
		vdb := MakeVDB()
		mainClusterImageVer := "vertica-k8s:latest"
		vdb.Spec.Subclusters = []Subcluster{
			{Name: "main", Size: 3, Type: PrimarySubcluster, ServiceType: v1.ServiceTypeClusterIP},
			{Name: "sc1", Size: 3, Type: SecondarySubcluster, ServiceType: v1.ServiceTypeClusterIP},
			{Name: "sc2", Size: 3, Type: SecondarySubcluster, ServiceType: v1.ServiceTypeClusterIP},
			{Name: "sc3", Size: 3, Type: SecondarySubcluster, ServiceType: v1.ServiceTypeClusterIP},
			{Name: "sc4", Size: 3, Type: SecondarySubcluster, ServiceType: v1.ServiceTypeClusterIP},
		}
		vdb.Spec.Sandboxes = []Sandbox{
			{Name: "sandbox1", Image: mainClusterImageVer, Subclusters: []SandboxSubcluster{
				{Name: "sc1"}}},
			{Name: "sandbox2", Image: mainClusterImageVer, Subclusters: []SandboxSubcluster{
				{Name: "sc2"}, {Name: "sc3", Type: SecondarySubcluster}}},
		}
		vdb.ObjectMeta.Annotations[vmeta.VersionAnnotation] = SandboxSupportedMinVersion
		vdb.ObjectMeta.Annotations[vmeta.VClusterOpsAnnotation] = vmeta.VClusterOpsAnnotationTrue
		resetStatusConditionsForDBInitialized(vdb)
		Ω(vdb.validateVerticaDBSpec()).Should(HaveLen(0))

		// cannot have empty sandbox name
		vdb.Spec.Sandboxes[0].Name = ""
		Ω(vdb.validateVerticaDBSpec()).Should(HaveLen(2))

		// sandbox name must match rfc 1123 regex
		vdb.Spec.Sandboxes[0].Name = "-sandbox1"
		Ω(vdb.validateVerticaDBSpec()).Should(HaveLen(1))

		// cannot have multiple sandboxes with the same name
		vdb.Spec.Sandboxes[0].Name = "sandbox2"
		Ω(vdb.validateVerticaDBSpec()).Should(HaveLen(1))
		vdb.Spec.Sandboxes[0].Name = "sandbox1"

		// cannot have the image of a sandbox be different than the main cluster
		// when vertica is not in an upgrade and the sandbox has not been setup
		vdb.Spec.Sandboxes[1].Image = "vertica-k8s:v1"
		Ω(vdb.validateVerticaDBSpec()).Should(HaveLen(1))
		// with empty string, sandbox will use the same image as main cluster
		vdb.Spec.Sandboxes[1].Image = ""
		Ω(vdb.validateVerticaDBSpec()).Should(HaveLen(0))
		// when vertica is in an upgrade, we should not see an error
		vdb.Spec.Sandboxes[1].Image = "vertica-k8s:v1"
		resetStatusConditionsForUpgradeInProgress(vdb)
		Ω(vdb.validateVerticaDBSpec()).Should(HaveLen(0))
		// after sandbox is setup, we should not see an error
		unsetStatusConditionsForUpgradeInProgress(vdb)
		vdb.Status.Sandboxes = []SandboxStatus{
			{Name: "sandbox2", Subclusters: []string{"sc2", "sc3"}},
		}
		Ω(vdb.validateVerticaDBSpec()).Should(HaveLen(0))

		// cannot use on versions older than 24.3.0
		vdb.ObjectMeta.Annotations[vmeta.VersionAnnotation] = "v23.0.0"
		Ω(vdb.validateVerticaDBSpec()).Should(HaveLen(1))
		vdb.ObjectMeta.Annotations[vmeta.VersionAnnotation] = SandboxSupportedMinVersion

		// cannot use admintools deployments
		vdb.ObjectMeta.Annotations[vmeta.VClusterOpsAnnotation] = vmeta.VClusterOpsAnnotationFalse
		Ω(vdb.validateVerticaDBSpec()).Should(HaveLen(1))
		vdb.ObjectMeta.Annotations[vmeta.VClusterOpsAnnotation] = vmeta.VClusterOpsAnnotationTrue

		// cannot define subclusters type neither primary nor secondary
		vdb.Spec.Sandboxes = []Sandbox{
			{Name: "sandbox1", Image: mainClusterImageVer, Subclusters: []SandboxSubcluster{
				{Name: "sc1", Type: "inalidType"}}},
		}
		Ω(vdb.validateVerticaDBSpec()).Should(HaveLen(1))

		// cannot have duplicate subclusters defined in a sandbox
		vdb.Spec.Sandboxes = []Sandbox{
			{Name: "sandbox1", Image: mainClusterImageVer, Subclusters: []SandboxSubcluster{
				{Name: "sc1"}}},
			{Name: "sandbox2", Image: mainClusterImageVer, Subclusters: []SandboxSubcluster{
				{Name: "sc2"}, {Name: "sc2", Type: SecondarySubcluster}}},
		}
		Ω(vdb.validateVerticaDBSpec()).Should(HaveLen(1))

		// cannot have a subcluster defined in multiple sandboxes
		vdb.Spec.Sandboxes = []Sandbox{
			{Name: "sandbox1", Image: mainClusterImageVer, Subclusters: []SandboxSubcluster{
				{Name: "sc1"}}},
			{Name: "sandbox2", Image: mainClusterImageVer, Subclusters: []SandboxSubcluster{
				{Name: "sc1"}, {Name: "sc2", Type: SecondarySubcluster}}},
		}
		Ω(vdb.validateVerticaDBSpec()).Should(HaveLen(1))

		// cannot have a non-existing subcluster defined in a sandbox
		vdb.Spec.Sandboxes = []Sandbox{
			{Name: "sandbox1", Image: mainClusterImageVer, Subclusters: []SandboxSubcluster{
				{Name: "sc1"}, {Name: "fake-sc", Type: SecondarySubcluster}}},
			{Name: "sandbox2", Image: mainClusterImageVer, Subclusters: []SandboxSubcluster{
				{Name: "sc2"}, {Name: "sc3", Type: SecondarySubcluster}}},
		}
		Ω(vdb.validateVerticaDBSpec()).Should(HaveLen(1))

		// cannot have a primary subcluster defined in a sandbox
		// change sc1 from a secondary subcluster to a primary subcluster
		vdb.Spec.Subclusters[1].Type = PrimarySubcluster
		vdb.Spec.Sandboxes = []Sandbox{
			{Name: "sandbox1", Image: mainClusterImageVer, Subclusters: []SandboxSubcluster{
				{Name: "sc1"}}},
			{Name: "sandbox2", Image: mainClusterImageVer, Subclusters: []SandboxSubcluster{
				{Name: "sc2"}, {Name: "sc3", Type: SecondarySubcluster}}},
		}
		Ω(vdb.validateVerticaDBSpec()).Should(HaveLen(1))
	})

	It("should prevent the statefulset name from changing for existing subclusters", func() {
		newVdb := MakeVDB()
		oldVdb := newVdb.DeepCopy()
		newVdb.Spec.Subclusters[0].Annotations = map[string]string{
			vmeta.StsNameOverrideAnnotation: "change-sts-name",
		}
		Ω(newVdb.validateImmutableFields(oldVdb)).Should(HaveLen(1))

		// should allow it for new subclusters though
		newVdb.Spec.Subclusters[0].Annotations = oldVdb.Spec.Subclusters[0].Annotations
		newVdb.Spec.Subclusters = append(newVdb.Spec.Subclusters,
			Subcluster{
				Name: "new-name", Size: 1, Annotations: map[string]string{vmeta.StsNameOverrideAnnotation: "override-name"},
			},
		)
		Ω(newVdb.validateImmutableFields(oldVdb)).Should(HaveLen(0))
	})

	It("should prevent removing the primary subcluster from a sandbox", func() {
		oldVdb := MakeVDB()
		oldVdb.Spec.Subclusters = []Subcluster{
			{Name: "sc1", Type: PrimarySubcluster, Size: 1},
			{Name: "sc2", Type: SecondarySubcluster, Size: 1},
			{Name: "sc3", Type: SandboxPrimarySubcluster, Size: 1},
		}
		oldVdb.Spec.Sandboxes = []Sandbox{
			{Name: "sand1", Subclusters: []SandboxSubcluster{
				{Name: "sc2", Type: SecondarySubcluster}, {Name: "sc3", Type: PrimarySubcluster}}},
		}
		newVdb := oldVdb.DeepCopy()
		newVdb.Status.Subclusters = []SubclusterStatus{
			{Name: "sc1"},
			{Name: "sc2"},
			{Name: "sc3"},
		}
		newVdb.Spec.Sandboxes[0].Subclusters = []SandboxSubcluster{{Name: "sc2"}}
		Ω(newVdb.validateImmutableFields(oldVdb)).Should(HaveLen(1))
		newVdb.Spec.Sandboxes[0].Subclusters = []SandboxSubcluster{{Name: "sc3"}}
		Ω(newVdb.validateImmutableFields(oldVdb)).Should(HaveLen(0))
		newVdb.Spec.Sandboxes = nil
		Ω(newVdb.validateImmutableFields(oldVdb)).Should(HaveLen(0))
	})

	It("should prevent switching the primary subcluster in two sandboxes", func() {
		oldVdb := MakeVDB()
		oldVdb.Spec.Subclusters = []Subcluster{
			{Name: "sc1", Type: PrimarySubcluster, Size: 1},
			{Name: "sc2", Type: SecondarySubcluster, Size: 1},
			{Name: "sc3", Type: SandboxPrimarySubcluster, Size: 1},
			{Name: "sc4", Type: SecondarySubcluster, Size: 1},
			{Name: "sc5", Type: SandboxPrimarySubcluster, Size: 1},
		}
		oldVdb.Spec.Sandboxes = []Sandbox{
			{Name: "sand1", Subclusters: []SandboxSubcluster{
				{Name: "sc2", Type: SecondarySubcluster}, {Name: "sc3", Type: PrimarySubcluster}}},
			{Name: "sand2", Subclusters: []SandboxSubcluster{
				{Name: "sc4", Type: SecondarySubcluster}, {Name: "sc5", Type: PrimarySubcluster}}},
		}
		newVdb := oldVdb.DeepCopy()
		newVdb.Spec.Sandboxes[0].Name = "sand2"
		newVdb.Spec.Sandboxes[1].Name = "sand1"
		Ω(newVdb.validateImmutableFields(oldVdb)).Should(HaveLen(2))
	})

	It("should allow a sandbox to have multiple primary subclusters", func() {
		vdb := MakeVDBForVclusterOps()
		vdb.ObjectMeta.Annotations[vmeta.VersionAnnotation] = SandboxSupportedMinVersion
		vdb.Spec.Subclusters = []Subcluster{
			{Name: "sc1", Type: PrimarySubcluster, Size: 3, ServiceType: v1.ServiceTypeClusterIP},
			{Name: "sc2", Type: SandboxPrimarySubcluster, Size: 3, ServiceType: v1.ServiceTypeClusterIP},
			{Name: "sc3", Type: SandboxPrimarySubcluster, Size: 3, ServiceType: v1.ServiceTypeNodePort},
		}
		vdb.Spec.Sandboxes = []Sandbox{
			{Name: "sand1", Subclusters: []SandboxSubcluster{
				{Name: "sc2"}, {Name: "sc3", Type: SecondarySubcluster}}},
		}
		Ω(vdb.validateVerticaDBSpec()).Should(HaveLen(0))
	})

	It("should only allow sc type change for secondaries in a sandbox", func() {
		oldVdb := MakeVDB()
		oldVdb.Spec.Subclusters = []Subcluster{
			{Name: "sc1", Type: PrimarySubcluster, Size: 3},
			{Name: "sc2", Type: SecondarySubcluster, Size: 1},
			{Name: "sc3", Type: SecondarySubcluster, Size: 1},
		}
		newVdb := oldVdb.DeepCopy()
		newVdb.Spec.Subclusters[2].Type = SandboxPrimarySubcluster
		Ω(newVdb.validateImmutableFields(oldVdb)).Should(HaveLen(1))
		newVdb.Spec.Sandboxes = []Sandbox{
			{Name: "sand1", Subclusters: []SandboxSubcluster{{Name: "sc3"}}},
		}
		Ω(newVdb.validateImmutableFields(oldVdb)).Should(HaveLen(0))
		newVdb.Spec.Subclusters[1].Type = PrimarySubcluster
		Ω(newVdb.validateImmutableFields(oldVdb)).Should(HaveLen(1))
	})

	It("should disallow sandboxes size change during upgrade", func() {
		oldVdb := MakeVDB()
		oldVdb.Status.Conditions = []metav1.Condition{
			{Type: UpgradeInProgress, Status: metav1.ConditionTrue},
		}
		const sbName = "sb1"
		oldVdb.Spec.Subclusters = []Subcluster{
			{Name: "sc1", Type: PrimarySubcluster, Size: 3},
			{Name: "sc2", Type: SecondarySubcluster, Size: 1},
			{Name: "sc3", Type: SecondarySubcluster, Size: 1},
		}
		newVdb := oldVdb.DeepCopy()
		newVdb.Status.Subclusters = []SubclusterStatus{
			{Name: "sc1"},
			{Name: "sc2"},
			{Name: "sc3"},
		}
		Ω(newVdb.validateImmutableFields(oldVdb)).Should(HaveLen(0))
		newVdb.Spec.Sandboxes = []Sandbox{
			{Name: sbName, Subclusters: []SandboxSubcluster{{Name: "sc3"}}},
		}
		Ω(newVdb.validateImmutableFields(oldVdb)).Should(HaveLen(1))
		newVdb.Annotations[vmeta.OnlineUpgradeSandboxAnnotation] = sbName
		Ω(newVdb.validateImmutableFields(oldVdb)).Should(HaveLen(0))
		newVdb.Spec.Sandboxes = nil
		oldVdb.Spec.Sandboxes = []Sandbox{
			{Name: sbName, Subclusters: []SandboxSubcluster{{Name: "sc3"}}},
		}
		Ω(newVdb.validateImmutableFields(oldVdb)).Should(HaveLen(0))
	})

	It("should not allow to create a vdb with a shutdown sandbox", func() {
		vdb := MakeVDBForVclusterOps()
		vdb.ObjectMeta.Annotations[vmeta.VersionAnnotation] = SandboxSupportedMinVersion
		vdb.Spec.Subclusters = []Subcluster{
			{Name: "sc1", Type: PrimarySubcluster, Size: 3, ServiceType: v1.ServiceTypeClusterIP},
			{Name: "sc2", Type: SandboxPrimarySubcluster, Size: 3, ServiceType: v1.ServiceTypeClusterIP},
			{Name: "sc3", Type: SandboxPrimarySubcluster, Size: 3, ServiceType: v1.ServiceTypeNodePort},
		}
		vdb.Spec.Sandboxes = []Sandbox{
			{Name: "sand1", Subclusters: []SandboxSubcluster{
				{Name: "sc2"}, {Name: "sc3"}},
				Shutdown: true},
		}
		Ω(vdb.checkNewSBoxOrSClusterShutdownUnset(field.ErrorList{})).Should(HaveLen(1))
		vdb.Spec.Sandboxes[0].Shutdown = false
		Ω(vdb.checkNewSBoxOrSClusterShutdownUnset(field.ErrorList{})).Should(HaveLen(0))
	})

	It("should not allow to create a vdb with a shutdown subcluster", func() {
		vdb := MakeVDBForVclusterOps()
		vdb.ObjectMeta.Annotations[vmeta.VersionAnnotation] = SandboxSupportedMinVersion
		vdb.Spec.Subclusters = []Subcluster{
			{Name: "sc1", Type: PrimarySubcluster, Size: 3, ServiceType: v1.ServiceTypeClusterIP},
			{Name: "sc2", Type: SandboxPrimarySubcluster, Size: 3, ServiceType: v1.ServiceTypeClusterIP},
			{Name: "sc3", Type: SecondarySubcluster, Size: 3, ServiceType: v1.ServiceTypeNodePort, Shutdown: true},
		}
		vdb.Spec.Sandboxes = []Sandbox{
			{Name: "sand1", Subclusters: []SandboxSubcluster{
				{Name: "sc2"}, {Name: "sc3", Type: SecondarySubcluster}}},
		}
		Ω(vdb.checkNewSBoxOrSClusterShutdownUnset(field.ErrorList{})).Should(HaveLen(1))
		vdb.Spec.Subclusters[2].Shutdown = false
		Ω(vdb.checkNewSBoxOrSClusterShutdownUnset(field.ErrorList{})).Should(HaveLen(0))
		vdb.Spec.Subclusters[1].Shutdown = true
		Ω(vdb.checkNewSBoxOrSClusterShutdownUnset(field.ErrorList{})).Should(HaveLen(1))
		vdb.Spec.Subclusters[1].Shutdown = false
		Ω(vdb.checkNewSBoxOrSClusterShutdownUnset(field.ErrorList{})).Should(HaveLen(0))
	})

	It("should not allow to add a subcluster whose Shutdown is true to a vdb", func() {
		newVdb := MakeVDB()
		newVdb.Spec.Sandboxes = []Sandbox{
			{Name: "sand1", Subclusters: []SandboxSubcluster{
				{Name: "sc2"}, {Name: "sc3", Type: SecondarySubcluster}}},
		}
		newVdb.Status.Sandboxes = []SandboxStatus{
			{Name: "sand1", Subclusters: []string{"sc2", "sc3"}},
		}
		newVdb.Status.Subclusters = []SubclusterStatus{
			{Name: "sc1"},
			{Name: "sc2"},
			{Name: "sc3"},
		}
		newVdb.Spec.Subclusters = []Subcluster{
			{Name: "sc1", Type: PrimarySubcluster, Size: 3, ServiceType: v1.ServiceTypeClusterIP},
			{Name: "sc2", Type: SandboxPrimarySubcluster, Size: 3, ServiceType: v1.ServiceTypeClusterIP},
			{Name: "sc3", Type: SecondarySubcluster, Size: 3, ServiceType: v1.ServiceTypeNodePort},
			{Name: "sc4", Type: SecondarySubcluster, Size: 3, ServiceType: v1.ServiceTypeNodePort, Shutdown: true}, // cause of error
		}
		Ω(newVdb.checkNewSBoxOrSClusterShutdownUnset(field.ErrorList{})).Should(HaveLen(1))
		newVdb.Spec.Subclusters[3].Shutdown = false
		Ω(newVdb.checkNewSBoxOrSClusterShutdownUnset(field.ErrorList{})).Should(HaveLen(0))
	})

	It("should not allow to add a sanbox whose Shutdown is true to a vdb", func() {
		newVdb := MakeVDB()
		newVdb.Spec.Sandboxes = []Sandbox{
			{Name: "sand1", Subclusters: []SandboxSubcluster{
				{Name: "sc1"}, {Name: "sc2", Type: SecondarySubcluster}}},
			{Name: "sand2", Subclusters: []SandboxSubcluster{
				{Name: "sc3"}}, Shutdown: true}, // cause of error
		}
		newVdb.Status.Sandboxes = []SandboxStatus{
			{Name: "sand1", Subclusters: []string{"sc1", "sc2"}},
		}
		newVdb.Status.Subclusters = []SubclusterStatus{
			{Name: "sc1"},
			{Name: "sc2"},
			{Name: "sc3"},
		}
		Ω(newVdb.checkNewSBoxOrSClusterShutdownUnset(field.ErrorList{})).Should(HaveLen(1))
		newVdb.Spec.Sandboxes[1].Shutdown = false
		Ω(newVdb.checkNewSBoxOrSClusterShutdownUnset(field.ErrorList{})).Should(HaveLen(0))
	})

	// When a cluster is annotated with \"vertica.com/shutdown-driven-by-sandbox\", its shutdown field will be immutable
	It("should not update a subcluster's shutdown field when its sandbox has shutdown set and the subcluster is annotated",
		func() {
			oldVdb := MakeVDB()
			oldVdb.Spec.Subclusters = []Subcluster{
				{Name: "sc1", Type: PrimarySubcluster, Size: 3, ServiceType: v1.ServiceTypeClusterIP},
				{Name: "sc2", Shutdown: true, Type: SandboxPrimarySubcluster, Size: 3, ServiceType: v1.ServiceTypeClusterIP,
					Annotations: map[string]string{"vertica.com/shutdown-driven-by-sandbox": trueString}},
				{Name: "sc3", Shutdown: true, Type: SecondarySubcluster, Size: 3, ServiceType: v1.ServiceTypeNodePort,
					Annotations: map[string]string{"vertica.com/shutdown-driven-by-sandbox": trueString}},
			}
			oldVdb.Spec.Sandboxes = []Sandbox{
				{Name: "sand1", Shutdown: true, Subclusters: []SandboxSubcluster{
					{Name: "sc2"}, {Name: "sc3", Type: SecondarySubcluster}}},
			}
			newVdb := oldVdb.DeepCopy()
			newVdb.Spec.Subclusters[2].Shutdown = false
			Ω(newVdb.checkSubclustersInShutdownSandbox(oldVdb, field.ErrorList{})).Should(HaveLen(1))
			newVdb.Spec.Subclusters[2].Shutdown = true
			Ω(newVdb.checkSubclustersInShutdownSandbox(oldVdb, field.ErrorList{})).Should(HaveLen(0))
			newVdb.Spec.Subclusters[1].Shutdown = false
			Ω(newVdb.checkSubclustersInShutdownSandbox(oldVdb, field.ErrorList{})).Should(HaveLen(1))
			newVdb.Spec.Subclusters[1].Shutdown = true
			Ω(newVdb.checkSubclustersInShutdownSandbox(oldVdb, field.ErrorList{})).Should(HaveLen(0))

		})

	It("should not unsandbox a subcluster when its shutdown field or its sandbox's shutdown field is set", func() {
		oldVdb := MakeVDB()
		oldVdb.Spec.Subclusters = []Subcluster{
			{Name: "sc1", Type: PrimarySubcluster, Size: 3, ServiceType: v1.ServiceTypeClusterIP},
			{Name: "sc2", Type: SandboxPrimarySubcluster, Size: 3, ServiceType: v1.ServiceTypeClusterIP},
			{Name: "sc3", Type: SecondarySubcluster, Size: 3, ServiceType: v1.ServiceTypeNodePort},
			{Name: "sc4", Type: SecondarySubcluster, Size: 3, ServiceType: v1.ServiceTypeNodePort},
		}
		oldVdb.Spec.Sandboxes = []Sandbox{
			{Name: "sand1", Subclusters: []SandboxSubcluster{
				{Name: "sc2"}, {Name: "sc3", Type: SecondarySubcluster}, {Name: "sc4", Type: SecondarySubcluster}}},
		}
		newVdb := oldVdb.DeepCopy()
		newVdb.Spec.Sandboxes = []Sandbox{
			{Name: "sand1", Subclusters: []SandboxSubcluster{
				{Name: "sc2"}, {Name: "sc4", Type: SecondarySubcluster}}}, // to unsandbox sc3
		}
		newVdb.Status.Sandboxes = []SandboxStatus{
			{Name: "sand1", Subclusters: []string{"sc2", "sc3", "sc4"}},
		}
		newVdb.Status.Subclusters = []SubclusterStatus{
			{Name: "sc1"},
			{Name: "sc2"},
			{Name: "sc3"},
			{Name: "sc4"},
		}
		oldVdb.Spec.Subclusters[2].Shutdown = true // cause of error
		// check subcluster shutdown in spec
		Ω(newVdb.checkUnsandboxShutdownConditions(oldVdb, field.ErrorList{})).Should(HaveLen(1))
		oldVdb.Spec.Subclusters[2].Shutdown = false
		Ω(newVdb.checkUnsandboxShutdownConditions(oldVdb, field.ErrorList{})).Should(HaveLen(0))
		newVdb.Status.Subclusters[2].Shutdown = true
		// check subcluster shutdown in status
		Ω(newVdb.checkUnsandboxShutdownConditions(oldVdb, field.ErrorList{})).Should(HaveLen(1))
		newVdb.Status.Subclusters[2].Shutdown = false
		Ω(newVdb.checkUnsandboxShutdownConditions(oldVdb, field.ErrorList{})).Should(HaveLen(0))
		oldVdb.Spec.Sandboxes[0].Shutdown = true
		// check sandbox shutdown in spec
		Ω(newVdb.checkUnsandboxShutdownConditions(oldVdb, field.ErrorList{})).Should(HaveLen(1))
		oldVdb.Spec.Sandboxes[0].Shutdown = false
		Ω(newVdb.checkUnsandboxShutdownConditions(oldVdb, field.ErrorList{})).Should(HaveLen(0))

		oldVdb.Spec.Subclusters[1].Shutdown = true
		oldVdb.Spec.Subclusters[2].Shutdown = true
		oldVdb.Spec.Subclusters[3].Shutdown = true
		oldVdb.Spec.Sandboxes[0].Shutdown = true
		newVdb = oldVdb.DeepCopy()
		newVdb.Spec.Sandboxes = []Sandbox{
			{Name: "sand1", Shutdown: true, Subclusters: []SandboxSubcluster{
				{Name: "sc2"}, {Name: "sc4", Type: SecondarySubcluster}}}, // to unsandbox sc3
		}
		Ω(newVdb.checkUnsandboxShutdownConditions(oldVdb, field.ErrorList{})).Should(HaveLen(1))
		newVdb.Spec.Sandboxes = []Sandbox{
			{Name: "sand1", Shutdown: true, Subclusters: []SandboxSubcluster{{Name: "sc2"},
				{Name: "sc3", Type: SecondarySubcluster}, {Name: "sc4", Type: SecondarySubcluster}}}, // to unsandbox sc3
		}
		Ω(newVdb.checkUnsandboxShutdownConditions(oldVdb, field.ErrorList{})).Should(HaveLen(0))
		// to unsandbox sc3 and remove it
		oldVdb.Spec.Subclusters[1].Shutdown = false
		oldVdb.Spec.Subclusters[2].Shutdown = false
		oldVdb.Spec.Subclusters[3].Shutdown = false
		oldVdb.Spec.Sandboxes[0].Shutdown = false
		newVdb = oldVdb.DeepCopy()
		newVdb.Spec.Subclusters = []Subcluster{
			{Name: "sc1", Type: PrimarySubcluster, Size: 3, ServiceType: v1.ServiceTypeClusterIP},
			{Name: "sc2", Type: SandboxPrimarySubcluster, Size: 3, ServiceType: v1.ServiceTypeClusterIP},
			{Name: "sc4", Type: SecondarySubcluster, Size: 3, ServiceType: v1.ServiceTypeNodePort},
		}
		newVdb.Spec.Sandboxes = []Sandbox{
			{Name: "sand1", Shutdown: false, Subclusters: []SandboxSubcluster{
				{Name: "sc2"}, {Name: "sc4", Type: SecondarySubcluster}}},
		}
		newVdb.Status.Subclusters = []SubclusterStatus{
			{Name: "sc1"},
			{Name: "sc2"},
			{Name: "sc3"},
			{Name: "sc4"},
		}
		Ω(newVdb.checkUnsandboxShutdownConditions(oldVdb, field.ErrorList{})).Should(HaveLen(0))
		oldVdb.Spec.Sandboxes[0].Shutdown = true
		Ω(newVdb.checkUnsandboxShutdownConditions(oldVdb, field.ErrorList{})).Should(HaveLen(1))
		oldVdb.Spec.Sandboxes[0].Shutdown = false
		Ω(newVdb.checkUnsandboxShutdownConditions(oldVdb, field.ErrorList{})).Should(HaveLen(0))
		newVdb.Status.Subclusters[2].Shutdown = true // sc3 status shutdown is set to true
		Ω(newVdb.checkUnsandboxShutdownConditions(oldVdb, field.ErrorList{})).Should(HaveLen(1))
		newVdb.Status.Subclusters[2].Shutdown = false
		Ω(newVdb.checkUnsandboxShutdownConditions(oldVdb, field.ErrorList{})).Should(HaveLen(0))
	})

	It("should not unsandbox a sandbox when its shutdown field or its sandbox's shutdown field is set", func() {
		oldVdb := MakeVDB()
		// another unsandbox scenario where a sandbox in old vdb is unsandboxed in the new vdb
		oldVdb.Spec.Subclusters = []Subcluster{
			{Name: "sc1", Type: PrimarySubcluster, Size: 3, ServiceType: v1.ServiceTypeClusterIP},
			{Name: "sc2", Type: SandboxPrimarySubcluster, Size: 3, ServiceType: v1.ServiceTypeClusterIP},
			{Name: "sc3", Type: SecondarySubcluster, Size: 3, ServiceType: v1.ServiceTypeNodePort},
			{Name: "sc4", Type: SandboxPrimarySubcluster, Size: 3, ServiceType: v1.ServiceTypeNodePort},
		}
		oldVdb.Spec.Sandboxes = []Sandbox{
			{Name: "sand1", Subclusters: []SandboxSubcluster{
				{Name: "sc2"}, {Name: "sc3", Type: SecondarySubcluster}}},
			{Name: "sand2", Subclusters: []SandboxSubcluster{
				{Name: "sc4"}}},
		}
		newVdb := oldVdb.DeepCopy()
		newVdb.Spec.Sandboxes = []Sandbox{
			{Name: "sand1", Subclusters: []SandboxSubcluster{
				{Name: "sc2"}, {Name: "sc3", Type: SecondarySubcluster}}}, // to unsandbox sc4
		}
		newVdb.Status.Sandboxes = []SandboxStatus{
			{Name: "sand1", Subclusters: []string{"sc2", "sc3"}},
		}
		newVdb.Status.Subclusters = []SubclusterStatus{
			{Name: "sc1"},
			{Name: "sc2"},
			{Name: "sc3"},
			{Name: "sc4"},
		}
		Ω(newVdb.checkUnsandboxShutdownConditions(oldVdb, field.ErrorList{})).Should(HaveLen(0))
		oldVdb.Spec.Sandboxes[1].Shutdown = true
		Ω(newVdb.checkUnsandboxShutdownConditions(oldVdb, field.ErrorList{})).Should(HaveLen(1))
		oldVdb.Spec.Sandboxes[1].Shutdown = false
		Ω(newVdb.checkUnsandboxShutdownConditions(oldVdb, field.ErrorList{})).Should(HaveLen(0))
		oldVdb.Spec.Subclusters[3].Shutdown = true
		Ω(newVdb.checkUnsandboxShutdownConditions(oldVdb, field.ErrorList{})).Should(HaveLen(1))
		oldVdb.Spec.Subclusters[3].Shutdown = false
		Ω(newVdb.checkUnsandboxShutdownConditions(oldVdb, field.ErrorList{})).Should(HaveLen(0))
		newVdb.Status.Subclusters[3].Shutdown = true
		Ω(newVdb.checkUnsandboxShutdownConditions(oldVdb, field.ErrorList{})).Should(HaveLen(1))
		newVdb.Status.Subclusters[3].Shutdown = false
		Ω(newVdb.checkUnsandboxShutdownConditions(oldVdb, field.ErrorList{})).Should(HaveLen(0))
	})

	It("should not unsandbox a subcluster when its shutdown field or its sandbox's shutdown field is set", func() {
		// another scenario where one subcluster is moved from one sandbox to another
		oldVdb := MakeVDB()
		oldVdb.Spec.Subclusters = []Subcluster{
			{Name: "sc1", Type: PrimarySubcluster, Size: 3, ServiceType: v1.ServiceTypeClusterIP},
			{Name: "sc2", Type: SandboxPrimarySubcluster, Size: 3, ServiceType: v1.ServiceTypeClusterIP},
			{Name: "sc3", Type: SecondarySubcluster, Size: 3, ServiceType: v1.ServiceTypeNodePort},
			{Name: "sc4", Type: SecondarySubcluster, Size: 3, ServiceType: v1.ServiceTypeNodePort},
		}
		oldVdb.Spec.Sandboxes = []Sandbox{
			{Name: "sand1", Subclusters: []SandboxSubcluster{
				{Name: "sc2"}, {Name: "sc3", Type: SecondarySubcluster}}},
			{Name: "sand2", Subclusters: []SandboxSubcluster{
				{Name: "sc4"}}},
		}
		newVdb := oldVdb.DeepCopy()
		newVdb.Spec.Sandboxes = []Sandbox{
			{Name: "sand1", Subclusters: []SandboxSubcluster{
				{Name: "sc2"}}}, // sc3 moved to sand2
			{Name: "sand2", Subclusters: []SandboxSubcluster{
				{Name: "sc3"}, {Name: "sc4", Type: SecondarySubcluster}}},
		}
		newVdb.Status.Sandboxes = []SandboxStatus{
			{Name: "sand1", Subclusters: []string{"sc2"}},
			{Name: "sand2", Subclusters: []string{"sc3", "sc4"}},
		}
		newVdb.Status.Subclusters = []SubclusterStatus{
			{Name: "sc1"},
			{Name: "sc2"},
			{Name: "sc3"},
			{Name: "sc4"},
		}
		oldVdb.Spec.Sandboxes[0].Shutdown = true
		Ω(newVdb.checkUnsandboxShutdownConditions(oldVdb, field.ErrorList{})).Should(HaveLen(1))
		oldVdb.Spec.Sandboxes[0].Shutdown = false
		Ω(newVdb.checkUnsandboxShutdownConditions(oldVdb, field.ErrorList{})).Should(HaveLen(0))
		oldVdb.Spec.Subclusters[2].Shutdown = true
		Ω(newVdb.checkUnsandboxShutdownConditions(oldVdb, field.ErrorList{})).Should(HaveLen(1))
		oldVdb.Spec.Subclusters[2].Shutdown = false
		Ω(newVdb.checkUnsandboxShutdownConditions(oldVdb, field.ErrorList{})).Should(HaveLen(0))
		newVdb.Status.Subclusters[2].Shutdown = true
		Ω(newVdb.checkUnsandboxShutdownConditions(oldVdb, field.ErrorList{})).Should(HaveLen(1))
		newVdb.Status.Subclusters[2].Shutdown = false
		Ω(newVdb.checkUnsandboxShutdownConditions(oldVdb, field.ErrorList{})).Should(HaveLen(0))

	})

	It("should not scale out/in a subcluster when its shutdown field or its sandbox's shutdown field is set", func() {
		oldVdb := MakeVDB()
		oldVdb.Spec.Subclusters = []Subcluster{
			{Name: "main", Type: PrimarySubcluster, Size: 3, ServiceType: v1.ServiceTypeClusterIP},
			{Name: "sc1", Type: SandboxPrimarySubcluster, Size: 3, ServiceType: v1.ServiceTypeClusterIP},
			{Name: "sc2", Type: SecondarySubcluster, Size: 3, ServiceType: v1.ServiceTypeNodePort},
			{Name: "sc3", Type: SecondarySubcluster, Size: 3, ServiceType: v1.ServiceTypeNodePort},
		}
		oldVdb.Spec.Sandboxes = []Sandbox{
			{Name: "sand1", Subclusters: []SandboxSubcluster{{Name: "sc1"}}},
			{Name: "sand2", Subclusters: []SandboxSubcluster{{Name: "sc2"}}},
		}
		newVdb := oldVdb.DeepCopy()
		newVdb.Status.Sandboxes = []SandboxStatus{
			{Name: "sand1", Subclusters: []string{"sc1"}},
			{Name: "sand2", Subclusters: []string{"sc2"}},
		}
		newVdb.Status.Subclusters = []SubclusterStatus{
			{Name: "main"},
			{Name: "sc1"},
			{Name: "sc2"},
			{Name: "sc3"},
		}
		newVdb.Spec.Subclusters[3].Size = 4
		Ω(newVdb.checkShutdownForScaleOutOrIn(oldVdb, field.ErrorList{})).Should(HaveLen(0))
		newVdb.Spec.Subclusters[3].Shutdown = true
		Ω(newVdb.checkShutdownForScaleOutOrIn(oldVdb, field.ErrorList{})).Should(HaveLen(1))
		newVdb.Spec.Subclusters[3].Size = 2
		Ω(newVdb.checkShutdownForScaleOutOrIn(oldVdb, field.ErrorList{})).Should(HaveLen(1))
		newVdb.Spec.Subclusters[3].Shutdown = false
		Ω(newVdb.checkShutdownForScaleOutOrIn(oldVdb, field.ErrorList{})).Should(HaveLen(0))
		newVdb.Status.Subclusters[3].Shutdown = true
		Ω(newVdb.checkShutdownForScaleOutOrIn(oldVdb, field.ErrorList{})).Should(HaveLen(1))
		newVdb.Status.Subclusters[3].Shutdown = false
		Ω(newVdb.checkShutdownForScaleOutOrIn(oldVdb, field.ErrorList{})).Should(HaveLen(0))
		newVdb.Spec.Subclusters[1].Size = 4
		Ω(newVdb.validateImmutableFields(oldVdb)).Should(HaveLen(1))

	})

	It("should not sandbox a subcluster when its shutdown field or its sandbox's shutdown field is set", func() {
		newVdb := MakeVDB()
		newVdb.Spec.Subclusters = []Subcluster{
			{Name: "main", Type: PrimarySubcluster, Size: 3, ServiceType: v1.ServiceTypeClusterIP},
			{Name: "sc1", Type: SandboxPrimarySubcluster, Size: 3, ServiceType: v1.ServiceTypeClusterIP},
			{Name: "sc2", Type: SecondarySubcluster, Size: 3, ServiceType: v1.ServiceTypeNodePort},
			{Name: "sc3", Type: SecondarySubcluster, Size: 3, ServiceType: v1.ServiceTypeNodePort},
		}
		// to sandbox sc3 in sand2. sc3 was existing previously but not in a sandbox
		newVdb.Spec.Sandboxes = []Sandbox{
			{Name: "sand1", Subclusters: []SandboxSubcluster{
				{Name: "sc1"}}},
			{Name: "sand2", Subclusters: []SandboxSubcluster{
				{Name: "sc2"}, {Name: "sc3", Type: SecondarySubcluster}}},
		}
		newVdb.Status.Sandboxes = []SandboxStatus{
			{Name: "sand1", Subclusters: []string{"sc1"}},
			{Name: "sand2", Subclusters: []string{"sc2"}},
		}
		newVdb.Status.Subclusters = []SubclusterStatus{
			{Name: "main"},
			{Name: "sc1"},
			{Name: "sc2"},
			{Name: "sc3"},
		}
		newVdb.Spec.Subclusters[3].Shutdown = true
		Ω(newVdb.checkSClusterToBeSandboxedShutdownUnset(field.ErrorList{})).Should(HaveLen(1))
		newVdb.Spec.Subclusters[3].Shutdown = false
		Ω(newVdb.checkSClusterToBeSandboxedShutdownUnset(field.ErrorList{})).Should(HaveLen(0))
		newVdb.Status.Subclusters[3].Shutdown = true
		Ω(newVdb.checkSClusterToBeSandboxedShutdownUnset(field.ErrorList{})).Should(HaveLen(1))
		newVdb.Status.Subclusters[3].Shutdown = false
		Ω(newVdb.checkSClusterToBeSandboxedShutdownUnset(field.ErrorList{})).Should(HaveLen(0))
		newVdb.Spec.Sandboxes[1].Shutdown = true
		Ω(newVdb.checkSClusterToBeSandboxedShutdownUnset(field.ErrorList{})).Should(HaveLen(1))
		newVdb.Spec.Sandboxes[1].Shutdown = false
		Ω(newVdb.checkSClusterToBeSandboxedShutdownUnset(field.ErrorList{})).Should(HaveLen(0))

		// sc3 not found in status and to be added
		newVdb.Status.Subclusters = []SubclusterStatus{
			{Name: "main"},
			{Name: "sc1"},
			{Name: "sc2"},
		}
		Ω(newVdb.checkSClusterToBeSandboxedShutdownUnset(field.ErrorList{})).Should(HaveLen(0))
		newVdb.Spec.Sandboxes[1].Shutdown = true
		Ω(newVdb.checkSClusterToBeSandboxedShutdownUnset(field.ErrorList{})).Should(HaveLen(1))
		newVdb.Spec.Sandboxes[1].Shutdown = false
		Ω(newVdb.checkSClusterToBeSandboxedShutdownUnset(field.ErrorList{})).Should(HaveLen(0))

		// sc3 is to be unsandboxsed from sand1 and sandboxed in sand2
		oldVdb := MakeVDB()
		oldVdb.Spec.Subclusters = []Subcluster{
			{Name: "main", Type: PrimarySubcluster, Size: 3, ServiceType: v1.ServiceTypeClusterIP},
			{Name: "sc1", Type: SandboxPrimarySubcluster, Size: 3, ServiceType: v1.ServiceTypeClusterIP},
			{Name: "sc2", Type: SecondarySubcluster, Size: 3, ServiceType: v1.ServiceTypeNodePort},
			{Name: "sc3", Type: SecondarySubcluster, Size: 3, ServiceType: v1.ServiceTypeNodePort},
		}
		oldVdb.Spec.Sandboxes = []Sandbox{
			{Name: "sand1", Subclusters: []SandboxSubcluster{
				{Name: "sc1"}, {Name: "sc3", Type: SecondarySubcluster}}},
			{Name: "sand2", Subclusters: []SandboxSubcluster{
				{Name: "sc2"}}},
		}
		newVdb = oldVdb.DeepCopy()
		newVdb.Status.Subclusters = []SubclusterStatus{
			{Name: "main"},
			{Name: "sc1"},
			{Name: "sc2"},
			{Name: "sc3"},
		}
		newVdb.Status.Sandboxes = []SandboxStatus{
			{Name: "sand1", Subclusters: []string{"sc1", "sc3"}},
			{Name: "sand2", Subclusters: []string{"sc2"}},
		}
		newVdb.Spec.Sandboxes = []Sandbox{
			{Name: "sand1", Subclusters: []SandboxSubcluster{
				{Name: "sc1"}}},
			{Name: "sand2", Subclusters: []SandboxSubcluster{
				{Name: "sc2"}, {Name: "sc3", Type: SecondarySubcluster}}},
		}
		Ω(newVdb.checkSClusterToBeSandboxedShutdownUnset(field.ErrorList{})).Should(HaveLen(0))
		newVdb.Spec.Subclusters[3].Shutdown = true
		Ω(newVdb.checkSClusterToBeSandboxedShutdownUnset(field.ErrorList{})).Should(HaveLen(1))
		newVdb.Spec.Subclusters[3].Shutdown = false
		Ω(newVdb.checkSClusterToBeSandboxedShutdownUnset(field.ErrorList{})).Should(HaveLen(0))
		newVdb.Status.Subclusters[3].Shutdown = true
		Ω(newVdb.checkSClusterToBeSandboxedShutdownUnset(field.ErrorList{})).Should(HaveLen(1))
		newVdb.Status.Subclusters[3].Shutdown = false
		Ω(newVdb.checkSClusterToBeSandboxedShutdownUnset(field.ErrorList{})).Should(HaveLen(0))
		newVdb.Spec.Sandboxes[1].Shutdown = true
		Ω(newVdb.checkSClusterToBeSandboxedShutdownUnset(field.ErrorList{})).Should(HaveLen(1))
		newVdb.Spec.Sandboxes[1].Shutdown = false
		Ω(newVdb.checkSClusterToBeSandboxedShutdownUnset(field.ErrorList{})).Should(HaveLen(0))
	})

	It("should not sandbox a subcluster when sandbox/ other subclusters has shutdown set", func() {
		// another scenario where one subcluster is moved from one sandbox to another
		newVdb := MakeVDB()
		newVdb.Spec.Subclusters = []Subcluster{
			{Name: "main", Type: PrimarySubcluster, Size: 3, ServiceType: v1.ServiceTypeClusterIP},
			{Name: "sc1", Type: SandboxPrimarySubcluster, Size: 3, ServiceType: v1.ServiceTypeClusterIP},
			{Name: "sc2", Type: SecondarySubcluster, Size: 3, ServiceType: v1.ServiceTypeNodePort},
			{Name: "sc3", Type: SecondarySubcluster, Size: 3, ServiceType: v1.ServiceTypeNodePort},
		}
		// to sandbox sc3 in sand2. sc3 was existing previously but not in a sandbox
		newVdb.Spec.Sandboxes = []Sandbox{
			{Name: "sand1", Subclusters: []SandboxSubcluster{
				{Name: "sc1"}}},
			{Name: "sand2", Subclusters: []SandboxSubcluster{
				{Name: "sc2"}, {Name: "sc3", Type: SecondarySubcluster}}},
		}
		newVdb.Status.Sandboxes = []SandboxStatus{
			{Name: "sand1", Subclusters: []string{"sc1"}},
			{Name: "sand2", Subclusters: []string{"sc2"}},
		}
		newVdb.Status.Subclusters = []SubclusterStatus{
			{Name: "main"},
			{Name: "sc1"},
			{Name: "sc2"},
			{Name: "sc3"},
		}
		Ω(newVdb.checkSClusterToBeSandboxedShutdownUnset(field.ErrorList{})).Should(HaveLen(0))
		newVdb.Spec.Sandboxes[1].Shutdown = true
		Ω(newVdb.checkSClusterToBeSandboxedShutdownUnset(field.ErrorList{})).Should(HaveLen(1))
		newVdb.Spec.Sandboxes[1].Shutdown = false
		Ω(newVdb.checkSClusterToBeSandboxedShutdownUnset(field.ErrorList{})).Should(HaveLen(0))
		newVdb.Spec.Subclusters[2].Shutdown = true
		Ω(newVdb.checkSClusterToBeSandboxedShutdownUnset(field.ErrorList{})).Should(HaveLen(1))
		newVdb.Spec.Subclusters[2].Shutdown = false
		Ω(newVdb.checkSClusterToBeSandboxedShutdownUnset(field.ErrorList{})).Should(HaveLen(0))
		newVdb.Status.Subclusters[2].Shutdown = true
		Ω(newVdb.checkSClusterToBeSandboxedShutdownUnset(field.ErrorList{})).Should(HaveLen(1))
		newVdb.Status.Subclusters[2].Shutdown = false
		Ω(newVdb.checkSClusterToBeSandboxedShutdownUnset(field.ErrorList{})).Should(HaveLen(0))

	})

	It("should not change image for a sandbox if shutdown is set for it or its subcluster in either spec or status", func() {
		oldVdb := MakeVDB()
		oldVdb.Spec.Subclusters = []Subcluster{
			{Name: "sc1", Type: PrimarySubcluster, Size: 3, ServiceType: v1.ServiceTypeClusterIP},
			{Name: "sc2", Type: SandboxPrimarySubcluster, Size: 3, ServiceType: v1.ServiceTypeClusterIP},
			{Name: "sc3", Type: SecondarySubcluster, Size: 3, ServiceType: v1.ServiceTypeNodePort},
			{Name: "sc4", Type: SecondarySubcluster, Size: 3, ServiceType: v1.ServiceTypeNodePort},
		}
		oldVdb.Spec.Sandboxes = []Sandbox{
			{Name: "sand1", Image: "vertica-k8s:v1", Subclusters: []SandboxSubcluster{{Name: "sc2"},
				{Name: "sc3", Type: SecondarySubcluster}, {Name: "sc4", Type: SecondarySubcluster}}},
		}
		newVdb := oldVdb.DeepCopy()
		newVdb.Spec.Sandboxes = []Sandbox{
			{Name: "sand1", Subclusters: []SandboxSubcluster{{Name: "sc2"},
				{Name: "sc3", Type: SecondarySubcluster}, {Name: "sc4", Type: SecondarySubcluster}}},
		}

		newVdb.Status.Sandboxes = []SandboxStatus{
			{Name: "sand1", Subclusters: []string{"sc2", "sc3", "sc4"}},
		}

		newVdb.Status.Subclusters = []SubclusterStatus{
			{Name: "sc1"},
			{Name: "sc2"},
			{Name: "sc3"},
			{Name: "sc4"},
		}
		newVdb.Spec.Sandboxes[0].Shutdown = true
		Ω(newVdb.checkShutdownSandboxImage(oldVdb, field.ErrorList{})).Should(HaveLen(1))
		newVdb.Spec.Sandboxes[0].Shutdown = false
		Ω(newVdb.checkShutdownSandboxImage(oldVdb, field.ErrorList{})).Should(HaveLen(0))
		newVdb.Spec.Subclusters[2].Shutdown = true
		Ω(newVdb.checkShutdownSandboxImage(oldVdb, field.ErrorList{})).Should(HaveLen(1))
		newVdb.Spec.Subclusters[2].Shutdown = false
		Ω(newVdb.checkShutdownSandboxImage(oldVdb, field.ErrorList{})).Should(HaveLen(0))
		newVdb.Spec.Subclusters[3].Shutdown = true
		Ω(newVdb.checkShutdownSandboxImage(oldVdb, field.ErrorList{})).Should(HaveLen(1))
		newVdb.Spec.Subclusters[3].Shutdown = false
		Ω(newVdb.checkShutdownSandboxImage(oldVdb, field.ErrorList{})).Should(HaveLen(0))
		newVdb.Status.Subclusters[2].Shutdown = true
		Ω(newVdb.checkShutdownSandboxImage(oldVdb, field.ErrorList{})).Should(HaveLen(1))
		newVdb.Status.Subclusters[2].Shutdown = false
		Ω(newVdb.checkShutdownSandboxImage(oldVdb, field.ErrorList{})).Should(HaveLen(0))
		newVdb.Status.Subclusters[3].Shutdown = true
		Ω(newVdb.checkShutdownSandboxImage(oldVdb, field.ErrorList{})).Should(HaveLen(1))
		newVdb.Status.Subclusters[3].Shutdown = false
		Ω(newVdb.checkShutdownSandboxImage(oldVdb, field.ErrorList{})).Should(HaveLen(0))
		newVdb.Status.Subclusters[0].Shutdown = true
		Ω(newVdb.checkShutdownSandboxImage(oldVdb, field.ErrorList{})).Should(HaveLen(0))
		newVdb.Spec.Sandboxes[0].Shutdown = false
		Ω(newVdb.checkShutdownSandboxImage(oldVdb, field.ErrorList{})).Should(HaveLen(0))

	})

	It("should not terminate a sandbox whose shutdown field is set", func() {
		oldVdb := MakeVDB()
		oldVdb.Spec.Subclusters = []Subcluster{
			{Name: "sc1", Type: PrimarySubcluster, Size: 3, ServiceType: v1.ServiceTypeClusterIP},
			{Name: "sc2", Type: SandboxPrimarySubcluster, Size: 3, ServiceType: v1.ServiceTypeClusterIP},
			{Name: "sc3", Type: SecondarySubcluster, Size: 3, ServiceType: v1.ServiceTypeNodePort},
			{Name: "sc4", Type: SecondarySubcluster, Size: 3, ServiceType: v1.ServiceTypeNodePort},
		}
		oldVdb.Spec.Sandboxes = []Sandbox{
			{Name: "sand1", Image: "vertica-k8s:v1", Subclusters: []SandboxSubcluster{
				{Name: "sc2"}, {Name: "sc3", Type: SecondarySubcluster}}},
		}
		newVdb := oldVdb.DeepCopy()
		newVdb.Spec.Sandboxes = []Sandbox{} // sandbox and its subclusters are gone
		newVdb.Spec.Subclusters = []Subcluster{
			{Name: "sc1", Type: PrimarySubcluster, Size: 3, ServiceType: v1.ServiceTypeClusterIP},
			{Name: "sc4", Type: SecondarySubcluster, Size: 3, ServiceType: v1.ServiceTypeNodePort},
		}
		oldVdb.Spec.Sandboxes[0].Shutdown = true
		Ω(newVdb.checkShutdownForSandboxesToBeRemoved(oldVdb, field.ErrorList{})).Should(HaveLen(1))
		oldVdb.Spec.Sandboxes[0].Shutdown = false
		Ω(newVdb.checkShutdownForSandboxesToBeRemoved(oldVdb, field.ErrorList{})).Should(HaveLen(0))
		newVdb.Spec.Subclusters = []Subcluster{ // unsandbox and subclusters persist
			{Name: "sc1", Type: PrimarySubcluster, Size: 3, ServiceType: v1.ServiceTypeClusterIP},
			{Name: "sc2", Type: SecondarySubcluster, Size: 3, ServiceType: v1.ServiceTypeClusterIP},
			{Name: "sc3", Type: SecondarySubcluster, Size: 3, ServiceType: v1.ServiceTypeNodePort},
			{Name: "sc4", Type: SecondarySubcluster, Size: 3, ServiceType: v1.ServiceTypeNodePort},
		}
		Ω(newVdb.checkShutdownForSandboxesToBeRemoved(oldVdb, field.ErrorList{})).Should(HaveLen(0))
		oldVdb.Spec.Sandboxes[0].Shutdown = true
		Ω(newVdb.checkShutdownForSandboxesToBeRemoved(oldVdb, field.ErrorList{})).Should(HaveLen(1))
		oldVdb.Spec.Sandboxes[0].Shutdown = false
		Ω(newVdb.checkShutdownForSandboxesToBeRemoved(oldVdb, field.ErrorList{})).Should(HaveLen(0))

	})

	It("should not remove a subcluster whose shutdown field in spec/status is set", func() {
		oldVdb := MakeVDB()
		oldVdb.Spec.Subclusters = []Subcluster{
			{Name: "sc1", Type: PrimarySubcluster, Size: 3, ServiceType: v1.ServiceTypeClusterIP},
			{Name: "sc2", Type: SandboxPrimarySubcluster, Shutdown: true, Size: 3, ServiceType: v1.ServiceTypeClusterIP},
			{Name: "sc3", Type: SecondarySubcluster, Shutdown: true, Size: 3, ServiceType: v1.ServiceTypeNodePort},
			{Name: "sc4", Type: SecondarySubcluster, Size: 3, ServiceType: v1.ServiceTypeNodePort},
		}
		oldVdb.Spec.Sandboxes = []Sandbox{
			{Name: "sand1", Image: "vertica-k8s:v1", Shutdown: true, Subclusters: []SandboxSubcluster{
				{Name: "sc2"}, {Name: "sc3", Type: SecondarySubcluster}}},
		}
		newVdb := oldVdb.DeepCopy()
		newVdb.Spec.Subclusters = []Subcluster{ // sc3 is removed from sandbox and vdb
			{Name: "sc1", Type: PrimarySubcluster, Size: 3, ServiceType: v1.ServiceTypeClusterIP},
			{Name: "sc2", Type: SandboxPrimarySubcluster, Shutdown: true, Size: 3, ServiceType: v1.ServiceTypeClusterIP},
			{Name: "sc4", Type: SecondarySubcluster, Size: 3, ServiceType: v1.ServiceTypeNodePort},
		}
		newVdb.Spec.Sandboxes = []Sandbox{
			{Name: "sand1", Image: "vertica-k8s:v1", Shutdown: true, Subclusters: []SandboxSubcluster{{Name: "sc2"}}},
		}
		newVdb.Status.Subclusters = []SubclusterStatus{
			{Name: "sc1"},
			{Name: "sc2", Shutdown: true},
			{Name: "sc3", Shutdown: true},
			{Name: "sc4"},
		}

		Ω(newVdb.checkShutdownForSubclustersToBeRemoved(oldVdb, field.ErrorList{})).Should(HaveLen(1))
		oldVdb = MakeVDB()
		oldVdb.Spec.Subclusters = []Subcluster{
			{Name: "sc1", Type: PrimarySubcluster, Size: 3, ServiceType: v1.ServiceTypeClusterIP},
			{Name: "sc2", Type: SandboxPrimarySubcluster, Shutdown: true, Size: 3, ServiceType: v1.ServiceTypeClusterIP},
			{Name: "sc3", Type: SecondarySubcluster, Shutdown: true, Size: 3, ServiceType: v1.ServiceTypeNodePort},
			{Name: "sc4", Type: SecondarySubcluster, Size: 3, ServiceType: v1.ServiceTypeNodePort},
		}
		newVdb = oldVdb.DeepCopy()
		newVdb.Spec.Subclusters = []Subcluster{ // sc3 is removed from vdb
			{Name: "sc1", Type: PrimarySubcluster, Size: 3, ServiceType: v1.ServiceTypeClusterIP},
			{Name: "sc2", Type: SandboxPrimarySubcluster, Shutdown: true, Size: 3, ServiceType: v1.ServiceTypeClusterIP},
			{Name: "sc4", Type: SecondarySubcluster, Size: 3, ServiceType: v1.ServiceTypeNodePort},
		}
		newVdb.Status.Subclusters = []SubclusterStatus{
			{Name: "sc1"},
			{Name: "sc2", Shutdown: true},
			{Name: "sc3", Shutdown: true},
			{Name: "sc4"},
		}
		Ω(newVdb.checkShutdownForSubclustersToBeRemoved(oldVdb, field.ErrorList{})).Should(HaveLen(1))
	})

	It("should not accept invalid client server tls modes", func() {
		newVdb := MakeVDB()
		SetVDBForTLS(newVdb)
		newVdb.Spec.ClientServerTLS.Mode = "TRY_VERIFY"
		Ω(newVdb.validateVerticaDBSpec()).Should(HaveLen(0))
		newVdb.Spec.ClientServerTLS.Mode = "try_verify"
		Ω(newVdb.validateVerticaDBSpec()).Should(HaveLen(0))
		newVdb.Spec.ClientServerTLS.Mode = "try_VERIFY"
		Ω(newVdb.validateVerticaDBSpec()).Should(HaveLen(0))
		newVdb.Spec.ClientServerTLS.Mode = "disable"
		Ω(newVdb.validateVerticaDBSpec()).Should(HaveLen(0))
		newVdb.Spec.ClientServerTLS.Mode = "Enable"
		Ω(newVdb.validateVerticaDBSpec()).Should(HaveLen(0))
		newVdb.Spec.ClientServerTLS.Mode = "VERIFY_CA"
		Ω(newVdb.validateVerticaDBSpec()).Should(HaveLen(0))
		newVdb.Spec.ClientServerTLS.Mode = "VERIFY_FULL"
		Ω(newVdb.validateVerticaDBSpec()).Should(HaveLen(0))
		newVdb.Spec.ClientServerTLS.Mode = "VERIFYCA"
		Ω(newVdb.validateVerticaDBSpec()).Should(HaveLen(1))
		newVdb.Spec.ClientServerTLS.Mode = ""
		Ω(newVdb.validateVerticaDBSpec()).Should(HaveLen(0))
	})

<<<<<<< HEAD
	It("should forbid changes when TLS config update is in progress", func() {
		oldVdb := MakeVDBForCertRotationEnabled()
		oldVdb.Status.Conditions = append(oldVdb.Status.Conditions, metav1.Condition{
			Type:   TLSConfigUpdateInProgress,
			Status: metav1.ConditionTrue,
		})
		newVdb := oldVdb.DeepCopy()
		// Only TLS config fields changed: allowed
		newVdb.Spec.HTTPSNMATLS.Secret = newSecret
		allErrs := newVdb.checkValidTLSConfigUpdate(oldVdb, nil)
		Ω(allErrs).Should(BeEmpty())

		// Other field changed: forbidden
		newVdb = oldVdb.DeepCopy()
		newVdb.Spec.Image = "vertica:latest"
		allErrs = newVdb.checkValidTLSConfigUpdate(oldVdb, nil)
		Ω(allErrs).ShouldNot(BeEmpty())
		Ω(allErrs[0].Error()).Should(ContainSubstring("no changes allowed while TLS config update is in progress"))
	})

	It("should not allow disabling mutual TLS after it's enabled", func() {
		oldVdb := MakeVDB()
		oldVdb.Annotations[vmeta.EnableTLSAuthAnnotation] = "true"
		newVdb := oldVdb.DeepCopy()
		newVdb.Annotations[vmeta.EnableTLSAuthAnnotation] = falseString
		allErrs := newVdb.checkValidTLSConfigUpdate(oldVdb, nil)
		Ω(allErrs).ShouldNot(BeEmpty())
		Ω(allErrs[0].Error()).Should(ContainSubstring("cannot disable mutual TLS after it's enabled"))
	})

	It("should call checkDisallowedMutualTLSChanges when mutual TLS is not enabled", func() {
		oldVdb := MakeVDB()
		oldVdb.Annotations[vmeta.EnableTLSAuthAnnotation] = falseString
		oldVdb.Spec.HTTPSNMATLS.Secret = oldSecret
		newVdb := oldVdb.DeepCopy()
		newVdb.Spec.HTTPSNMATLS.Secret = "changed"
		allErrs := newVdb.checkValidTLSConfigUpdate(oldVdb, nil)
		Ω(allErrs).ShouldNot(BeEmpty())
	})

	It("should not allow changing https secret while enabling mutual", func() {
		oldVdb := MakeVDB()
		oldVdb.Annotations[vmeta.EnableTLSAuthAnnotation] = falseString
		oldVdb.Spec.HTTPSNMATLS.Secret = oldSecret

		newVdb := oldVdb.DeepCopy()

		newVdb.Annotations[vmeta.EnableTLSAuthAnnotation] = trueString
		allErrs := newVdb.checkValidTLSConfigUpdate(oldVdb, nil)
		Ω(allErrs).Should(BeEmpty())

		newVdb.Spec.HTTPSNMATLS.Secret = "changed"
		allErrs = newVdb.checkValidTLSConfigUpdate(oldVdb, nil)
		Ω(allErrs).ShouldNot(BeEmpty())
	})

	It("should not allow changing nmaTLSSecret", func() {
		oldVdb := MakeVDB()
		oldVdb.Spec.NMATLSSecret = "old-nma"
		newVdb := oldVdb.DeepCopy()
		newVdb.Spec.NMATLSSecret = "new-nma"
		allErrs := newVdb.checkValidTLSConfigUpdate(oldVdb, nil)
		Ω(allErrs).ShouldNot(BeEmpty())
		Ω(allErrs[0].Error()).Should(ContainSubstring("nmaTLSSecret cannot be changed"))
	})

	It("should allow no errors when nothing changes", func() {
		oldVdb := MakeVDB()
		newVdb := oldVdb.DeepCopy()
		allErrs := newVdb.checkValidTLSConfigUpdate(oldVdb, nil)
		Ω(allErrs).Should(BeEmpty())
	})

	It("should return error if both TLS and NMA certs mount are enabled", func() {
		vdb := MakeVDB()
		vdb.Annotations[vmeta.EnableTLSAuthAnnotation] = trueString
		vdb.Annotations[vmeta.MountNMACertsAnnotation] = trueString
		allErrs := vdb.hasNoConflictbetweenTLSAndCertMount(field.ErrorList{})
		Expect(allErrs).ShouldNot(BeEmpty())
		Expect(allErrs[0].Error()).To(ContainSubstring("cannot use both TLS and NMA certs mount at the same time"))
	})

	It("should not return error if only TLS is enabled", func() {
		vdb := MakeVDB()
		vdb.Annotations[vmeta.EnableTLSAuthAnnotation] = trueString
		delete(vdb.Annotations, vmeta.MountNMACertsAnnotation)
		allErrs := vdb.hasNoConflictbetweenTLSAndCertMount(field.ErrorList{})
		Expect(allErrs).Should(BeEmpty())
	})

	It("should not return error if only NMA certs mount is enabled", func() {
		vdb := MakeVDB()
		delete(vdb.Annotations, vmeta.EnableTLSAuthAnnotation)
		vdb.Annotations[vmeta.MountNMACertsAnnotation] = trueString
		allErrs := vdb.hasNoConflictbetweenTLSAndCertMount(field.ErrorList{})
		Expect(allErrs).Should(BeEmpty())
	})

	It("should not return error if neither TLS nor NMA certs mount is enabled", func() {
		vdb := MakeVDB()
		delete(vdb.Annotations, vmeta.EnableTLSAuthAnnotation)
		delete(vdb.Annotations, vmeta.MountNMACertsAnnotation)
		allErrs := vdb.hasNoConflictbetweenTLSAndCertMount(field.ErrorList{})
		Expect(allErrs).Should(BeEmpty())
	})

	It("should return no error if nothing changes", func() {
		allErrs := newVdb1.checkImmutableTLSConfig(oldVdb1, nil)
		Expect(allErrs).Should(BeEmpty())
	})

	It("should return error if httpsNMATLS is changed during TLS config update in progress and does not match status", func() {
		newVdb1.Spec.HTTPSNMATLS.Secret = newSecret
		newVdb1.Status.Conditions = append(newVdb1.Status.Conditions, *MakeCondition(TLSConfigUpdateInProgress, metav1.ConditionTrue, ""))
		allErrs := newVdb1.checkImmutableTLSConfig(oldVdb1, nil)
		Expect(allErrs).Should(HaveLen(1))
		Expect(allErrs[0].Error()).To(ContainSubstring("httpsNMATLS cannot be changed when tls config update is in progress"))
	})

	It("should not return error if httpsNMATLS is changed during TLS config update in progress but matches status", func() {
		newVdb1.Spec.HTTPSNMATLS.Secret = newSecret
		newVdb1.Status.TLSConfigs[0].Secret = newSecret
		newVdb1.Status.Conditions = append(newVdb1.Status.Conditions, *MakeCondition(TLSConfigUpdateInProgress, metav1.ConditionTrue, ""))
		allErrs := newVdb1.checkImmutableTLSConfig(oldVdb1, nil)
		Expect(allErrs).Should(BeEmpty())
	})

	It("should return error if clientServerTLS is changed during TLS config update in progress and does not match status", func() {
		newVdb1.Spec.ClientServerTLS.Secret = newSecret
		newVdb1.Status.Conditions = append(newVdb1.Status.Conditions, *MakeCondition(TLSConfigUpdateInProgress, metav1.ConditionTrue, ""))
		allErrs := newVdb1.checkImmutableTLSConfig(oldVdb1, nil)
		Expect(allErrs).Should(HaveLen(1))
		Expect(allErrs[0].Error()).To(ContainSubstring("clientServerTLS cannot be changed when tls config update is in progress"))
	})

	It("should not return error if clientServerTLS is changed during TLS config update in progress but matches status", func() {
		newVdb1.Spec.ClientServerTLS.Secret = newSecret
		newVdb1.Status.TLSConfigs[1].Secret = newSecret
		newVdb1.Status.Conditions = append(newVdb1.Status.Conditions, *MakeCondition(TLSConfigUpdateInProgress, metav1.ConditionTrue, ""))
		allErrs := newVdb1.checkImmutableTLSConfig(oldVdb1, nil)
		Expect(allErrs).Should(BeEmpty())
	})
=======
	It("should return no error if initPolicy is not Revive", func() {
		vdb := MakeVDB()
		vdb.Spec.InitPolicy = CommunalInitPolicyCreate
		vdb.Annotations[vmeta.EnableTLSAuthAnnotation] = trueString
		vdb.Spec.HTTPSNMATLS.Secret = ""
		vdb.Spec.ClientServerTLS.Secret = ""
		allErrs := vdb.hasTLSSecretsSetForRevive(field.ErrorList{})
		Expect(allErrs).Should(BeEmpty())
	})
	It("should return no error if TLS is not enabled", func() {
		vdb := MakeVDB()
		vdb.Spec.InitPolicy = CommunalInitPolicyRevive
		delete(vdb.Annotations, vmeta.EnableTLSAuthAnnotation)
		vdb.Spec.HTTPSNMATLS.Secret = ""
		vdb.Spec.ClientServerTLS.Secret = ""
		allErrs := vdb.hasTLSSecretsSetForRevive(field.ErrorList{})
		Expect(allErrs).Should(BeEmpty())
	})
	It("should return error if HTTPSNMATLS.Secret is empty when TLS is enabled and initPolicy is Revive", func() {
		vdb := MakeVDB()
		vdb.Spec.InitPolicy = CommunalInitPolicyRevive
		vdb.Annotations[vmeta.EnableTLSAuthAnnotation] = trueString
		vdb.Spec.HTTPSNMATLS.Secret = ""
		vdb.Spec.ClientServerTLS.Secret = "client-secret"
		allErrs := vdb.hasTLSSecretsSetForRevive(field.ErrorList{})
		Expect(allErrs).Should(HaveLen(1))
		Expect(allErrs[0].Field).To(ContainSubstring("spec.httpsNMATLS.secret"))
		Expect(allErrs[0].Error()).To(ContainSubstring("httpsNMATLS.Secret cannot be empty"))
	})
	It("should return error if ClientServerTLS.Secret is empty when TLS is enabled and initPolicy is Revive", func() {
		vdb := MakeVDB()
		vdb.Spec.InitPolicy = CommunalInitPolicyRevive
		vdb.Annotations[vmeta.EnableTLSAuthAnnotation] = trueString
		vdb.Spec.HTTPSNMATLS.Secret = newSecret
		vdb.Spec.ClientServerTLS.Secret = ""
		allErrs := vdb.hasTLSSecretsSetForRevive(field.ErrorList{})
		Expect(allErrs).Should(HaveLen(1))
		Expect(allErrs[0].Field).To(ContainSubstring("spec.clientServerTLS.secret"))
		Expect(allErrs[0].Error()).To(ContainSubstring("clientServerTLS.Secret cannot be empty"))
	})
	It("should return errors for both secrets if both are empty", func() {
		vdb := MakeVDB()
		vdb.Spec.InitPolicy = CommunalInitPolicyRevive
		vdb.Annotations[vmeta.EnableTLSAuthAnnotation] = trueString
		vdb.Spec.HTTPSNMATLS.Secret = ""
		vdb.Spec.ClientServerTLS.Secret = ""
		allErrs := vdb.hasTLSSecretsSetForRevive(field.ErrorList{})
		Expect(allErrs).Should(HaveLen(2))
		Expect(allErrs[0].Field).To(ContainSubstring("spec.httpsNMATLS.secret"))
		Expect(allErrs[1].Field).To(ContainSubstring("spec.clientServerTLS.secret"))
	})
	It("should return no error if both secrets are set and TLS is enabled and initPolicy is Revive", func() {
		vdb := MakeVDB()
		vdb.Spec.InitPolicy = CommunalInitPolicyRevive
		vdb.Annotations[vmeta.EnableTLSAuthAnnotation] = trueString
		vdb.Spec.HTTPSNMATLS.Secret = newSecret
		vdb.Spec.ClientServerTLS.Secret = newSecret
		allErrs := vdb.hasTLSSecretsSetForRevive(field.ErrorList{})
		Expect(allErrs).Should(BeEmpty())
	})
	It("should not allow tls config to change when an operation is in progress", func() {
		newVdb := MakeVDB()
		const testHTTPSSecret = "test-https-secret" // #nosec G101
		const testClientServerSecret = "test-client-server-secret"
		const verifyCa = "VERIFY_CA"
		const tryVerify = "TRY_VERIFY"
		newVdb.Annotations[vmeta.VersionAnnotation] = TLSAuthMinVersion
		newVdb.Annotations[vmeta.VClusterOpsAnnotation] = trueString
		newVdb.Annotations[vmeta.EnableTLSAuthAnnotation] = trueString
		newVdb.Spec.Subclusters = []Subcluster{
			{Name: "sc1", Type: PrimarySubcluster, Size: 3, ServiceType: v1.ServiceTypeClusterIP},
			{Name: "sc2", Type: SecondarySubcluster, Size: 3, ServiceType: v1.ServiceTypeClusterIP},
		}
		newVdb.Status.Subclusters = []SubclusterStatus{
			{Name: "sc1", Shutdown: false, AddedToDBCount: 3, UpNodeCount: 3, Type: PrimarySubcluster},
			{Name: "sc2", Shutdown: false, AddedToDBCount: 3, UpNodeCount: 3, Type: SecondarySubcluster},
		}
		newVdb.Spec.HTTPSNMATLS.Mode = tryVerify
		newVdb.Spec.ClientServerTLS.Mode = tryVerify
		newVdb.Spec.HTTPSNMATLS.Secret = testHTTPSSecret
		newVdb.Spec.ClientServerTLS.Secret = testClientServerSecret
		oldVdb := newVdb.DeepCopy()
		Ω(newVdb.validateImmutableFields(oldVdb)).Should(HaveLen(0))

		// when upgrade is in progress, we cannot modify the tls config
		newVdb.Status.Conditions = []metav1.Condition{
			{Type: UpgradeInProgress, Status: metav1.ConditionTrue, Reason: "UpgradeStarted"},
		}
		newVdb.Spec.HTTPSNMATLS.Mode = verifyCa
		Ω(newVdb.validateImmutableFields(oldVdb)).Should(HaveLen(1))
		newVdb.Status.Conditions = []metav1.Condition{
			{Type: UpgradeInProgress, Status: metav1.ConditionFalse, Reason: "UpgradeStarted"},
		}
		Ω(newVdb.validateImmutableFields(oldVdb)).Should(HaveLen(0))
		newVdb.Spec.HTTPSNMATLS.Mode = tryVerify
		Ω(newVdb.validateImmutableFields(oldVdb)).Should(HaveLen(0))

		// when subcluster shutdown is in progress, we cannot modify the tls config
		newVdb.Spec.Subclusters[0].Shutdown = true
		newVdb.Spec.HTTPSNMATLS.Secret = "test-https-secret-1"
		Ω(newVdb.validateImmutableFields(oldVdb)).Should(HaveLen(1))
		newVdb.Spec.HTTPSNMATLS.Secret = testHTTPSSecret
		Ω(newVdb.validateImmutableFields(oldVdb)).Should(HaveLen(0))
		newVdb.Spec.Subclusters[0].Shutdown = false
		Ω(newVdb.validateImmutableFields(oldVdb)).Should(HaveLen(0))

		// when subcluster size is changed, we cannot modify the tls config
		newVdb.Spec.Subclusters[0].Size = 4
		newVdb.Spec.ClientServerTLS.Secret = "test-client-server-secret-1"
		Ω(newVdb.validateImmutableFields(oldVdb)).Should(HaveLen(1))
		newVdb.Spec.ClientServerTLS.Secret = testClientServerSecret
		Ω(newVdb.validateImmutableFields(oldVdb)).Should(HaveLen(0))
		newVdb.Spec.Subclusters[0].Size = 3
		Ω(newVdb.validateImmutableFields(oldVdb)).Should(HaveLen(0))

		// we cannot rotate certs when there are sandboxes
		newVdb.Spec.Sandboxes = []Sandbox{
			{Name: "sand", Subclusters: []SandboxSubcluster{{Name: newVdb.Spec.Subclusters[1].Name}}},
		}
		newVdb.Spec.ClientServerTLS.Mode = verifyCa
		Ω(newVdb.validateImmutableFields(oldVdb)).Should(HaveLen(1))
		newVdb.Spec.Sandboxes = []Sandbox{}
		Ω(newVdb.validateImmutableFields(oldVdb)).Should(HaveLen(0))
		newVdb.Spec.ClientServerTLS.Mode = tryVerify
		Ω(newVdb.validateImmutableFields(oldVdb)).Should(HaveLen(0))

		// tls auth cannot be disabled
		newVdb.Annotations[vmeta.EnableTLSAuthAnnotation] = falseString
		Ω(newVdb.validateImmutableFields(oldVdb)).Should(HaveLen(1))
		newVdb.Annotations[vmeta.EnableTLSAuthAnnotation] = trueString
		Ω(newVdb.validateImmutableFields(oldVdb)).Should(HaveLen(0))
	})
>>>>>>> 3faf0609

})

func createVDBHelper() *VerticaDB {
	vdb := MakeVDB()
	// check other field values in the MakeVDB function
	sc := &vdb.Spec.Subclusters[0]
	sc.Type = PrimarySubcluster
	requestSize, _ := resource.ParseQuantity("500Gi")
	vdb.Spec.Local.RequestSize = requestSize
	vdb.Status.Subclusters = []SubclusterStatus{}
	vdb.Status.Subclusters = append(vdb.Status.Subclusters, SubclusterStatus{AddedToDBCount: 1})
	return vdb
}

func validateSpecValuesHaveErr(vdb *VerticaDB, hasErr bool) {
	allErrs := vdb.validateVerticaDBSpec()
	if hasErr {
		ExpectWithOffset(1, allErrs).ShouldNot(BeNil())
	} else {
		ExpectWithOffset(1, allErrs).Should(BeNil())
	}
}

func validateImmutableFields(vdbUpdate *VerticaDB, expectError bool) {
	vdb := createVDBHelper()
	checkErrorsForImmutableFields(vdb, vdbUpdate, expectError)
}

func checkErrorsForImmutableFields(vdbOrig, vdbUpdate *VerticaDB, expectError bool) {
	allErrs := vdbUpdate.validateImmutableFields(vdbOrig)
	if expectError {
		Expect(allErrs).ShouldNot(BeNil())
	} else {
		Expect(allErrs).Should(BeNil())
	}
}

func resetStatusConditionsForUpgradeInProgress(v *VerticaDB) {
	resetStatusConditionsForCondition(v, UpgradeInProgress, metav1.ConditionTrue)
}

func unsetStatusConditionsForUpgradeInProgress(v *VerticaDB) {
	resetStatusConditionsForCondition(v, UpgradeInProgress, metav1.ConditionFalse)
}

func resetStatusConditionsForDBInitialized(v *VerticaDB) {
	resetStatusConditionsForCondition(v, DBInitialized, metav1.ConditionTrue)
}

func resetStatusConditionsForCertRotationInProgress(v *VerticaDB) {
	resetStatusConditionsForCondition(v, TLSConfigUpdateInProgress, metav1.ConditionTrue)
}

func resetStatusConditionsForCondition(v *VerticaDB, conditionType string, status metav1.ConditionStatus) {
	v.Status.Conditions = make([]metav1.Condition, 0)
	cond := MakeCondition(conditionType, status, "")
	meta.SetStatusCondition(&v.Status.Conditions, *cond)
}

func setOnlineUpgradeInProgress(v *VerticaDB) {
	v.Status.Conditions = append(v.Status.Conditions, *MakeCondition(OnlineUpgradeInProgress, metav1.ConditionTrue, "started"))
}<|MERGE_RESOLUTION|>--- conflicted
+++ resolved
@@ -32,11 +32,8 @@
 	"k8s.io/apimachinery/pkg/util/validation/field"
 )
 
-const falseString = "false"
-
 var _ = Describe("verticadb_webhook", func() {
 	const (
-<<<<<<< HEAD
 		oldSecret = "old-secret"
 		newSecret = "new-secret"
 		oldMode   = "verify_ca"
@@ -70,42 +67,44 @@
 		}
 	})
 
-=======
-		newSecret = "new-secret"
-	)
->>>>>>> 3faf0609
 	// validate VerticaDB spec values
 	It("should succeed with all valid fields", func() {
 		vdb := createVDBHelper()
 		validateSpecValuesHaveErr(vdb, false)
 	})
+
 	It("should not have DB name more than 30 characters", func() {
 		vdb := createVDBHelper()
 		vdb.Spec.DBName = "VeryLongLongLongLongVerticaDBName"
 		validateSpecValuesHaveErr(vdb, true)
 	})
+
 	It("should not have invalid character in DB name", func() {
 		vdb := createVDBHelper()
 		vdb.Spec.DBName = "vertica-db"
 		validateSpecValuesHaveErr(vdb, true)
 	})
+
 	It("should not have invalid character in DB name", func() {
 		vdb := createVDBHelper()
 		vdb.Spec.DBName = "vertica+db"
 		validateSpecValuesHaveErr(vdb, true)
 	})
+
 	It("should not have invalid vdb name", func() {
 		vdb := createVDBHelper()
 		// service object names cannot start with a numeric character
 		vdb.ObjectMeta.Name = "1" + vdb.ObjectMeta.Name
 		validateSpecValuesHaveErr(vdb, true)
 	})
+
 	It("should not have invalid subcluster service name", func() {
 		vdb := createVDBHelper()
 		// service object names cannot include '_' character
 		vdb.Spec.Subclusters[0].ServiceName = "sc_svc"
 		validateSpecValuesHaveErr(vdb, true)
 	})
+
 	It("should not have invalid external service name (concatenated by a valid vdb name"+
 		" and valid subcluster service name if used alone as a service name)", func() {
 		vdb := createVDBHelper()
@@ -117,6 +116,7 @@
 			"012345678901234567890123456789"
 		validateSpecValuesHaveErr(vdb, true)
 	})
+
 	It("should allow auto-generated service name from subcluster name", func() {
 		vdb := createVDBHelper()
 		// all '_' in subcluster names are replaced by '-'
@@ -124,18 +124,21 @@
 		vdb.Spec.Subclusters[0].Name = "default_subcluster"
 		validateSpecValuesHaveErr(vdb, false)
 	})
+
 	It("should have at least one primary subcluster", func() {
 		vdb := createVDBHelper()
 		sc := &vdb.Spec.Subclusters[0]
 		sc.Type = SecondarySubcluster
 		validateSpecValuesHaveErr(vdb, true)
 	})
+
 	It("should have valid subcluster type", func() {
 		vdb := createVDBHelper()
 		sc := &vdb.Spec.Subclusters[0]
 		sc.Type = "invalid"
 		validateSpecValuesHaveErr(vdb, true)
 	})
+
 	It("should not have 0 pod when kSafety is 0", func() {
 		vdb := createVDBHelper()
 		vdb.Annotations[vmeta.KSafetyAnnotation] = "0"
@@ -143,6 +146,7 @@
 		sc.Size = 0
 		validateSpecValuesHaveErr(vdb, true)
 	})
+
 	It("should not have more than 3 pods when kSafety is 0", func() {
 		vdb := createVDBHelper()
 		vdb.Annotations[vmeta.KSafetyAnnotation] = "0"
@@ -150,12 +154,14 @@
 		sc.Size = 5
 		validateSpecValuesHaveErr(vdb, true)
 	})
+
 	It("should not have less than 3 pods when kSafety is 1", func() {
 		vdb := createVDBHelper()
 		sc := &vdb.Spec.Subclusters[0]
 		sc.Size = 2
 		validateSpecValuesHaveErr(vdb, true)
 	})
+
 	It("should not have invalid communal path", func() {
 		vdb := createVDBHelper()
 		vdb.Spec.Communal.Path = "http://nimbusdb/cchen"
@@ -163,22 +169,26 @@
 		vdb.Spec.Communal.Path = ""
 		validateSpecValuesHaveErr(vdb, true)
 	})
+
 	It("should not have invalid communal endpoint", func() {
 		vdb := createVDBHelper()
 		vdb.Spec.Communal.Endpoint = "s3://minio"
 		validateSpecValuesHaveErr(vdb, true)
 	})
+
 	It("should allow an empty communal endpoint", func() {
 		vdb := createVDBHelper()
 		vdb.Spec.Communal.Endpoint = ""
 		vdb.Spec.Communal.Path = "s3://my-bucket"
 		validateSpecValuesHaveErr(vdb, false)
 	})
+
 	It("should not have invalid server-side encryption type", func() {
 		vdb := createVDBHelper()
 		vdb.Spec.Communal.S3ServerSideEncryption = "fakessetype"
 		validateSpecValuesHaveErr(vdb, true)
 	})
+
 	It("should have s3SseKmsKeyId set when server-side encryption type is SSE-KMS", func() {
 		vdb := createVDBHelper()
 		vdb.Spec.Communal.S3ServerSideEncryption = SseKMS
@@ -190,6 +200,7 @@
 		vdb.Spec.Communal.AdditionalConfig[S3SseKmsKeyID] = "randomid"
 		validateSpecValuesHaveErr(vdb, false)
 	})
+
 	It("should have s3SseCustomerKeySecret set when server-side encryption type is SSE-C", func() {
 		vdb := createVDBHelper()
 		vdb.Spec.Communal.S3ServerSideEncryption = SseC
@@ -197,11 +208,13 @@
 		vdb.Spec.Communal.S3SseCustomerKeySecret = "ssecustomersecret"
 		validateSpecValuesHaveErr(vdb, false)
 	})
+
 	It("should succeed when server-side encryption type is SSE-S3", func() {
 		vdb := createVDBHelper()
 		vdb.Spec.Communal.S3ServerSideEncryption = SseS3
 		validateSpecValuesHaveErr(vdb, false)
 	})
+
 	It("should skip sse validation if communal storage is not s3 or sse type is not specified", func() {
 		vdb := createVDBHelper()
 		vdb.Spec.Communal.S3ServerSideEncryption = ""
@@ -210,6 +223,7 @@
 		vdb.Spec.Communal.Path = GCloudPrefix + "randompath"
 		validateSpecValuesHaveErr(vdb, false)
 	})
+
 	It("should allow valid additionalBuckets", func() {
 		vdb := createVDBHelper()
 		vdb.Spec.Communal.Path = AzurePrefix + "mainbucket"
@@ -223,6 +237,7 @@
 		}
 		validateSpecValuesHaveErr(vdb, false)
 	})
+
 	It("should require additionalBuckets to use a different protocol than communal for gs and azb", func() {
 		vdb := createVDBHelper()
 		vdb.Spec.Communal.Path = GCloudPrefix + "mainbucket"
@@ -244,6 +259,7 @@
 		vdb.Spec.AdditionalBuckets[0].Path = GCloudPrefix + "extrabucket"
 		validateSpecValuesHaveErr(vdb, true)
 	})
+
 	It("should require all additionalBuckets fields and a valid protocol", func() {
 		vdb := createVDBHelper()
 		vdb.Spec.Communal.Path = GCloudPrefix + "mainbucket"
@@ -263,6 +279,7 @@
 		}
 		validateSpecValuesHaveErr(vdb, true)
 	})
+
 	It("should not have proxy replicas <= 0 if proxy is enabled", func() {
 		vdb := createVDBHelper()
 		vdb.Annotations[vmeta.UseVProxyAnnotation] = trueString
@@ -272,6 +289,7 @@
 		*sc1.Proxy.Replicas = 0
 		validateSpecValuesHaveErr(vdb, true)
 	})
+
 	It("should set proxy spec if proxy is enabled", func() {
 		vdb := createVDBHelper()
 		vdb.Annotations[vmeta.UseVProxyAnnotation] = trueString
@@ -280,6 +298,7 @@
 		vdb.Spec.Proxy = nil
 		validateSpecValuesHaveErr(vdb, true)
 	})
+
 	It("should not have invalid value for proxy log level", func() {
 		vdb := createVDBHelper()
 		vdb.Annotations[vmeta.UseVProxyAnnotation] = trueString
@@ -2300,7 +2319,6 @@
 		Ω(newVdb.validateVerticaDBSpec()).Should(HaveLen(0))
 	})
 
-<<<<<<< HEAD
 	It("should forbid changes when TLS config update is in progress", func() {
 		oldVdb := MakeVDBForCertRotationEnabled()
 		oldVdb.Status.Conditions = append(oldVdb.Status.Conditions, metav1.Condition{
@@ -2443,7 +2461,7 @@
 		allErrs := newVdb1.checkImmutableTLSConfig(oldVdb1, nil)
 		Expect(allErrs).Should(BeEmpty())
 	})
-=======
+
 	It("should return no error if initPolicy is not Revive", func() {
 		vdb := MakeVDB()
 		vdb.Spec.InitPolicy = CommunalInitPolicyCreate
@@ -2453,6 +2471,7 @@
 		allErrs := vdb.hasTLSSecretsSetForRevive(field.ErrorList{})
 		Expect(allErrs).Should(BeEmpty())
 	})
+
 	It("should return no error if TLS is not enabled", func() {
 		vdb := MakeVDB()
 		vdb.Spec.InitPolicy = CommunalInitPolicyRevive
@@ -2462,6 +2481,7 @@
 		allErrs := vdb.hasTLSSecretsSetForRevive(field.ErrorList{})
 		Expect(allErrs).Should(BeEmpty())
 	})
+
 	It("should return error if HTTPSNMATLS.Secret is empty when TLS is enabled and initPolicy is Revive", func() {
 		vdb := MakeVDB()
 		vdb.Spec.InitPolicy = CommunalInitPolicyRevive
@@ -2473,6 +2493,7 @@
 		Expect(allErrs[0].Field).To(ContainSubstring("spec.httpsNMATLS.secret"))
 		Expect(allErrs[0].Error()).To(ContainSubstring("httpsNMATLS.Secret cannot be empty"))
 	})
+
 	It("should return error if ClientServerTLS.Secret is empty when TLS is enabled and initPolicy is Revive", func() {
 		vdb := MakeVDB()
 		vdb.Spec.InitPolicy = CommunalInitPolicyRevive
@@ -2484,6 +2505,7 @@
 		Expect(allErrs[0].Field).To(ContainSubstring("spec.clientServerTLS.secret"))
 		Expect(allErrs[0].Error()).To(ContainSubstring("clientServerTLS.Secret cannot be empty"))
 	})
+
 	It("should return errors for both secrets if both are empty", func() {
 		vdb := MakeVDB()
 		vdb.Spec.InitPolicy = CommunalInitPolicyRevive
@@ -2495,6 +2517,7 @@
 		Expect(allErrs[0].Field).To(ContainSubstring("spec.httpsNMATLS.secret"))
 		Expect(allErrs[1].Field).To(ContainSubstring("spec.clientServerTLS.secret"))
 	})
+
 	It("should return no error if both secrets are set and TLS is enabled and initPolicy is Revive", func() {
 		vdb := MakeVDB()
 		vdb.Spec.InitPolicy = CommunalInitPolicyRevive
@@ -2504,6 +2527,7 @@
 		allErrs := vdb.hasTLSSecretsSetForRevive(field.ErrorList{})
 		Expect(allErrs).Should(BeEmpty())
 	})
+
 	It("should not allow tls config to change when an operation is in progress", func() {
 		newVdb := MakeVDB()
 		const testHTTPSSecret = "test-https-secret" // #nosec G101
@@ -2576,7 +2600,6 @@
 		newVdb.Annotations[vmeta.EnableTLSAuthAnnotation] = trueString
 		Ω(newVdb.validateImmutableFields(oldVdb)).Should(HaveLen(0))
 	})
->>>>>>> 3faf0609
 
 })
 

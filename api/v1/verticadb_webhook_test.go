/*
 (c) Copyright [2021-2024] Open Text.
 Licensed under the Apache License, Version 2.0 (the "License");
 You may not use this file except in compliance with the License.
 You may obtain a copy of the License at

 http://www.apache.org/licenses/LICENSE-2.0

 Unless required by applicable law or agreed to in writing, software
 distributed under the License is distributed on an "AS IS" BASIS,
 WITHOUT WARRANTIES OR CONDITIONS OF ANY KIND, either express or implied.
 See the License for the specific language governing permissions and
 limitations under the License.
*/

package v1

import (
	"fmt"
	"strconv"
	"strings"

	. "github.com/onsi/ginkgo/v2"
	. "github.com/onsi/gomega"
	vmeta "github.com/vertica/vertica-kubernetes/pkg/meta"
	"github.com/vertica/vertica-kubernetes/pkg/paths"
	v1 "k8s.io/api/core/v1"
	"k8s.io/apimachinery/pkg/api/meta"
	"k8s.io/apimachinery/pkg/api/resource"
	metav1 "k8s.io/apimachinery/pkg/apis/meta/v1"
	"k8s.io/apimachinery/pkg/util/intstr"
)

var _ = Describe("verticadb_webhook", func() {
	// validate VerticaDB spec values
	It("should succeed with all valid fields", func() {
		vdb := createVDBHelper()
		validateSpecValuesHaveErr(vdb, false)
	})
	It("should not have DB name more than 30 characters", func() {
		vdb := createVDBHelper()
		vdb.Spec.DBName = "VeryLongLongLongLongVerticaDBName"
		validateSpecValuesHaveErr(vdb, true)
	})
	It("should not have invalid character in DB name", func() {
		vdb := createVDBHelper()
		vdb.Spec.DBName = "vertica-db"
		validateSpecValuesHaveErr(vdb, true)
	})
	It("should not have invalid character in DB name", func() {
		vdb := createVDBHelper()
		vdb.Spec.DBName = "vertica+db"
		validateSpecValuesHaveErr(vdb, true)
	})
	It("should not have invalid vdb name", func() {
		vdb := createVDBHelper()
		// service object names cannot start with a numeric character
		vdb.ObjectMeta.Name = "1" + vdb.ObjectMeta.Name
		validateSpecValuesHaveErr(vdb, true)
	})
	It("should not have invalid subcluster service name", func() {
		vdb := createVDBHelper()
		// service object names cannot include '_' character
		vdb.Spec.Subclusters[0].ServiceName = "sc_svc"
		validateSpecValuesHaveErr(vdb, true)
	})
	It("should not have invalid external service name (concatenated by a valid vdb name"+
		" and valid subcluster service name if used alone as a service name)", func() {
		vdb := createVDBHelper()
		// this serviceName alone is valid when used as service object name
		// because it consists of lower case alphanumeric characters or '-',
		// starts with an alphabetic character, ends with an alphanumeric character,
		// and is not longer than 63 characters (see DNS-1035 label requirement)
		vdb.Spec.Subclusters[0].ServiceName = "a012345678901234567890123456789" +
			"012345678901234567890123456789"
		validateSpecValuesHaveErr(vdb, true)
	})
	It("should allow auto-generated service name from subcluster name", func() {
		vdb := createVDBHelper()
		// all '_' in subcluster names are replaced by '-'
		// thus the auto-generated service name should be valid
		vdb.Spec.Subclusters[0].Name = "default_subcluster"
		validateSpecValuesHaveErr(vdb, false)
	})
	It("should have at least one primary subcluster", func() {
		vdb := createVDBHelper()
		sc := &vdb.Spec.Subclusters[0]
		sc.Type = SecondarySubcluster
		validateSpecValuesHaveErr(vdb, true)
	})
	It("should have valid subcluster type", func() {
		vdb := createVDBHelper()
		sc := &vdb.Spec.Subclusters[0]
		sc.Type = "invalid"
		validateSpecValuesHaveErr(vdb, true)
	})
	It("should not have 0 pod when kSafety is 0", func() {
		vdb := createVDBHelper()
		vdb.Annotations[vmeta.KSafetyAnnotation] = "0"
		sc := &vdb.Spec.Subclusters[0]
		sc.Size = 0
		validateSpecValuesHaveErr(vdb, true)
	})
	It("should not have more than 3 pods when kSafety is 0", func() {
		vdb := createVDBHelper()
		vdb.Annotations[vmeta.KSafetyAnnotation] = "0"
		sc := &vdb.Spec.Subclusters[0]
		sc.Size = 5
		validateSpecValuesHaveErr(vdb, true)
	})
	It("should not have less than 3 pods when kSafety is 1", func() {
		vdb := createVDBHelper()
		sc := &vdb.Spec.Subclusters[0]
		sc.Size = 2
		validateSpecValuesHaveErr(vdb, true)
	})
	It("should not have invalid communal path", func() {
		vdb := createVDBHelper()
		vdb.Spec.Communal.Path = "http://nimbusdb/cchen"
		validateSpecValuesHaveErr(vdb, false)
		vdb.Spec.Communal.Path = ""
		validateSpecValuesHaveErr(vdb, true)
	})
	It("should not have invalid communal endpoint", func() {
		vdb := createVDBHelper()
		vdb.Spec.Communal.Endpoint = "s3://minio"
		validateSpecValuesHaveErr(vdb, true)
	})
	It("should allow an empty communal endpoint", func() {
		vdb := createVDBHelper()
		vdb.Spec.Communal.Endpoint = ""
		vdb.Spec.Communal.Path = "s3://my-bucket"
		validateSpecValuesHaveErr(vdb, false)
	})
	It("should not have invalid server-side encryption type", func() {
		vdb := createVDBHelper()
		vdb.Spec.Communal.S3ServerSideEncryption = "fakessetype"
		validateSpecValuesHaveErr(vdb, true)
	})
	It("should have s3SseKmsKeyId set when server-side encryption type is SSE-KMS", func() {
		vdb := createVDBHelper()
		vdb.Spec.Communal.S3ServerSideEncryption = SseKMS
		validateSpecValuesHaveErr(vdb, true)
		vdb.Spec.Communal.AdditionalConfig = map[string]string{
			S3SseKmsKeyID: "",
		}
		validateSpecValuesHaveErr(vdb, true)
		vdb.Spec.Communal.AdditionalConfig[S3SseKmsKeyID] = "randomid"
		validateSpecValuesHaveErr(vdb, false)
	})
	It("should have s3SseCustomerKeySecret set when server-side encryption type is SSE-C", func() {
		vdb := createVDBHelper()
		vdb.Spec.Communal.S3ServerSideEncryption = SseC
		validateSpecValuesHaveErr(vdb, true)
		vdb.Spec.Communal.S3SseCustomerKeySecret = "ssecustomersecret"
		validateSpecValuesHaveErr(vdb, false)
	})
	It("should succeed when server-side encryption type is SSE-S3", func() {
		vdb := createVDBHelper()
		vdb.Spec.Communal.S3ServerSideEncryption = SseS3
		validateSpecValuesHaveErr(vdb, false)
	})
	It("should skip sse validation if communal storage is not s3 or sse type is not specified", func() {
		vdb := createVDBHelper()
		vdb.Spec.Communal.S3ServerSideEncryption = ""
		validateSpecValuesHaveErr(vdb, false)
		vdb.Spec.Communal.S3ServerSideEncryption = "faketype"
		vdb.Spec.Communal.Path = GCloudPrefix + "randompath"
		validateSpecValuesHaveErr(vdb, false)
	})

	It("should not have duplicate parms in communal.AdditionalConfig", func() {
		vdb := createVDBHelper()
		vdb.Spec.Communal.AdditionalConfig = map[string]string{
			"awsauth":     "xxxx:xxxx",
			"awsendpoint": "s3.amazonaws.com",
			"AWSauth":     "xxxx:xxxx",
		}
		validateSpecValuesHaveErr(vdb, true)
		vdb.Spec.Communal.AdditionalConfig = map[string]string{
			"awsauth":     "xxxx:xxxx",
			"awsendpoint": "s3.amazonaws.com",
		}
		validateSpecValuesHaveErr(vdb, false)
	})

	It("should have valid subcluster name", func() {
		vdb := createVDBHelper()
		sc := &vdb.Spec.Subclusters[0]
		sc.Name = "default-subcluster"
		validateSpecValuesHaveErr(vdb, false)
	})
	It("should not have invalid subcluster name", func() {
		vdb := createVDBHelper()
		sc := &vdb.Spec.Subclusters[0]
		sc.Name = "defaultsubcluster_"
		validateSpecValuesHaveErr(vdb, true)
	})
	It("should be allowed to have empty credentialsecret", func() {
		vdb := createVDBHelper()
		vdb.Spec.Communal.CredentialSecret = ""
		validateSpecValuesHaveErr(vdb, false)
	})
	It("should not have nodePort smaller than 30000", func() {
		vdb := createVDBHelper()
		sc := &vdb.Spec.Subclusters[0]
		sc.ServiceType = v1.ServiceTypeNodePort
		sc.ClientNodePort = 5555
		validateSpecValuesHaveErr(vdb, true)
	})
	It("should not have nodePort bigger than 32767", func() {
		vdb := createVDBHelper()
		sc := &vdb.Spec.Subclusters[0]
		sc.ServiceType = v1.ServiceTypeNodePort
		sc.ClientNodePort = 55555
		validateSpecValuesHaveErr(vdb, true)
	})
	It("should not have duplicate subcluster names", func() {
		const duplicateScName = "duplicatename"
		vdb := createVDBHelper()
		sc1 := &vdb.Spec.Subclusters[0]
		sc1.Name = duplicateScName
		vdb.Spec.Subclusters = append(vdb.Spec.Subclusters, Subcluster{
			Name: duplicateScName,
			Size: 3,
		})
		validateSpecValuesHaveErr(vdb, true)
	})
	It("should have at least one subcluster defined", func() {
		vdb := MakeVDB()
		vdb.Spec.Subclusters = []Subcluster{}
		validateSpecValuesHaveErr(vdb, true)
	})

	It("should not have volume names conflicting with existing mount points", func() {
		vdb := createVDBHelper()
		vdb.Spec.Volumes = []v1.Volume{
			{
				Name: PodInfoMountName,
			},
			{
				Name: LocalDataPVC,
			},
			{
				Name: LicensingMountName,
			},
		}
		validateSpecValuesHaveErr(vdb, true)
		vdb.Spec.Volumes = []v1.Volume{
			{
				Name: PodInfoMountName,
			},
			{
				Name: "validname",
			},
			{
				Name: LicensingMountName,
			},
		}
		validateSpecValuesHaveErr(vdb, true)
		vdb.Spec.Volumes = []v1.Volume{
			{
				Name: "validname1",
			},
			{
				Name: "validname2",
			},
			{
				Name: LicensingMountName,
			},
		}
		validateSpecValuesHaveErr(vdb, true)
		vdb.Spec.Volumes = []v1.Volume{
			{
				Name: "validname1",
			},
			{
				Name: "validname2",
			},
			{
				Name: "validname3",
			},
		}
		validateSpecValuesHaveErr(vdb, false)
	})

	It("should not have negative createdb timeout", func() {
		vdb := MakeVDB()
		annotationName := vmeta.CreateDBTimeoutAnnotation
		vdb.Annotations[annotationName] = "-1"
		validateSpecValuesHaveErr(vdb, true)
	})

	It("should not include UID in path if revive_db", func() {
		vdb := MakeVDB()
		annotationName := vmeta.IncludeUIDInPathAnnotation
		vdb.Annotations[annotationName] = "true"
		validateSpecValuesHaveErr(vdb, false)
		vdb.Spec.InitPolicy = CommunalInitPolicyRevive
		validateSpecValuesHaveErr(vdb, true)
	})

	// validate immutable fields
	It("should succeed without changing immutable fields", func() {
		vdb := createVDBHelper()
		vdbUpdate := createVDBHelper()
		allErrs := vdb.validateImmutableFields(vdbUpdate)
		Expect(allErrs).Should(BeNil())
	})
	It("should not change initPolicy after creation", func() {
		vdbUpdate := createVDBHelper()
		vdbUpdate.Spec.InitPolicy = CommunalInitPolicyRevive
		validateImmutableFields(vdbUpdate, true)
	})
	It("should not change dbName after creation", func() {
		vdbUpdate := createVDBHelper()
		vdbUpdate.Spec.DBName = "newdb"
		validateImmutableFields(vdbUpdate, true)
	})
	It("should not change dataPath after DB init", func() {
		vdbUpdate := createVDBHelper()
		vdbUpdate.Spec.Local.DataPath = "/newpath"
		validateImmutableFields(vdbUpdate, false)
		resetStatusConditionsForDBInitialized(vdbUpdate)
		validateImmutableFields(vdbUpdate, true)
	})
	It("should not change depot path after DB init", func() {
		vdbUpdate := createVDBHelper()
		vdbUpdate.Spec.Local.DepotPath = "/newdepot"
		validateImmutableFields(vdbUpdate, false)
		resetStatusConditionsForDBInitialized(vdbUpdate)
		validateImmutableFields(vdbUpdate, true)
	})
	It("should not change catalog path after DB init", func() {
		vdbUpdate := createVDBHelper()
		vdbUpdate.Spec.Local.CatalogPath = "/newcatalog"
		validateImmutableFields(vdbUpdate, false)
		resetStatusConditionsForDBInitialized(vdbUpdate)
		validateImmutableFields(vdbUpdate, true)
	})
	It("should not change shardCount after DB init", func() {
		vdbUpdate := createVDBHelper()
		vdbUpdate.Spec.ShardCount = 10
		validateImmutableFields(vdbUpdate, false)
		resetStatusConditionsForDBInitialized(vdbUpdate)
		validateImmutableFields(vdbUpdate, true)
	})
	It("should not change isPrimary after creation", func() {
		vdbUpdate := createVDBHelper()
		vdbUpdate.Spec.Subclusters[0].Type = SecondarySubcluster
		validateImmutableFields(vdbUpdate, true)
	})
	It("should not change deployment type from vclusterops to admintools after creation", func() {
		vdbOrig := createVDBHelper()
		vdbOrig.Annotations[vmeta.VClusterOpsAnnotation] = vmeta.VClusterOpsAnnotationTrue
		vdbUpdate := createVDBHelper()
		// cannot change from vclusterops to admintools
		checkErrorsForImmutableFields(vdbOrig, vdbUpdate, true)
		// can change from admintools to vclusterops
		checkErrorsForImmutableFields(vdbUpdate, vdbOrig, false)
	})
	It("should allow image change if autoRestartVertica is disabled", func() {
		vdb := createVDBHelper()
		vdb.Spec.AutoRestartVertica = false
		vdbUpdate := createVDBHelper()
		vdbUpdate.Spec.Image = "vertica-k8s:v10"
		vdbUpdate.Spec.AutoRestartVertica = false
		allErrs := vdb.validateImmutableFields(vdbUpdate)
		Expect(allErrs).Should(BeNil())
	})
	It("should not change communal.path after creation", func() {
		vdbUpdate := createVDBHelper()
		vdbUpdate.Spec.Communal.Path = "s3://nimbusdb/chen"
		validateImmutableFields(vdbUpdate, true)
	})
	It("should not change communal.endpoint after creation", func() {
		vdbUpdate := createVDBHelper()
		vdbUpdate.Spec.Communal.Endpoint = "https://minio"
		validateImmutableFields(vdbUpdate, true)
	})
	It("should not change communal.s3ServerSideEncryption after creation", func() {
		vdb := createVDBHelper()
		vdb.Spec.Communal.S3ServerSideEncryption = SseS3
		vdbUpdate := createVDBHelper()
		vdbUpdate.Spec.Communal.S3ServerSideEncryption = SseKMS
		allErrs := vdb.validateImmutableFields(vdbUpdate)
		Expect(allErrs).ShouldNot(BeNil())
	})
	It("should not change local.storageClass after creation", func() {
		vdbUpdate := createVDBHelper()
		vdbUpdate.Spec.Local.StorageClass = "MyStorageClass"
		validateImmutableFields(vdbUpdate, true)
	})
	It("should not change local.depotVolume after DB init", func() {
		vdbUpdate := createVDBHelper()
		vdbUpdate.Spec.Local.DepotVolume = EmptyDir
		validateImmutableFields(vdbUpdate, false)
		resetStatusConditionsForDBInitialized(vdbUpdate)
		validateImmutableFields(vdbUpdate, true)
	})

	It("should not have zero matched subcluster names to the old subcluster names", func() {
		vdb := createVDBHelper()
		vdb.Spec.Subclusters = append(vdb.Spec.Subclusters, Subcluster{
			Name: "sc2",
			Size: 3,
		})
		vdbUpdate := createVDBHelper()
		sc := &vdbUpdate.Spec.Subclusters[0]
		sc.Name = "sc1new"
		vdbUpdate.Spec.Subclusters = append(vdbUpdate.Spec.Subclusters, Subcluster{
			Name: "sc2new",
			Size: 3,
		})
		allErrs := vdb.validateImmutableFields(vdbUpdate)
		Expect(allErrs).ShouldNot(BeNil())
	})

	It("should not have two or more subclusters whose names only differ by `-` and `_`", func() {
		vdb := createVDBHelper()
		vdb.Spec.Subclusters = append(vdb.Spec.Subclusters, Subcluster{
			Name: "default_subcluster",
			Size: 3,
		})
		vdb.Spec.Subclusters = append(vdb.Spec.Subclusters, Subcluster{
			Name: "default-subcluster",
			Size: 3,
		})
		validateSpecValuesHaveErr(vdb, true)
	})

	It("should only allow certain values for initPolicy", func() {
		vdb := createVDBHelper()
		vdb.Spec.InitPolicy = "Random"
		validateSpecValuesHaveErr(vdb, true)
	})

	It("should validate restorePoint when initPolicy is \"Revive\" and a restore is intended", func() {
		vdb := createVDBHelper()
		vdb.Spec.InitPolicy = "Revive"
		vdb.Spec.RestorePoint = &RestorePointPolicy{}
		// archive is not provided
		validateSpecValuesHaveErr(vdb, true)
		vdb.Spec.RestorePoint.Archive = "archive"
		// neither id nor index is provided
		validateSpecValuesHaveErr(vdb, true)
		// only invalid index is provided
		vdb.Spec.RestorePoint.Index = -1
		validateSpecValuesHaveErr(vdb, true)
		vdb.Spec.RestorePoint.Index = 0
		validateSpecValuesHaveErr(vdb, true)
		// both id and index are provided
		vdb.Spec.RestorePoint.ID = "id"
		vdb.Spec.RestorePoint.Index = 1
		validateSpecValuesHaveErr(vdb, true)
		// only id is provided
		vdb.Spec.RestorePoint.Index = 0
		validateSpecValuesHaveErr(vdb, false)
		// only index is provided
		vdb.Spec.RestorePoint.ID = ""
		vdb.Spec.RestorePoint.Index = 1
		validateSpecValuesHaveErr(vdb, false)
	})

	It("should only allow nodePort if serviceType allows for it", func() {
		vdb := createVDBHelper()
		vdb.Spec.Subclusters[0].ServiceType = v1.ServiceTypeNodePort
		vdb.Spec.Subclusters[0].ClientNodePort = 30000
		validateSpecValuesHaveErr(vdb, false)
		vdb.Spec.Subclusters[0].ServiceType = v1.ServiceTypeClusterIP
		validateSpecValuesHaveErr(vdb, true)
	})

	It("should default endpoint for google cloud", func() {
		vdb := createVDBHelper()
		vdb.Spec.Communal.Path = "gs://some-bucket/db"
		vdb.Spec.Communal.Endpoint = ""
		vdb.Default()
		Expect(vdb.Spec.Communal.Endpoint).Should(Equal(DefaultGCloudEndpoint))
	})

	It("should fill in the default sandbox image if omitted", func() {
		vdb := MakeVDB()
		const (
			sb1 = "sb1"
			sb2 = "sb2"
			sb3 = "sb3"
			img = "vertica:test"
		)
		vdb.Spec.Subclusters = []Subcluster{
			{Name: "default", Size: 1, Type: PrimarySubcluster},
			{Name: "sc1", Size: 1, Type: SecondarySubcluster},
			{Name: "sc2", Size: 1, Type: SecondarySubcluster},
			{Name: "sc3", Size: 1, Type: SecondarySubcluster},
		}
		vdb.Spec.Sandboxes = []Sandbox{
			{Name: sb1, Image: img, Subclusters: []SubclusterName{{Name: vdb.Spec.Subclusters[1].Name}}},
			{Name: sb2, Subclusters: []SubclusterName{{Name: vdb.Spec.Subclusters[2].Name}}},
			{Name: sb3, Subclusters: []SubclusterName{{Name: vdb.Spec.Subclusters[3].Name}}},
		}
		vdb.Default()
		Expect(vdb.Spec.Sandboxes[0].Image).Should(Equal(img))
		Expect(vdb.Spec.Sandboxes[1].Image).Should(Equal(vdb.Spec.Image))
		Expect(vdb.Spec.Sandboxes[2].Image).Should(Equal(vdb.Spec.Image))
	})

	It("should prevent volumeMount paths to use same path as internal mount points", func() {
		vdb := createVDBHelper()
		vdb.Spec.VolumeMounts = []v1.VolumeMount{
			{MountPath: paths.LogPath}}
		validateSpecValuesHaveErr(vdb, true)
		vdb.Spec.VolumeMounts = []v1.VolumeMount{
			{MountPath: vdb.Spec.Local.DataPath}}
		validateSpecValuesHaveErr(vdb, true)
		vdb.Spec.VolumeMounts = []v1.VolumeMount{
			{MountPath: fmt.Sprintf("%s/my.cert", paths.CertsRoot)}}
		validateSpecValuesHaveErr(vdb, true)
		vdb.Spec.VolumeMounts = []v1.VolumeMount{
			{MountPath: "/good/path"}}
		validateSpecValuesHaveErr(vdb, false)
	})

	It("should detect when Kerberos is partially setup", func() {
		kerberosSetup := [][]string{{"", "realm", ""}, {"", "", "principal"},
			{"secret", "realm", ""}, {"secret", "", "principal"}, {"", "realm", "principal"}}

		for _, vals := range kerberosSetup {
			vdb := createVDBHelper()
			vdb.Spec.KerberosSecret = vals[0]
			vdb.Spec.Communal.AdditionalConfig[vmeta.KerberosRealmConfig] = vals[1]
			vdb.Spec.Communal.AdditionalConfig[vmeta.KerberosServiceNameConfig] = vals[2]
			validateSpecValuesHaveErr(vdb, true)
		}
	})

	It("should allow upgradePolicy to be changed when upgrade is not in progress", func() {
		vdbUpdate := createVDBHelper()
		vdbOrig := createVDBHelper()
		vdbOrig.Spec.UpgradePolicy = OfflineUpgrade
		vdbUpdate.Spec.UpgradePolicy = OnlineUpgrade
		allErrs := vdbOrig.validateImmutableFields(vdbUpdate)
		Expect(allErrs).Should(BeNil())

		resetStatusConditionsForUpgradeInProgress(vdbUpdate)
		allErrs = vdbOrig.validateImmutableFields(vdbUpdate)
		Expect(allErrs).ShouldNot(BeNil())
	})

	It("should fail for various issues with temporary subcluster routing template", func() {
		vdb := createVDBHelper()
		vdb.Spec.TemporarySubclusterRouting = &SubclusterSelection{
			Template: Subcluster{
				Name: vdb.Spec.Subclusters[0].Name,
				Size: 1,
				Type: SecondarySubcluster,
			},
		}
		validateSpecValuesHaveErr(vdb, true)

		vdb.Spec.TemporarySubclusterRouting.Template.Name = "transient"
		vdb.Spec.TemporarySubclusterRouting.Template.Size = 0
		validateSpecValuesHaveErr(vdb, true)

		vdb.Spec.TemporarySubclusterRouting.Template.Size = 1
		vdb.Spec.TemporarySubclusterRouting.Template.Type = PrimarySubcluster
		validateSpecValuesHaveErr(vdb, true)

		vdb.Spec.TemporarySubclusterRouting.Template.Type = SecondarySubcluster
		validateSpecValuesHaveErr(vdb, false)
	})

	It("should fail setting template and names in temporary routing", func() {
		vdb := createVDBHelper()
		vdb.Spec.TemporarySubclusterRouting = &SubclusterSelection{
			Template: Subcluster{
				Name: "my-transient-sc",
				Size: 1,
				Type: SecondarySubcluster,
			},
			Names: []string{vdb.Spec.Subclusters[0].Name},
		}
		validateSpecValuesHaveErr(vdb, true)
	})

	It("should fail if you set or clear the temporarySubclusterRouting field", func() {
		vdbOrig := MakeVDB()
		vdbOrig.Spec.TemporarySubclusterRouting = &SubclusterSelection{
			Names: []string{"sc1"},
		}
		vdbUpdate := MakeVDB()
		vdbUpdate.Spec.TemporarySubclusterRouting = nil
		resetStatusConditionsForUpgradeInProgress(vdbUpdate)
		resetStatusConditionsForUpgradeInProgress(vdbOrig)
		allErrs := vdbOrig.validateImmutableFields(vdbUpdate)
		Ω(allErrs).ShouldNot(BeNil())

		// Swap the case
		vdbUpdate.Spec.TemporarySubclusterRouting = vdbOrig.Spec.TemporarySubclusterRouting
		vdbOrig.Spec.TemporarySubclusterRouting = nil
		allErrs = vdbOrig.validateImmutableFields(vdbUpdate)
		Ω(allErrs).ShouldNot(BeNil())
	})

	It("should fail if temporary routing to a subcluster doesn't exist", func() {
		vdb := createVDBHelper()
		const ValidScName = "sc1"
		const InvalidScName = "notexists"
		vdb.Spec.Subclusters[0].Name = ValidScName
		vdb.Spec.TemporarySubclusterRouting = &SubclusterSelection{
			Names: []string{InvalidScName},
		}
		validateSpecValuesHaveErr(vdb, true)

		vdb.Spec.TemporarySubclusterRouting.Names = []string{ValidScName, InvalidScName}
		validateSpecValuesHaveErr(vdb, true)

		vdb.Spec.TemporarySubclusterRouting.Names = []string{ValidScName}
		validateSpecValuesHaveErr(vdb, false)
	})

	It("should prevent change to temporarySubclusterRouting when upgrade is in progress", func() {
		vdbUpdate := createVDBHelper()
		vdbOrig := createVDBHelper()

		resetStatusConditionsForUpgradeInProgress(vdbUpdate)

		vdbUpdate.Spec.TemporarySubclusterRouting = &SubclusterSelection{
			Names: []string{"sc1", "sc2"},
		}
		vdbOrig.Spec.TemporarySubclusterRouting = &SubclusterSelection{
			Names: []string{"sc3", "sc4"},
		}
		allErrs := vdbOrig.validateImmutableFields(vdbUpdate)
		Expect(allErrs).ShouldNot(BeNil())

		vdbUpdate.Spec.TemporarySubclusterRouting.Names = vdbOrig.Spec.TemporarySubclusterRouting.Names
		vdbUpdate.Spec.TemporarySubclusterRouting.Template.Name = "transient-sc"
		vdbOrig.Spec.TemporarySubclusterRouting.Template.Name = "another-name-transient-sc"
		allErrs = vdbOrig.validateImmutableFields(vdbUpdate)
		Expect(allErrs).ShouldNot(BeNil())
	})

	It("should error out if service specific fields are different in subclusters with matching serviceNames", func() {
		vdb := createVDBHelper()
		vdb.Annotations[vmeta.StrictKSafetyCheckAnnotation] = strconv.FormatBool(false)
		const ServiceName = "main"
		vdb.Spec.Subclusters = []Subcluster{
			{
				Name:               "sc1",
				Size:               2,
				Type:               PrimarySubcluster,
				ServiceName:        ServiceName,
				ServiceType:        "NodePort",
				ClientNodePort:     30008,
				ExternalIPs:        []string{"8.1.2.3", "8.2.4.6"},
				LoadBalancerIP:     "9.0.1.2",
				ServiceAnnotations: map[string]string{"foo": "bar", "dib": "dab"},
			},
			{
				Name:               "sc2",
				Size:               1,
				Type:               SecondarySubcluster,
				ServiceName:        ServiceName,
				ServiceType:        "ClusterIP",
				ClientNodePort:     30009,
				ExternalIPs:        []string{"8.1.2.3", "7.2.4.6"},
				LoadBalancerIP:     "9.3.4.5",
				ServiceAnnotations: map[string]string{"foo": "bar", "dib": "baz"},
			},
		}
		validateSpecValuesHaveErr(vdb, true)
		vdb.Spec.Subclusters[1].ServiceType = vdb.Spec.Subclusters[0].ServiceType
		validateSpecValuesHaveErr(vdb, true)
		vdb.Spec.Subclusters[1].ClientNodePort = vdb.Spec.Subclusters[0].ClientNodePort
		validateSpecValuesHaveErr(vdb, true)
		vdb.Spec.Subclusters[1].ExternalIPs[1] = vdb.Spec.Subclusters[0].ExternalIPs[1]
		validateSpecValuesHaveErr(vdb, true)
		vdb.Spec.Subclusters[1].LoadBalancerIP = vdb.Spec.Subclusters[0].LoadBalancerIP
		validateSpecValuesHaveErr(vdb, true)
		vdb.Spec.Subclusters[1].ServiceAnnotations = vdb.Spec.Subclusters[0].ServiceAnnotations
		validateSpecValuesHaveErr(vdb, false)
		// make the k-safety check strict
		vdb.Annotations[vmeta.StrictKSafetyCheckAnnotation] = strconv.FormatBool(true)
		validateSpecValuesHaveErr(vdb, true)
		vdb.Spec.Subclusters[0].Size = 5
		validateSpecValuesHaveErr(vdb, false)
	})

	It("should allow different serviceTypes if the serviceName isn't filled in", func() {
		vdb := createVDBHelper()
		vdb.Spec.Subclusters = []Subcluster{
			{
				Name:           "sc1",
				Size:           2,
				Type:           PrimarySubcluster,
				ServiceType:    "NodePort",
				ClientNodePort: 30008,
			},
			{
				Name:        "sc2",
				Size:        1,
				Type:        PrimarySubcluster,
				ServiceType: "ClusterIP",
			},
		}
		validateSpecValuesHaveErr(vdb, false)
	})

	It("prevent transient subcluster having a different name then the template", func() {
		vdb := createVDBHelper()
		vdb.Spec.Subclusters = []Subcluster{
			{Name: "sc1", Size: 1, Type: PrimarySubcluster},
			{Name: "sc2", Size: 1, Type: TransientSubcluster},
		}
		vdb.Spec.TemporarySubclusterRouting = &SubclusterSelection{
			Template: Subcluster{
				Name: "transient",
				Size: 1,
				Type: SecondarySubcluster,
			},
		}
		validateSpecValuesHaveErr(vdb, true)
	})

	It("should fill in the default serviceName if omitted", func() {
		vdb := MakeVDB()
		Expect(vdb.Spec.Subclusters[0].ServiceName).Should(Equal(""))
		vdb.Default()
		Expect(vdb.Spec.Subclusters[0].ServiceName).Should(Equal(vdb.Spec.Subclusters[0].Name))
	})

	It("should prevent negative values for requeueTime", func() {
		vdb := MakeVDB()
		vdb.Annotations[vmeta.RequeueTimeAnnotation] = "-30"
		validateSpecValuesHaveErr(vdb, true)
		vdb.Annotations[vmeta.RequeueTimeAnnotation] = "0"
		vdb.Annotations[vmeta.UpgradeRequeueTimeAnnotation] = "-1"
		validateSpecValuesHaveErr(vdb, true)
		vdb.Annotations[vmeta.UpgradeRequeueTimeAnnotation] = "0"
		validateSpecValuesHaveErr(vdb, false)
	})

	It("should prevent encryptSpreadComm from changing", func() {
		vdbOrig := MakeVDB()
		vdbOrig.Spec.EncryptSpreadComm = EncryptSpreadCommWithVertica
		vdbUpdate := MakeVDB()

		allErrs := vdbOrig.validateImmutableFields(vdbUpdate)
		Expect(allErrs).ShouldNot(BeNil())

		vdbOrig.Spec.EncryptSpreadComm = ""
		allErrs = vdbOrig.validateImmutableFields(vdbUpdate)
		Expect(allErrs).Should(BeNil())
	})

	It("should validate the value of encryptSpreadComm", func() {
		vdb := MakeVDB()
		vdb.Spec.EncryptSpreadComm = "blah"
		validateSpecValuesHaveErr(vdb, true)
		vdb.Spec.EncryptSpreadComm = ""
		validateSpecValuesHaveErr(vdb, false)
		vdb.Spec.EncryptSpreadComm = EncryptSpreadCommWithVertica
		validateSpecValuesHaveErr(vdb, false)
		vdb.Spec.EncryptSpreadComm = EncryptSpreadCommDisabled
		validateSpecValuesHaveErr(vdb, false)
	})

	It("should validate we cannot have invalid paths for depot, data and catalog", func() {
		vdb := MakeVDB()
		vdb.Spec.Local.DataPath = "/home/dbadmin"
		validateSpecValuesHaveErr(vdb, true)
		vdb.Spec.Local.DataPath = "/data"
		vdb.Spec.Local.DepotPath = "/opt/vertica/bin"
		validateSpecValuesHaveErr(vdb, true)
		vdb.Spec.Local.DepotPath = "/depot"
		validateSpecValuesHaveErr(vdb, false)
		vdb.Spec.Local.CatalogPath = "/opt/vertica/sbin"
		validateSpecValuesHaveErr(vdb, true)
	})

	It("should not have invalid depotVolume type", func() {
		vdb := MakeVDB()
		vdb.Spec.Local.DepotVolume = ""
		validateSpecValuesHaveErr(vdb, false)
		vdb.Spec.Local.DepotVolume = EmptyDir
		validateSpecValuesHaveErr(vdb, false)
		vdb.Spec.Local.DepotVolume = PersistentVolume
		validateSpecValuesHaveErr(vdb, false)
		vdb.Spec.Local.DepotVolume = "wrong"
		validateSpecValuesHaveErr(vdb, true)
	})

	It("should not have depotPath equal to dataPath or catalogPath when depot volume is emptyDir", func() {
		vdb := MakeVDB()
		vdb.Spec.Local.DepotVolume = EmptyDir
		vdb.Spec.Local.DataPath = "/vertica"
		vdb.Spec.Local.CatalogPath = "/catalog"
		vdb.Spec.Local.DepotPath = vdb.Spec.Local.DataPath
		validateSpecValuesHaveErr(vdb, true)
	})

	It("should prevent internally generated labels to be overridden", func() {
		vdb := MakeVDB()
		vdb.Spec.Labels = map[string]string{
			vmeta.SubclusterNameLabel: "sc-name",
		}
		validateSpecValuesHaveErr(vdb, true)
		vdb.Spec.Labels = map[string]string{
			vmeta.VDBInstanceLabel: "v",
		}
		validateSpecValuesHaveErr(vdb, true)
		vdb.Spec.Labels = map[string]string{
			vmeta.ClientRoutingLabel: vmeta.ClientRoutingVal,
		}
		validateSpecValuesHaveErr(vdb, true)
		vdb.Spec.Labels = map[string]string{
			"vertica.com/good-label": "val",
		}
		validateSpecValuesHaveErr(vdb, false)
	})

	It("should verify range for verticaHTTPNodePort", func() {
		vdb := MakeVDB()
		vdb.Spec.Subclusters[0].ServiceType = v1.ServiceTypeNodePort
		vdb.Spec.Subclusters[0].VerticaHTTPNodePort = 8443 // Too low
		validateSpecValuesHaveErr(vdb, true)
		vdb.Spec.Subclusters[0].VerticaHTTPNodePort = 30000 // Okay
		validateSpecValuesHaveErr(vdb, false)
	})

	It("should only allow a single handler to be overidden", func() {
		vdb := MakeVDB()
		vdb.Spec.ReadinessProbeOverride = &v1.Probe{
			ProbeHandler: v1.ProbeHandler{
				Exec: &v1.ExecAction{
					Command: []string{"vsql", "-c", "select 1"},
				},
				TCPSocket: &v1.TCPSocketAction{
					Port: intstr.FromInt(5433),
				},
			},
		}
		validateSpecValuesHaveErr(vdb, true)
		vdb.Spec.ReadinessProbeOverride = nil
		vdb.Spec.LivenessProbeOverride = &v1.Probe{
			ProbeHandler: v1.ProbeHandler{
				GRPC: &v1.GRPCAction{
					Port: 5433,
				},
				HTTPGet: &v1.HTTPGetAction{
					Path: "/health",
				},
			},
		}
		validateSpecValuesHaveErr(vdb, true)
	})

	It("should verify the shard count", func() {
		vdb := MakeVDB()
		vdb.Spec.ShardCount = 0
		validateSpecValuesHaveErr(vdb, true)
		vdb.Spec.ShardCount = -1
		validateSpecValuesHaveErr(vdb, true)
		vdb.Spec.ShardCount = 1
		validateSpecValuesHaveErr(vdb, false)
	})

	It("should not tolerate case sensitivity for subcluster type", func() {
		vdb := MakeVDB()
		ucPrimary := strings.ToUpper(PrimarySubcluster)
		ucSecondary := strings.ToUpper(SecondarySubcluster)
		Ω(ucPrimary).ShouldNot(Equal(PrimarySubcluster))
		Ω(ucSecondary).ShouldNot(Equal(SecondarySubcluster))
		vdb.Spec.Subclusters = []Subcluster{
			{Name: "pri", Type: ucPrimary},
			{Name: "sec", Type: ucSecondary},
		}
		vdb.Default()
		Ω(vdb.Spec.Subclusters[0].Type).ShouldNot(Equal(PrimarySubcluster))
		Ω(vdb.Spec.Subclusters[1].Type).ShouldNot(Equal(SecondarySubcluster))
	})

	It("should not allow changing of fsGroup/runAsUser after DB init", func() {
		oldVdb := MakeVDB()
		oldFSGroup := int64(1000)
		newFSGroup := int64(1001)
		oldRunAsUser := int64(1002)
		newRunAsUser := int64(1003)
		oldVdb.Spec.PodSecurityContext = &v1.PodSecurityContext{
			FSGroup:   &oldFSGroup,
			RunAsUser: &oldRunAsUser,
		}
		newVdb := MakeVDB()
		newVdb.Spec.PodSecurityContext = &v1.PodSecurityContext{
			FSGroup:   &oldFSGroup,
			RunAsUser: &oldRunAsUser,
		}
		resetStatusConditionsForDBInitialized(oldVdb)
		resetStatusConditionsForDBInitialized(newVdb)
		allErrs := newVdb.validateImmutableFields(oldVdb)
		Ω(allErrs).Should(HaveLen(0))

		newVdb.Spec.PodSecurityContext.FSGroup = &newFSGroup
		allErrs = newVdb.validateImmutableFields(oldVdb)
		Ω(allErrs).ShouldNot(HaveLen(0))
		newVdb.Spec.PodSecurityContext.FSGroup = &oldFSGroup

		newVdb.Spec.PodSecurityContext.FSGroup = nil
		allErrs = newVdb.validateImmutableFields(oldVdb)
		Ω(allErrs).ShouldNot(HaveLen(0))
		newVdb.Spec.PodSecurityContext.FSGroup = &oldFSGroup

		newVdb.Spec.PodSecurityContext.RunAsUser = &newRunAsUser
		allErrs = newVdb.validateImmutableFields(oldVdb)
		Ω(allErrs).ShouldNot(HaveLen(0))

		newVdb.Spec.PodSecurityContext.RunAsUser = nil
		allErrs = newVdb.validateImmutableFields(oldVdb)
		Ω(allErrs).ShouldNot(HaveLen(0))
		newVdb.Spec.PodSecurityContext.RunAsUser = &oldRunAsUser

		newVdb.Spec.PodSecurityContext = nil
		allErrs = newVdb.validateImmutableFields(oldVdb)
		Ω(allErrs).ShouldNot(HaveLen(0))
	})

	It("should not allow setting of runAsUser as root", func() {
		oldVdb := MakeVDB()
		runAsUser := int64(0)
		oldVdb.Spec.PodSecurityContext = &v1.PodSecurityContext{
			RunAsUser: &runAsUser,
		}
		allErrs := oldVdb.validateVerticaDBSpec()
		Ω(allErrs).ShouldNot(HaveLen(0))

		runAsUser++ // Make it non-root
		allErrs = oldVdb.validateVerticaDBSpec()
		Ω(allErrs).Should(HaveLen(0))
	})

	It("should prevent setting the memory limit for the NMA to be less than 1Gi", func() {
		vdb := MakeVDB()
		annotationName := vmeta.GenNMAResourcesAnnotationName(v1.ResourceLimitsMemory)
		vdb.Annotations[annotationName] = "500Mi"
		allErrs := vdb.validateVerticaDBSpec()
		Ω(allErrs).ShouldNot(HaveLen(0))

		vdb.Annotations[annotationName] = "1Gi"
		allErrs = vdb.validateVerticaDBSpec()
		Ω(allErrs).Should(HaveLen(0))
	})

	It("should check for upgradePolicy", func() {
		vdb := MakeVDB()
		vdb.Spec.UpgradePolicy = "NotValid"
		Ω(vdb.validateVerticaDBSpec()).Should(HaveLen(1))
		vdb.Spec.UpgradePolicy = OnlineUpgrade
		Ω(vdb.validateVerticaDBSpec()).Should(HaveLen(0))
	})

	It("should check the validity of the replicaGroups", func() {
		vdb := MakeVDB()
		vdb.Spec.Subclusters[0].Annotations = map[string]string{
			vmeta.ReplicaGroupAnnotation: "invalid-value",
		}
		setOnlineUpgradeInProgress(vdb)
		Ω(vdb.validateVerticaDBSpec()).Should(HaveLen(1))
		vdb.Spec.Subclusters[0].Annotations = map[string]string{
			vmeta.ReplicaGroupAnnotation: vmeta.ReplicaGroupAValue,
		}
		Ω(vdb.validateVerticaDBSpec()).Should(HaveLen(0))
	})

	It("should check subcluster immutability during upgrade", func() {
		newVdb := MakeVDB()
		newVdb.Spec.Subclusters = []Subcluster{
			{Name: "a", Size: 3, Type: PrimarySubcluster, ServiceType: v1.ServiceTypeClusterIP},
			{Name: "b", Size: 3, Type: PrimarySubcluster, ServiceType: v1.ServiceTypeClusterIP},
		}
		setOnlineUpgradeInProgress(newVdb)
		Ω(newVdb.validateVerticaDBSpec()).Should(HaveLen(0))

		oldVdb := newVdb.DeepCopy()

		// Try to change the size
		newVdb.Spec.Subclusters[0].Size = 33
		newVdb.Spec.Subclusters[1].Size = 1
		Ω(newVdb.validateImmutableFields(oldVdb)).Should(HaveLen(2))

		// Add a new primary subcluster.
		newVdb.Spec.Subclusters = []Subcluster{
			{Name: "a", Size: 3, Type: PrimarySubcluster, ServiceType: v1.ServiceTypeClusterIP},
			{Name: "b", Size: 3, Type: PrimarySubcluster, ServiceType: v1.ServiceTypeClusterIP},
			{Name: "c", Size: 3, Type: PrimarySubcluster, ServiceType: v1.ServiceTypeClusterIP},
		}
		Ω(newVdb.validateImmutableFields(oldVdb)).Should(HaveLen(1))

		// Add a new secondary subcluster. This should be allowed.
		newVdb.Spec.Subclusters[2].Type = SecondarySubcluster
		newVdb.Spec.Subclusters[2].Annotations = map[string]string{
			vmeta.ReplicaGroupAnnotation: vmeta.ReplicaGroupAValue,
		}
		Ω(newVdb.validateImmutableFields(oldVdb)).Should(HaveLen(0))
	})

	It("should not allow malformed vertica version", func() {
		vdb := MakeVDB()
		vdb.Annotations[vmeta.VersionAnnotation] = "24.3.0"
		validateSpecValuesHaveErr(vdb, true)
		vdb.Annotations[vmeta.VersionAnnotation] = "v24.X.X"
		validateSpecValuesHaveErr(vdb, true)
		vdb.Annotations[vmeta.VersionAnnotation] = "v24.3.0-0"
		validateSpecValuesHaveErr(vdb, false)
	})

	It("should check subcluster immutability in sandbox", func() {
		newVdb := MakeVDB()
		mainClusterImageVer := "vertica-k8s:latest"
		newVdb.Spec.Subclusters = []Subcluster{
			{Name: "main", Size: 3, Type: PrimarySubcluster, ServiceType: v1.ServiceTypeClusterIP},
			{Name: "sc1", Size: 3, Type: SecondarySubcluster, ServiceType: v1.ServiceTypeClusterIP},
			{Name: "sc2", Size: 3, Type: SecondarySubcluster, ServiceType: v1.ServiceTypeClusterIP},
			{Name: "sc3", Size: 3, Type: SecondarySubcluster, ServiceType: v1.ServiceTypeClusterIP},
			{Name: "sc4", Size: 3, Type: SecondarySubcluster, ServiceType: v1.ServiceTypeClusterIP},
		}
		newVdb.Spec.Sandboxes = []Sandbox{
			{Name: "sandbox1", Image: mainClusterImageVer, Subclusters: []SubclusterName{{Name: "sc1"}}},
			{Name: "sandbox2", Image: mainClusterImageVer, Subclusters: []SubclusterName{{Name: "sc2"}, {Name: "sc3"}}},
		}
		newVdb.ObjectMeta.Annotations[vmeta.VersionAnnotation] = SandboxSupportedMinVersion
		newVdb.ObjectMeta.Annotations[vmeta.VClusterOpsAnnotation] = vmeta.VClusterOpsAnnotationTrue
		resetStatusConditionsForDBInitialized(newVdb)
		Ω(newVdb.validateVerticaDBSpec()).Should(HaveLen(0))

		oldVdb := newVdb.DeepCopy()

		// cannot scale (up or down) any subcluster that is in a sandbox
		newVdb.Spec.Subclusters[1].Size = 2
		newVdb.Spec.Subclusters[3].Size = 4
		Ω(newVdb.validateImmutableFields(oldVdb)).Should(HaveLen(2))

		// cannot remove a subcluster that is sandboxed
		// remove sc3 which is in a sandbox of oldVdb
		newVdb.Spec.Subclusters = []Subcluster{
			{Name: "main", Size: 3, Type: PrimarySubcluster, ServiceType: v1.ServiceTypeClusterIP},
			{Name: "sc1", Size: 3, Type: SecondarySubcluster, ServiceType: v1.ServiceTypeClusterIP},
			{Name: "sc2", Size: 3, Type: SecondarySubcluster, ServiceType: v1.ServiceTypeClusterIP},
			{Name: "sc4", Size: 3, Type: SecondarySubcluster, ServiceType: v1.ServiceTypeClusterIP},
		}
		newVdb.Spec.Sandboxes = []Sandbox{
			{Name: "sandbox1", Image: mainClusterImageVer, Subclusters: []SubclusterName{{Name: "sc1"}}},
			{Name: "sandbox2", Image: mainClusterImageVer, Subclusters: []SubclusterName{{Name: "sc2"}}},
		}
		Ω(newVdb.validateImmutableFields(oldVdb)).Should(HaveLen(1))

		// can remove an unsandboxed subcluster
		// remove sc4 which is not in a sandbox of oldVdb
		newVdb.Spec.Subclusters = []Subcluster{
			{Name: "main", Size: 3, Type: PrimarySubcluster, ServiceType: v1.ServiceTypeClusterIP},
			{Name: "sc1", Size: 3, Type: SecondarySubcluster, ServiceType: v1.ServiceTypeClusterIP},
			{Name: "sc2", Size: 3, Type: SecondarySubcluster, ServiceType: v1.ServiceTypeClusterIP},
			{Name: "sc3", Size: 3, Type: SecondarySubcluster, ServiceType: v1.ServiceTypeClusterIP},
		}
		newVdb.Spec.Sandboxes = []Sandbox{
			{Name: "sandbox1", Image: mainClusterImageVer, Subclusters: []SubclusterName{{Name: "sc1"}}},
			{Name: "sandbox2", Image: mainClusterImageVer, Subclusters: []SubclusterName{{Name: "sc2"}, {Name: "sc3"}}},
		}
		Ω(newVdb.validateImmutableFields(oldVdb)).Should(HaveLen(0))
	})

	It("should validate sandboxes", func() {
		vdb := MakeVDB()
		mainClusterImageVer := "vertica-k8s:latest"
		vdb.Spec.Subclusters = []Subcluster{
			{Name: "main", Size: 3, Type: PrimarySubcluster, ServiceType: v1.ServiceTypeClusterIP},
			{Name: "sc1", Size: 3, Type: SecondarySubcluster, ServiceType: v1.ServiceTypeClusterIP},
			{Name: "sc2", Size: 3, Type: SecondarySubcluster, ServiceType: v1.ServiceTypeClusterIP},
			{Name: "sc3", Size: 3, Type: SecondarySubcluster, ServiceType: v1.ServiceTypeClusterIP},
			{Name: "sc4", Size: 3, Type: SecondarySubcluster, ServiceType: v1.ServiceTypeClusterIP},
		}
		vdb.Spec.Sandboxes = []Sandbox{
			{Name: "sandbox1", Image: mainClusterImageVer, Subclusters: []SubclusterName{{Name: "sc1"}}},
			{Name: "sandbox2", Image: mainClusterImageVer, Subclusters: []SubclusterName{{Name: "sc2"}, {Name: "sc3"}}},
		}
		vdb.ObjectMeta.Annotations[vmeta.VersionAnnotation] = SandboxSupportedMinVersion
		vdb.ObjectMeta.Annotations[vmeta.VClusterOpsAnnotation] = vmeta.VClusterOpsAnnotationTrue
		resetStatusConditionsForDBInitialized(vdb)
		Ω(vdb.validateVerticaDBSpec()).Should(HaveLen(0))

		// cannot have empty sandbox name
		vdb.Spec.Sandboxes[0].Name = ""
		Ω(vdb.validateVerticaDBSpec()).Should(HaveLen(1))
		vdb.Spec.Sandboxes[0].Name = "sandbox1"

		// cannot have multiple sandboxes with the same name
		vdb.Spec.Sandboxes[0].Name = "sandbox2"
		Ω(vdb.validateVerticaDBSpec()).Should(HaveLen(1))
		vdb.Spec.Sandboxes[0].Name = "sandbox1"

		// cannot have the image of a sandbox be different than the main cluster
		// when vertica is not in an upgrade and the sandbox has not been setup
		vdb.Spec.Sandboxes[1].Image = "vertica-k8s:v1"
		Ω(vdb.validateVerticaDBSpec()).Should(HaveLen(1))
		// with empty string, sandbox will use the same image as main cluster
		vdb.Spec.Sandboxes[1].Image = ""
		Ω(vdb.validateVerticaDBSpec()).Should(HaveLen(0))
		// when vertica is in an upgrade, we should not see an error
		vdb.Spec.Sandboxes[1].Image = "vertica-k8s:v1"
		resetStatusConditionsForUpgradeInProgress(vdb)
		Ω(vdb.validateVerticaDBSpec()).Should(HaveLen(0))
		// after sandbox is setup, we should not see an error
		unsetStatusConditionsForUpgradeInProgress(vdb)
		vdb.Status.Sandboxes = []SandboxStatus{
			{Name: "sandbox2", Subclusters: []string{"sc2", "sc3"}},
		}
		Ω(vdb.validateVerticaDBSpec()).Should(HaveLen(0))

		// cannot use on versions older than 24.3.0
		vdb.ObjectMeta.Annotations[vmeta.VersionAnnotation] = "v23.0.0"
		Ω(vdb.validateVerticaDBSpec()).Should(HaveLen(1))
		vdb.ObjectMeta.Annotations[vmeta.VersionAnnotation] = SandboxSupportedMinVersion

		// cannot use admintools deployments
		vdb.ObjectMeta.Annotations[vmeta.VClusterOpsAnnotation] = vmeta.VClusterOpsAnnotationFalse
		Ω(vdb.validateVerticaDBSpec()).Should(HaveLen(1))
		vdb.ObjectMeta.Annotations[vmeta.VClusterOpsAnnotation] = vmeta.VClusterOpsAnnotationTrue

		// cannot have duplicate subclusters defined in a sandbox
		vdb.Spec.Sandboxes = []Sandbox{
			{Name: "sandbox1", Image: mainClusterImageVer, Subclusters: []SubclusterName{{Name: "sc1"}}},
			{Name: "sandbox2", Image: mainClusterImageVer, Subclusters: []SubclusterName{{Name: "sc2"}, {Name: "sc2"}}},
		}
		Ω(vdb.validateVerticaDBSpec()).Should(HaveLen(1))

		// cannot have a subcluster defined in multiple sandboxes
		vdb.Spec.Sandboxes = []Sandbox{
			{Name: "sandbox1", Image: mainClusterImageVer, Subclusters: []SubclusterName{{Name: "sc1"}}},
			{Name: "sandbox2", Image: mainClusterImageVer, Subclusters: []SubclusterName{{Name: "sc1"}, {Name: "sc2"}}},
		}
		Ω(vdb.validateVerticaDBSpec()).Should(HaveLen(1))

		// cannot have a non-existing subcluster defined in a sandbox
		vdb.Spec.Sandboxes = []Sandbox{
			{Name: "sandbox1", Image: mainClusterImageVer, Subclusters: []SubclusterName{{Name: "sc1"}, {Name: "fake-sc"}}},
			{Name: "sandbox2", Image: mainClusterImageVer, Subclusters: []SubclusterName{{Name: "sc2"}, {Name: "sc3"}}},
		}
		Ω(vdb.validateVerticaDBSpec()).Should(HaveLen(1))

		// cannot have a primary subcluster defined in a sandbox
		// change sc1 from a secondary subcluster to a primary subcluster
		vdb.Spec.Subclusters[1].Type = PrimarySubcluster
		vdb.Spec.Sandboxes = []Sandbox{
			{Name: "sandbox1", Image: mainClusterImageVer, Subclusters: []SubclusterName{{Name: "sc1"}}},
			{Name: "sandbox2", Image: mainClusterImageVer, Subclusters: []SubclusterName{{Name: "sc2"}, {Name: "sc3"}}},
		}
		Ω(vdb.validateVerticaDBSpec()).Should(HaveLen(1))
	})

	It("should prevent the statefulset name from changing for existing subclusters", func() {
		newVdb := MakeVDB()
		oldVdb := newVdb.DeepCopy()
		newVdb.Spec.Subclusters[0].Annotations = map[string]string{
			vmeta.StsNameOverrideAnnotation: "change-sts-name",
		}
		Ω(newVdb.validateImmutableFields(oldVdb)).Should(HaveLen(1))

		// should allow it for new subclusters though
		newVdb.Spec.Subclusters[0].Annotations = oldVdb.Spec.Subclusters[0].Annotations
		newVdb.Spec.Subclusters = append(newVdb.Spec.Subclusters,
			Subcluster{
				Name: "new-name", Size: 1, Annotations: map[string]string{vmeta.StsNameOverrideAnnotation: "override-name"},
			},
		)
		Ω(newVdb.validateImmutableFields(oldVdb)).Should(HaveLen(0))
	})

	It("should prevent removing the primary subcluster from a sandbox", func() {
		oldVdb := MakeVDB()
		oldVdb.Spec.Subclusters = []Subcluster{
			{Name: "sc1", Type: PrimarySubcluster, Size: 1},
			{Name: "sc2", Type: SecondarySubcluster, Size: 1},
			{Name: "sc3", Type: SandboxPrimarySubcluster, Size: 1},
		}
		oldVdb.Spec.Sandboxes = []Sandbox{
			{Name: "sand1", Subclusters: []SubclusterName{{Name: "sc2"}, {Name: "sc3"}}},
		}
		newVdb := oldVdb.DeepCopy()
		newVdb.Spec.Sandboxes[0].Subclusters = []SubclusterName{{Name: "sc2"}}
		Ω(newVdb.validateImmutableFields(oldVdb)).Should(HaveLen(1))
		newVdb.Spec.Sandboxes[0].Subclusters = []SubclusterName{{Name: "sc3"}}
		Ω(newVdb.validateImmutableFields(oldVdb)).Should(HaveLen(0))
		newVdb.Spec.Sandboxes = nil
		Ω(newVdb.validateImmutableFields(oldVdb)).Should(HaveLen(0))
	})

	It("should prevent switching the primary subcluster in two sandboxes", func() {
		oldVdb := MakeVDB()
		oldVdb.Spec.Subclusters = []Subcluster{
			{Name: "sc1", Type: PrimarySubcluster, Size: 1},
			{Name: "sc2", Type: SecondarySubcluster, Size: 1},
			{Name: "sc3", Type: SandboxPrimarySubcluster, Size: 1},
			{Name: "sc4", Type: SecondarySubcluster, Size: 1},
			{Name: "sc5", Type: SandboxPrimarySubcluster, Size: 1},
		}
		oldVdb.Spec.Sandboxes = []Sandbox{
			{Name: "sand1", Subclusters: []SubclusterName{{Name: "sc2"}, {Name: "sc3"}}},
			{Name: "sand2", Subclusters: []SubclusterName{{Name: "sc4"}, {Name: "sc5"}}},
		}
		newVdb := oldVdb.DeepCopy()
		newVdb.Spec.Sandboxes[0].Name = "sand2"
		newVdb.Spec.Sandboxes[1].Name = "sand1"
		Ω(newVdb.validateImmutableFields(oldVdb)).Should(HaveLen(2))
	})

	It("should allow a sandbox to have multiple primary subclusters", func() {
		vdb := MakeVDBForVclusterOps()
		vdb.ObjectMeta.Annotations[vmeta.VersionAnnotation] = SandboxSupportedMinVersion
		vdb.Spec.Subclusters = []Subcluster{
			{Name: "sc1", Type: PrimarySubcluster, Size: 3, ServiceType: v1.ServiceTypeClusterIP},
			{Name: "sc2", Type: SandboxPrimarySubcluster, Size: 3, ServiceType: v1.ServiceTypeClusterIP},
			{Name: "sc3", Type: SandboxPrimarySubcluster, Size: 3, ServiceType: v1.ServiceTypeNodePort},
		}
		vdb.Spec.Sandboxes = []Sandbox{
			{Name: "sand1", Subclusters: []SubclusterName{{Name: "sc2"}, {Name: "sc3"}}},
		}
		Ω(vdb.validateVerticaDBSpec()).Should(HaveLen(0))
	})

	It("should only allow sc type change for secondaries in a sandbox", func() {
		oldVdb := MakeVDB()
		oldVdb.Spec.Subclusters = []Subcluster{
			{Name: "sc1", Type: PrimarySubcluster, Size: 3},
			{Name: "sc2", Type: SecondarySubcluster, Size: 1},
			{Name: "sc3", Type: SecondarySubcluster, Size: 1},
		}
		newVdb := oldVdb.DeepCopy()
		newVdb.Spec.Subclusters[2].Type = SandboxPrimarySubcluster
		Ω(newVdb.validateImmutableFields(oldVdb)).Should(HaveLen(1))
		newVdb.Spec.Sandboxes = []Sandbox{
			{Name: "sand1", Subclusters: []SubclusterName{{Name: "sc3"}}},
		}
		Ω(newVdb.validateImmutableFields(oldVdb)).Should(HaveLen(0))
		newVdb.Spec.Subclusters[1].Type = PrimarySubcluster
		Ω(newVdb.validateImmutableFields(oldVdb)).Should(HaveLen(1))
	})
<<<<<<< HEAD
=======

	It("should disallow sandboxes size change during upgrade", func() {
		oldVdb := MakeVDB()
		oldVdb.Status.Conditions = []metav1.Condition{
			{Type: UpgradeInProgress, Status: metav1.ConditionTrue},
		}
		const sbName = "sb1"
		oldVdb.Spec.Subclusters = []Subcluster{
			{Name: "sc1", Type: PrimarySubcluster, Size: 3},
			{Name: "sc2", Type: SecondarySubcluster, Size: 1},
			{Name: "sc3", Type: SecondarySubcluster, Size: 1},
		}
		newVdb := oldVdb.DeepCopy()
		Ω(newVdb.validateImmutableFields(oldVdb)).Should(HaveLen(0))
		newVdb.Spec.Sandboxes = []Sandbox{
			{Name: sbName, Subclusters: []SubclusterName{{Name: "sc3"}}},
		}
		Ω(newVdb.validateImmutableFields(oldVdb)).Should(HaveLen(1))
		newVdb.Annotations[vmeta.OnlineUpgradeSandboxAnnotation] = sbName
		Ω(newVdb.validateImmutableFields(oldVdb)).Should(HaveLen(0))
		newVdb.Spec.Sandboxes = nil
		oldVdb.Spec.Sandboxes = []Sandbox{
			{Name: sbName, Subclusters: []SubclusterName{{Name: "sc3"}}},
		}
		Ω(newVdb.validateImmutableFields(oldVdb)).Should(HaveLen(0))
	})
>>>>>>> 86ba4c34
})

func createVDBHelper() *VerticaDB {
	vdb := MakeVDB()
	// check other field values in the MakeVDB function
	sc := &vdb.Spec.Subclusters[0]
	sc.Type = PrimarySubcluster
	requestSize, _ := resource.ParseQuantity("500Gi")
	vdb.Spec.Local.RequestSize = requestSize
	vdb.Status.Subclusters = []SubclusterStatus{}
	vdb.Status.Subclusters = append(vdb.Status.Subclusters, SubclusterStatus{AddedToDBCount: 1})
	return vdb
}

func validateSpecValuesHaveErr(vdb *VerticaDB, hasErr bool) {
	allErrs := vdb.validateVerticaDBSpec()
	if hasErr {
		ExpectWithOffset(1, allErrs).ShouldNot(BeNil())
	} else {
		ExpectWithOffset(1, allErrs).Should(BeNil())
	}
}

func validateImmutableFields(vdbUpdate *VerticaDB, expectError bool) {
	vdb := createVDBHelper()
	checkErrorsForImmutableFields(vdb, vdbUpdate, expectError)
}

func checkErrorsForImmutableFields(vdbOrig, vdbUpdate *VerticaDB, expectError bool) {
	allErrs := vdbUpdate.validateImmutableFields(vdbOrig)
	if expectError {
		Expect(allErrs).ShouldNot(BeNil())
	} else {
		Expect(allErrs).Should(BeNil())
	}
}

func resetStatusConditionsForUpgradeInProgress(v *VerticaDB) {
	resetStatusConditionsForCondition(v, UpgradeInProgress, metav1.ConditionTrue)
}

func unsetStatusConditionsForUpgradeInProgress(v *VerticaDB) {
	resetStatusConditionsForCondition(v, UpgradeInProgress, metav1.ConditionFalse)
}

func resetStatusConditionsForDBInitialized(v *VerticaDB) {
	resetStatusConditionsForCondition(v, DBInitialized, metav1.ConditionTrue)
}

func resetStatusConditionsForCondition(v *VerticaDB, conditionType string, status metav1.ConditionStatus) {
	v.Status.Conditions = make([]metav1.Condition, 0)
	cond := MakeCondition(conditionType, status, "")
	meta.SetStatusCondition(&v.Status.Conditions, *cond)
}

func setOnlineUpgradeInProgress(v *VerticaDB) {
	v.Status.Conditions = append(v.Status.Conditions, *MakeCondition(OnlineUpgradeInProgress, metav1.ConditionTrue, "started"))
}<|MERGE_RESOLUTION|>--- conflicted
+++ resolved
@@ -1243,8 +1243,6 @@
 		newVdb.Spec.Subclusters[1].Type = PrimarySubcluster
 		Ω(newVdb.validateImmutableFields(oldVdb)).Should(HaveLen(1))
 	})
-<<<<<<< HEAD
-=======
 
 	It("should disallow sandboxes size change during upgrade", func() {
 		oldVdb := MakeVDB()
@@ -1271,7 +1269,6 @@
 		}
 		Ω(newVdb.validateImmutableFields(oldVdb)).Should(HaveLen(0))
 	})
->>>>>>> 86ba4c34
 })
 
 func createVDBHelper() *VerticaDB {

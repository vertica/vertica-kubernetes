--- conflicted
+++ resolved
@@ -518,29 +518,16 @@
 		}
 		// Only cert-rotation-related changes: allowed
 		newVdb := oldVdb.DeepCopy()
-<<<<<<< HEAD
-		newVdb.Spec.HTTPSNMATLSSecret = "secret2"
+		newVdb.Spec.HTTPSNMATLS.Secret = "secret2"
 		allErrs := newVdb.checkValidTLSConfigUpdate(oldVdb, nil)
 		Ω(allErrs).Should(BeEmpty())
 
-		newVdb.Spec.ClientServerTLSSecret = "secret2"
+		newVdb.Spec.ClientServerTLS.Secret = "secret2"
 		allErrs = newVdb.checkValidTLSConfigUpdate(oldVdb, nil)
 		Ω(allErrs).Should(BeEmpty())
 
-		newVdb.Spec.ClientServerTLSMode = tlsModeTryVerify
+		newVdb.Spec.ClientServerTLS.Mode = tlsModeTryVerify
 		allErrs = newVdb.checkValidTLSConfigUpdate(oldVdb, nil)
-=======
-		newVdb.Spec.HTTPSNMATLS.Secret = "secret2"
-		allErrs := newVdb.checkValidTLSCertRotation(oldVdb, nil)
-		Ω(allErrs).Should(BeEmpty())
-
-		newVdb.Spec.ClientServerTLS.Secret = "secret2"
-		allErrs = newVdb.checkValidTLSCertRotation(oldVdb, nil)
-		Ω(allErrs).Should(BeEmpty())
-
-		newVdb.Spec.ClientServerTLS.Mode = tlsModeTryVerify
-		allErrs = newVdb.checkValidTLSCertRotation(oldVdb, nil)
->>>>>>> 08eed82b
 		Ω(allErrs).Should(BeEmpty())
 
 		// SomeOtherField changes: forbidden
@@ -554,13 +541,8 @@
 		oldVdb := MakeVDB()
 		oldVdb.Spec.HTTPSNMATLS.Secret = "enabled"
 		newVdb := oldVdb.DeepCopy()
-<<<<<<< HEAD
-		newVdb.Spec.HTTPSNMATLSSecret = ""
+		newVdb.Spec.HTTPSNMATLS.Secret = ""
 		allErrs := newVdb.checkValidTLSConfigUpdate(oldVdb, nil)
-=======
-		newVdb.Spec.HTTPSNMATLS.Secret = ""
-		allErrs := newVdb.checkValidTLSCertRotation(oldVdb, nil)
->>>>>>> 08eed82b
 		Ω(allErrs).ShouldNot(BeEmpty())
 	})
 
@@ -576,29 +558,16 @@
 		}
 		// No cert-rotation-related changes is allowed
 		newVdb := oldVdb.DeepCopy()
-<<<<<<< HEAD
-		newVdb.Spec.HTTPSNMATLSSecret = "new-secret"
+		newVdb.Spec.HTTPSNMATLS.Secret = "new-secret"
 		allErrs := newVdb.checkValidTLSConfigUpdate(oldVdb, nil)
 		Ω(allErrs).ShouldNot(BeEmpty())
 
-		newVdb.Spec.ClientServerTLSSecret = "new-secret"
+		newVdb.Spec.ClientServerTLS.Secret = "new-secret"
 		allErrs = newVdb.checkValidTLSConfigUpdate(oldVdb, nil)
 		Ω(allErrs).ShouldNot(BeEmpty())
 
-		newVdb.Spec.ClientServerTLSMode = tlsModeTryVerify
+		newVdb.Spec.ClientServerTLS.Mode = tlsModeTryVerify
 		allErrs = newVdb.checkValidTLSConfigUpdate(oldVdb, nil)
-=======
-		newVdb.Spec.HTTPSNMATLS.Secret = "new-secret"
-		allErrs := newVdb.checkValidTLSCertRotation(oldVdb, nil)
-		Ω(allErrs).ShouldNot(BeEmpty())
-
-		newVdb.Spec.ClientServerTLS.Secret = "new-secret"
-		allErrs = newVdb.checkValidTLSCertRotation(oldVdb, nil)
-		Ω(allErrs).ShouldNot(BeEmpty())
-
-		newVdb.Spec.ClientServerTLS.Mode = tlsModeTryVerify
-		allErrs = newVdb.checkValidTLSCertRotation(oldVdb, nil)
->>>>>>> 08eed82b
 		Ω(allErrs).ShouldNot(BeEmpty())
 	})
 

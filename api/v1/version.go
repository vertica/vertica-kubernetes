/*
 (c) Copyright [2021-2024] Open Text.
 Licensed under the Apache License, Version 2.0 (the "License");
 You may not use this file except in compliance with the License.
 You may obtain a copy of the License at

 http://www.apache.org/licenses/LICENSE-2.0

 Unless required by applicable law or agreed to in writing, software
 distributed under the License is distributed on an "AS IS" BASIS,
 WITHOUT WARRANTIES OR CONDITIONS OF ANY KIND, either express or implied.
 See the License for the specific language governing permissions and
 limitations under the License.
*/

package v1

import (
	"fmt"
	"regexp"

	vmeta "github.com/vertica/vertica-kubernetes/pkg/meta"
	"github.com/vertica/vertica-kubernetes/pkg/version"
)

const (
	// This is the minimum vertica version that the operator currently supports.
	// If the vertica image that we deploy is older than this then the operator
	// aborts the reconiliation process.
	MinimumVersion = "v11.0.1"
	// The version that added read-only state
	NodesHaveReadOnlyStateVersion = "v11.0.2"
	// The minimum version that allows for read-only online upgrade.
	ReadOnlyOnlineUpgradeVersion = "v11.1.0"
	// The minimum version that allows for online upgrade.
	OnlineUpgradeVersion = "v24.3.0-2"
	// The version that added the --force option to reip to handle up nodes
	ReIPAllowedWithUpNodesVersion = "v11.1.0"
	// The version of the server that doesn't support cgroup v2
	CGroupV2UnsupportedVersion = "v12.0.0"
	// The minimum version that can start Vertica's http server
	HTTPServerMinVersion = "v12.0.3"
	// When httpServerMode is Auto, this is the minimum server version that will start Vertica's http server
	HTTPServerAutoMinVersion = "v12.0.4"
	// The minimum version that we can use the option with create DB to skip the
	// package install.
	CreateDBSkipPackageInstallVersion = "v12.0.1"
	// The version that added sandbox state
	NodesHaveSandboxStateVersion = "v12.0.4"
	// Starting in v23.4.0, we added some new config parameters for settings
	// that were typically done post create using SQL -- setting the default
	// subcluster name and preferred k-safety.
	DBSetupConfigParametersMinVersion = "v23.4.0"
	// In 23.3.0, the EncryptSpreadComm config parm can be set during the create
	// db call. On versions prior to this, it must be specified immediately
	// after via SQL.
	SetEncryptSpreadCommAsConfigVersion = "v23.3.0"
	// Starting in v24.1.0, the default deployment method supported changes from admintools to vclusterops
	// for official releases of vertica-k8s images
	VcluseropsAsDefaultDeploymentMethodMinVersion = "v24.1.0"
	// The min version that exposed prometheus metrics through the http service
	PrometheusMetricsMinVersion = "v24.1.0"
	// Starting in this version, new databases would have HTTPS certs be auto
	// generated during the bootstrap process. We can omit generating the
	// httpstls.json for those deployments.
	AutoGenerateHTTPSCertsForNewDatabasesMinVersion = "v24.1.0"
	// Starting in v24.1.0, we use server logrotate and not depend on cron job
	InDatabaseLogRotateMinVersion = "v24.1.0"
	// Starting in v24.2.0, restoring from a restore point in archive is supported.
	RestoreSupportedMinVersion = "v24.2.0"
	// Starting in v24.3.0, database replication via vclusterops is supported.
	ReplicationViaVclusteropsSupportedMinVersion = "v24.3.0"
	// The NMA TLS secret can be stored in an external secret store. These are
	// the minimum versions of the NMA that we support them.
	NMATLSSecretInGSMMinVersion               = "v24.1.0"
	NMATLSSecretInAWSSecretsManagerMinVersion = "v24.2.0"
	// The NMA TLS certificate can be rotated
<<<<<<< HEAD
	NMATLSCertRotationMinVersion = "v25.2.0"
=======
	TLSCertRotationMinVersion = "v25.3.0"
>>>>>>> 7ec22c77
	// Starting in v24.2.0, NMA is deployed in a sidecar container
	NMAInSideCarDeploymentMinVersion = "v24.2.0"
	// Starting in v24.2.0, vcluster scrutinize command can read the
	// database password from secret(k8s, aws, gsm)
	ScrutinizeDBPasswdInSecretMinVersion = "v24.2.0"
	// Starting in v24.2.0, vcluster scrutinize command accepts a time range for collecting logs
	ScrutinizeLogAgeVersion = "v24.2.0"
	// Starting in v24.3.0, sandboxing a subcluster with the operator is supported
	SandboxSupportedMinVersion = "v24.3.0"
	// Starting in v24.3.0, we call vclusterops API to get node details instead of executing vsql within the pod
	FetchNodeDetailsWithVclusterOpsMinVersion = "v24.3.0"
	// Starting in v24.4.0, saving a restore point to an existing archive is supported
	SaveRestorePointNMAOpsMinVersion = "v24.4.0"
	// starting in v24.3-4, v24.4-1, and v25.0-0 pausing sessions works a little differently
	MinPauseSessionsVersion243 = "v24.3.0-4"
	MinPauseSessionsVersion244 = "v24.4.0-1"
)

// GetVerticaVersionStr returns the vertica version, in string form, that is stored
// within the vdb
func (v *VerticaDB) GetVerticaVersionStr() (string, bool) {
	ver, ok := v.ObjectMeta.Annotations[vmeta.VersionAnnotation]
	return ver, ok
}

// GetVerticaVersionStr returns vertica version prior to the upgrade
func (v *VerticaDB) GetPreviousVerticaVersionStr() (string, bool) {
	ver, ok := v.ObjectMeta.Annotations[vmeta.PreviousVersionAnnotation]
	return ver, ok
}

// MakeVersionInfo will construct an Info struct by extracting the version from the
// given vdb.  This returns false if it was unable to get the version from the
// vdb.
func (v *VerticaDB) MakeVersionInfo() (*version.Info, bool) {
	vdbVer, ok := v.GetVerticaVersionStr()
	// If the version annotation isn't present, we abort creation of Info
	if !ok {
		return nil, false
	}
	return version.MakeInfoFromStr(vdbVer)
}

// MakePerviousVersionInfo will construct an Info struct by extracting the previous version
// from the given vdb. This returns false if it was unable to get the version from the vdb.
func (v *VerticaDB) MakePreviousVersionInfo() (*version.Info, bool) {
	vdbVer, ok := v.GetPreviousVerticaVersionStr()
	// If the annotation isn't present, we abort creation of Info
	if !ok {
		return nil, false
	}
	return version.MakeInfoFromStr(vdbVer)
}

// MakeVersionInfoDuringROUpgrade will construct an Info struct by extracting
// the previous version is read-only online upgrade is in progress, from the
// current version otherwise.
func (v *VerticaDB) MakeVersionInfoDuringROUpgrade() (*version.Info, bool) {
	if v.IsROUpgradeInProgress() {
		vinf, ok := v.MakePreviousVersionInfo()
		// During a downgrade attempt, the operator does not set
		// the previous-version annotation, so if it cannot be parsed
		// we will construct the Info from the version annotation even
		// if read-only online upgrade is in progress
		if ok {
			return vinf, ok
		}
	}
	return v.MakeVersionInfo()
}

// MakeVersionInfoCheck is like MakeVersionInfo but returns an error if the
// version is missing. Use this in places where it is a failure if the version
// is missing.
func (v *VerticaDB) MakeVersionInfoCheck() (*version.Info, error) {
	vinf, ok := v.MakeVersionInfo()
	if !ok {
		return nil, fmt.Errorf("could not find version from VerticaDB")
	}
	return vinf, nil
}

// ParseVersionOutput will parse the raw output from the --version call and
// build an annotation map.
//
//nolint:lll
func ParseVersionOutput(op string) map[string]string {
	// Sample output looks like this:
	// Vertica Analytic Database v11.0.0-20210601
	// vertica(v11.0.0-20210601) built by @re-docker2 from master@da8f0e93f1ee720d8e4f8e1366a26c0d9dd7f9e7 on 'Tue Jun  1 05:04:35 2021' $BuildId$
	regMap := map[string]string{
		vmeta.VersionAnnotation:   `(v[0-9a-zA-Z.-]+)\n`,
		vmeta.BuildRefAnnotation:  `built by .* from .*@([^ ]+) `,
		vmeta.BuildDateAnnotation: `on '([A-Za-z0-9: ]+)'`,
	}

	// We build up this annotation map while we iterate through each regular
	// expression
	annotations := map[string]string{}

	for annName, reStr := range regMap {
		r := regexp.MustCompile(reStr)
		parse := r.FindStringSubmatch(op)
		const MinStringMatch = 2 // [0] is for the entire string, [1] is for the submatch
		if len(parse) >= MinStringMatch {
			annotations[annName] = parse[1]
		}
	}
	return annotations
}

// IsUpgradePathSupported returns true if the version annotations is a valid
// version transition from the version in the Vdb.
func (v *VerticaDB) IsUpgradePathSupported(newAnnotations map[string]string) (ok bool, failureReason string) {
	vinf, makeOk := v.MakeVersionInfo()
	if !makeOk {
		// Version info is not in the vdb.  Fine to skip.
		return true, ""
	}
	ok, failureReason = vinf.IsValidUpgradePath(newAnnotations[vmeta.VersionAnnotation])
	return
}

// isOnlineUpgradeSupported returns true if the version in the Vdb is equal or newer than
// 24.3.0-2.
func (v *VerticaDB) isOnlineUpgradeSupported(vinf *version.Info) bool {
	return vinf.IsEqualOrNewerWithHotfix(OnlineUpgradeVersion)
}

// IsPausedSessionsSupported returns true if the vertica version has the is_paused column in vs_sessions
func (v *VerticaDB) IsPausedSessionsSupported() bool {
	vinf, ok := v.MakeVersionInfo()
	if !ok {
		return false
	}
	if vinf.IsEqualOrNewerWithHotfix(MinPauseSessionsVersion244) {
		return true
	}
	// the only tricky one: ver needs to be at least 24.3-4, but can't be 24.4 (>= 24.4-1 is handled by the above if)
	vinf243, ok := version.MakeInfoFromStr(MinPauseSessionsVersion243)
	if !ok {
		panic(fmt.Sprintf("could not parse input version: %s", MinPauseSessionsVersion243))
	}
	return vinf.IsEqualOrNewerWithHotfix(MinPauseSessionsVersion243) && vinf.IsEqual(vinf243)
}

// as of this commit the jdbc driver doesn't fully support pause/redirect. once we support the client proxy and/or
// the jdbc driver gets updated we can perform a similar version check as above
func (v *VerticaDB) IsPauseRedirectFullySupported() bool {
	return false
}<|MERGE_RESOLUTION|>--- conflicted
+++ resolved
@@ -75,11 +75,7 @@
 	NMATLSSecretInGSMMinVersion               = "v24.1.0"
 	NMATLSSecretInAWSSecretsManagerMinVersion = "v24.2.0"
 	// The NMA TLS certificate can be rotated
-<<<<<<< HEAD
-	NMATLSCertRotationMinVersion = "v25.2.0"
-=======
 	TLSCertRotationMinVersion = "v25.3.0"
->>>>>>> 7ec22c77
 	// Starting in v24.2.0, NMA is deployed in a sidecar container
 	NMAInSideCarDeploymentMinVersion = "v24.2.0"
 	// Starting in v24.2.0, vcluster scrutinize command can read the

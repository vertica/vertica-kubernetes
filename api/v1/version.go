/*
 (c) Copyright [2021-2024] Open Text.
 Licensed under the Apache License, Version 2.0 (the "License");
 You may not use this file except in compliance with the License.
 You may obtain a copy of the License at

 http://www.apache.org/licenses/LICENSE-2.0

 Unless required by applicable law or agreed to in writing, software
 distributed under the License is distributed on an "AS IS" BASIS,
 WITHOUT WARRANTIES OR CONDITIONS OF ANY KIND, either express or implied.
 See the License for the specific language governing permissions and
 limitations under the License.
*/

package v1

import (
	"fmt"
	"regexp"

	vmeta "github.com/vertica/vertica-kubernetes/pkg/meta"
	"github.com/vertica/vertica-kubernetes/pkg/version"
)

const (
	// This is the minimum vertica version that the operator currently supports.
	// If the vertica image that we deploy is older than this then the operator
	// aborts the reconiliation process.
	MinimumVersion = "v11.0.1"
	// The version that added read-only state
	NodesHaveReadOnlyStateVersion = "v11.0.2"
	// The minimum version that allows for online upgrade.
	OnlineUpgradeVersion = "v11.1.0"
	// The minimum version that allows for replicated upgrade.
	ReplicatedUpgradeVersion = "v24.3.0"
	// The version that added the --force option to reip to handle up nodes
	ReIPAllowedWithUpNodesVersion = "v11.1.0"
	// The version of the server that doesn't support cgroup v2
	CGroupV2UnsupportedVersion = "v12.0.0"
	// The minimum version that can start Vertica's http server
	HTTPServerMinVersion = "v12.0.3"
	// When httpServerMode is Auto, this is the minimum server version that will start Vertica's http server
	HTTPServerAutoMinVersion = "v12.0.4"
	// The minimum version that we can use the option with create DB to skip the
	// package install.
	CreateDBSkipPackageInstallVersion = "v12.0.1"
	// The version that added sandbox state
	NodesHaveSandboxStateVersion = "v12.0.4"
	// Starting in v23.4.0, we added some new config parameters for settings
	// that were typically done post create using SQL -- setting the default
	// subcluster name and preferred k-safety.
	DBSetupConfigParametersMinVersion = "v23.4.0"
	// In 23.3.0, the EncryptSpreadComm config parm can be set during the create
	// db call. On versions prior to this, it must be specified immediately
	// after via SQL.
	SetEncryptSpreadCommAsConfigVersion = "v23.3.0"
	// Starting in v24.1.0, the default deployment method supported changes from admintools to vclusterops
	// for official releases of vertica-k8s images
	VcluseropsAsDefaultDeploymentMethodMinVersion = "v24.1.0"
	// Starting in this version, new databases would have HTTPS certs be auto
	// generated during the bootstrap process. We can omit generating the
	// httpstls.json for those deployments.
	AutoGenerateHTTPSCertsForNewDatabasesMinVersion = "v24.1.0"
	// Starting in v24.1.0, we use server logrotate and not depend on cron job
	InDatabaseLogRotateMinVersion = "v24.1.0"
	// Starting in v24.2.0, restoring from a restore point in archive is supported.
	RestoreSupportedMinVersion = "v24.2.0"
	// Starting in v24.3.0, database replication via vclusterops is supported.
	ReplicationViaVclusteropsSupportedMinVersion = "v24.3.0"
	// Starting in v23.3.0, in-database replication is supported.
	ReplicationSupportedMinVersion = "v23.3.0"
	// The NMA TLS secret can be stored in an external secret store. These are
	// the minimum versions of the NMA that we support them.
	NMATLSSecretInGSMMinVersion               = "v24.1.0"
	NMATLSSecretInAWSSecretsManagerMinVersion = "v24.2.0"
	// Starting in v24.2.0, NMA is deployed in a sidecar container
	NMAInSideCarDeploymentMinVersion = "v24.2.0"
	// Starting in v24.2.0, vcluster scrutinize command can read the
	// database password from secret(k8s, aws, gsm)
	ScrutinizeDBPasswdInSecretMinVersion = "v24.2.0"
<<<<<<< HEAD
	// Starting in v24.3.0, sandboxing with vclusterops is supported
=======
	// Starting in v24.3.0, sandboxing a subcluster is supported
>>>>>>> ffe6c597
	SandboxSupportedMinVersion = "v24.3.0"
)

// GetVerticaVersionStr returns the vertica version, in string form, that is stored
// within the vdb
func (v *VerticaDB) GetVerticaVersionStr() (string, bool) {
	ver, ok := v.ObjectMeta.Annotations[vmeta.VersionAnnotation]
	return ver, ok
}

// MakeVersionInfo will construct an Info struct by extracting the version from the
// given vdb.  This returns false if it was unable to get the version from the
// vdb.
func (v *VerticaDB) MakeVersionInfo() (*version.Info, bool) {
	vdbVer, ok := v.GetVerticaVersionStr()
	// If the version annotation isn't present, we abort creation of Info
	if !ok {
		return nil, false
	}
	return version.MakeInfoFromStr(vdbVer)
}

// MakeVersionInfoCheck is like MakeVersionInfo but returns an error if the
// version is missing. Use this in places where it is a failure if the version
// is missing.
func (v *VerticaDB) MakeVersionInfoCheck() (*version.Info, error) {
	vinf, ok := v.MakeVersionInfo()
	if !ok {
		return nil, fmt.Errorf("could not find version from VerticaDB")
	}
	return vinf, nil
}

// ParseVersionOutput will parse the raw output from the --version call and
// build an annotation map.
//
//nolint:lll
func ParseVersionOutput(op string) map[string]string {
	// Sample output looks like this:
	// Vertica Analytic Database v11.0.0-20210601
	// vertica(v11.0.0-20210601) built by @re-docker2 from master@da8f0e93f1ee720d8e4f8e1366a26c0d9dd7f9e7 on 'Tue Jun  1 05:04:35 2021' $BuildId$
	regMap := map[string]string{
		vmeta.VersionAnnotation:   `(v[0-9a-zA-Z.-]+)\n`,
		vmeta.BuildRefAnnotation:  `built by .* from .*@([^ ]+) `,
		vmeta.BuildDateAnnotation: `on '([A-Za-z0-9: ]+)'`,
	}

	// We build up this annotation map while we iterate through each regular
	// expression
	annotations := map[string]string{}

	for annName, reStr := range regMap {
		r := regexp.MustCompile(reStr)
		parse := r.FindStringSubmatch(op)
		const MinStringMatch = 2 // [0] is for the entire string, [1] is for the submatch
		if len(parse) >= MinStringMatch {
			annotations[annName] = parse[1]
		}
	}
	return annotations
}

// IsUpgradePathSupported returns true if the version annotations is a valid
// version transition from the version in the Vdb.
func (v *VerticaDB) IsUpgradePathSupported(newAnnotations map[string]string) (ok bool, failureReason string) {
	vinf, makeOk := v.MakeVersionInfo()
	if !makeOk {
		// Version info is not in the vdb.  Fine to skip.
		return true, ""
	}
	ok, failureReason = vinf.IsValidUpgradePath(newAnnotations[vmeta.VersionAnnotation])
	return
}<|MERGE_RESOLUTION|>--- conflicted
+++ resolved
@@ -79,11 +79,7 @@
 	// Starting in v24.2.0, vcluster scrutinize command can read the
 	// database password from secret(k8s, aws, gsm)
 	ScrutinizeDBPasswdInSecretMinVersion = "v24.2.0"
-<<<<<<< HEAD
-	// Starting in v24.3.0, sandboxing with vclusterops is supported
-=======
-	// Starting in v24.3.0, sandboxing a subcluster is supported
->>>>>>> ffe6c597
+	// Starting in v24.3.0, sandboxing a subcluster  is supported
 	SandboxSupportedMinVersion = "v24.3.0"
 )
 

--- conflicted
+++ resolved
@@ -205,7 +205,6 @@
 		Expect(err).ShouldNot(Succeed())
 	})
 
-<<<<<<< HEAD
 	It("should fail if scaleInThreshold type is different to the threshold type used for scale out", func() {
 		vas := MakeVASWithMetrics()
 		vas.Spec.CustomAutoscaler.Hpa.Metrics[0].ScaleInThreshold = &autoscalingv2.MetricTarget{Type: autoscalingv2.UtilizationMetricType}
@@ -237,7 +236,7 @@
 		vas.Spec.CustomAutoscaler.ScaledObject = nil
 		_, err := vas.ValidateCreate()
 		Expect(err).ShouldNot(Succeed())
-=======
+
 	It("should fail if scaledownThreshold is set, scaledown stabilization window is not 0", func() {
 		vas := MakeVASWithMetrics()
 		validValue := int32(0)
@@ -271,6 +270,5 @@
 		_, err = vas.ValidateCreate()
 		Expect(err).Should(Succeed())
 		Expect(*vas.Spec.CustomAutoscaler.Hpa.Behavior.ScaleDown.StabilizationWindowSeconds).Should(Equal(int32(0)))
->>>>>>> 14d9a3bb
 	})
 })
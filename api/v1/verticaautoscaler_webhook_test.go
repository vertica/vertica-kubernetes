--- conflicted
+++ resolved
@@ -115,7 +115,6 @@
 		Expect(err).ShouldNot(Succeed())
 	})
 
-<<<<<<< HEAD
 	It("should fail if scaledobject authSecret is set and authModes is empty", func() {
 		vas := MakeVASWithScaledObjectPrometheus()
 		vas.Spec.CustomAutoscaler.ScaledObject.Metrics[0].AuthSecret = "somevalue"
@@ -190,7 +189,57 @@
 			DescribedObject: autoscalingv2.CrossVersionObjectReference{
 				Kind: "testKind",
 				Name: "testName",
-=======
+			},
+		}
+		_, err = vas.ValidateCreate()
+		Expect(err).Should(Succeed())
+		vas.Spec.CustomAutoscaler.Hpa.Metrics[0].Metric.Object.Metric.Name = ""
+		_, err = vas.ValidateCreate()
+		Expect(err).ShouldNot(Succeed())
+		vas.Spec.CustomAutoscaler.Hpa.Metrics[0].Metric.Type = autoscalingv2.ContainerResourceMetricSourceType
+		vas.Spec.CustomAutoscaler.Hpa.Metrics[0].Metric.ContainerResource = &autoscalingv2.ContainerResourceMetricSource{
+			Name: "container",
+			Target: autoscalingv2.MetricTarget{
+				Type:               autoscalingv2.UtilizationMetricType,
+				AverageUtilization: &testInt,
+			},
+			Container: "containerName",
+		}
+		_, err = vas.ValidateCreate()
+		Expect(err).Should(Succeed())
+		vas.Spec.CustomAutoscaler.Hpa.Metrics[0].Metric.ContainerResource.Name = ""
+		_, err = vas.ValidateCreate()
+		Expect(err).ShouldNot(Succeed())
+		vas.Spec.CustomAutoscaler.Hpa.Metrics[0].Metric.Type = autoscalingv2.ExternalMetricSourceType
+		vas.Spec.CustomAutoscaler.Hpa.Metrics[0].Metric.External = &autoscalingv2.ExternalMetricSource{
+			Metric: autoscalingv2.MetricIdentifier{
+				Name: "external",
+			},
+			Target: autoscalingv2.MetricTarget{
+				Type:               autoscalingv2.UtilizationMetricType,
+				AverageUtilization: &testInt,
+			},
+		}
+		_, err = vas.ValidateCreate()
+		Expect(err).Should(Succeed())
+		vas.Spec.CustomAutoscaler.Hpa.Metrics[0].Metric.External.Metric.Name = ""
+		_, err = vas.ValidateCreate()
+		Expect(err).ShouldNot(Succeed())
+		vas.Spec.CustomAutoscaler.Hpa.Metrics[0].Metric.Type = autoscalingv2.ResourceMetricSourceType
+		vas.Spec.CustomAutoscaler.Hpa.Metrics[0].Metric.Resource = &autoscalingv2.ResourceMetricSource{
+			Name: "resource",
+			Target: autoscalingv2.MetricTarget{
+				Type:               autoscalingv2.UtilizationMetricType,
+				AverageUtilization: &testInt,
+			},
+		}
+		_, err = vas.ValidateCreate()
+		Expect(err).Should(Succeed())
+		vas.Spec.CustomAutoscaler.Hpa.Metrics[0].Metric.Resource.Name = ""
+		_, err = vas.ValidateCreate()
+		Expect(err).ShouldNot(Succeed())
+	})
+
 	It("should fail if scaledownThreshold is set, scaledown stabilization window is not 0", func() {
 		vas := MakeVASWithMetrics()
 		validValue := int32(0)
@@ -203,58 +252,10 @@
 		vas.Spec.CustomAutoscaler.Hpa.Behavior = &autoscalingv2.HorizontalPodAutoscalerBehavior{
 			ScaleDown: &autoscalingv2.HPAScalingRules{
 				StabilizationWindowSeconds: &validValue,
->>>>>>> 14d9a3bb
-			},
-		}
-		_, err = vas.ValidateCreate()
-		Expect(err).Should(Succeed())
-<<<<<<< HEAD
-		vas.Spec.CustomAutoscaler.Hpa.Metrics[0].Metric.Object.Metric.Name = ""
-		_, err = vas.ValidateCreate()
-		Expect(err).ShouldNot(Succeed())
-		vas.Spec.CustomAutoscaler.Hpa.Metrics[0].Metric.Type = autoscalingv2.ContainerResourceMetricSourceType
-		vas.Spec.CustomAutoscaler.Hpa.Metrics[0].Metric.ContainerResource = &autoscalingv2.ContainerResourceMetricSource{
-			Name: "container",
-			Target: autoscalingv2.MetricTarget{
-				Type:               autoscalingv2.UtilizationMetricType,
-				AverageUtilization: &testInt,
-			},
-			Container: "containerName",
-		}
-		_, err = vas.ValidateCreate()
-		Expect(err).Should(Succeed())
-		vas.Spec.CustomAutoscaler.Hpa.Metrics[0].Metric.ContainerResource.Name = ""
-		_, err = vas.ValidateCreate()
-		Expect(err).ShouldNot(Succeed())
-		vas.Spec.CustomAutoscaler.Hpa.Metrics[0].Metric.Type = autoscalingv2.ExternalMetricSourceType
-		vas.Spec.CustomAutoscaler.Hpa.Metrics[0].Metric.External = &autoscalingv2.ExternalMetricSource{
-			Metric: autoscalingv2.MetricIdentifier{
-				Name: "external",
-			},
-			Target: autoscalingv2.MetricTarget{
-				Type:               autoscalingv2.UtilizationMetricType,
-				AverageUtilization: &testInt,
-			},
-		}
-		_, err = vas.ValidateCreate()
-		Expect(err).Should(Succeed())
-		vas.Spec.CustomAutoscaler.Hpa.Metrics[0].Metric.External.Metric.Name = ""
-		_, err = vas.ValidateCreate()
-		Expect(err).ShouldNot(Succeed())
-		vas.Spec.CustomAutoscaler.Hpa.Metrics[0].Metric.Type = autoscalingv2.ResourceMetricSourceType
-		vas.Spec.CustomAutoscaler.Hpa.Metrics[0].Metric.Resource = &autoscalingv2.ResourceMetricSource{
-			Name: "resource",
-			Target: autoscalingv2.MetricTarget{
-				Type:               autoscalingv2.UtilizationMetricType,
-				AverageUtilization: &testInt,
-			},
-		}
-		_, err = vas.ValidateCreate()
-		Expect(err).Should(Succeed())
-		vas.Spec.CustomAutoscaler.Hpa.Metrics[0].Metric.Resource.Name = ""
-		_, err = vas.ValidateCreate()
-		Expect(err).ShouldNot(Succeed())
-=======
+			},
+		}
+		_, err = vas.ValidateCreate()
+		Expect(err).Should(Succeed())
 		vas.Spec.CustomAutoscaler.Hpa.Behavior = &autoscalingv2.HorizontalPodAutoscalerBehavior{
 			ScaleDown: &autoscalingv2.HPAScalingRules{
 				StabilizationWindowSeconds: &invalidValue,
@@ -272,6 +273,5 @@
 		_, err = vas.ValidateCreate()
 		Expect(err).Should(Succeed())
 		Expect(*vas.Spec.CustomAutoscaler.Hpa.Behavior.ScaleDown.StabilizationWindowSeconds).Should(Equal(int32(0)))
->>>>>>> 14d9a3bb
 	})
 })
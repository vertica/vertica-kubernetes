/*
Copyright [2021-2024] Open Text.

Licensed under the Apache License, Version 2.0 (the "License");
you may not use this file except in compliance with the License.
You may obtain a copy of the License at

    http://www.apache.org/licenses/LICENSE-2.0

Unless required by applicable law or agreed to in writing, software
distributed under the License is distributed on an "AS IS" BASIS,
WITHOUT WARRANTIES OR CONDITIONS OF ANY KIND, either express or implied.
See the License for the specific language governing permissions and
limitations under the License.
*/

package v1

import (
	"fmt"
	"regexp"
	"strconv"
	"strings"
	"time"

	vmeta "github.com/vertica/vertica-kubernetes/pkg/meta"
	"github.com/vertica/vertica-kubernetes/pkg/paths"
	corev1 "k8s.io/api/core/v1"
	"k8s.io/apimachinery/pkg/api/meta"
	"k8s.io/apimachinery/pkg/api/resource"
	metav1 "k8s.io/apimachinery/pkg/apis/meta/v1"
	"k8s.io/apimachinery/pkg/types"
)

const (
	DefaultS3Region       = "us-east-1"
	DefaultGCloudRegion   = "US-EAST1"
	DefaultGCloudEndpoint = "https://storage.googleapis.com"

	// Additional server config parameters
	S3SseKmsKeyID = "S3SseKmsKeyId"

	RFC1123DNSSubdomainNameRegex = `^[a-z0-9]([-a-z0-9]*[a-z0-9])?(\.[a-z0-9]([-a-z0-9]*[a-z0-9])?)*$`
	RFC1035DNSLabelNameRegex     = `^[a-z]([a-z0-9\-]{0,61}[a-z0-9])?$`

	MainCluster = ""
)

// ExtractNamespacedName gets the name and returns it as a NamespacedName
func (v *VerticaDB) ExtractNamespacedName() types.NamespacedName {
	return types.NamespacedName{
		Name:      v.ObjectMeta.Name,
		Namespace: v.ObjectMeta.Namespace,
	}
}

// MakeVDBName is a helper that creates a sample name for test purposes
func MakeVDBName() types.NamespacedName {
	return types.NamespacedName{Name: "vertica-sample", Namespace: "default"}
}

// FindTransientSubcluster will return a pointer to the transient subcluster if one exists
func (v *VerticaDB) FindTransientSubcluster() *Subcluster {
	for i := range v.Spec.Subclusters {
		if v.Spec.Subclusters[i].IsTransient() {
			return &v.Spec.Subclusters[i]
		}
	}
	return nil
}

// MakeVDB is a helper that constructs a fully formed VerticaDB struct using the sample name.
// This is intended for test purposes.
func MakeVDB() *VerticaDB {
	nm := MakeVDBName()
	return &VerticaDB{
		TypeMeta: metav1.TypeMeta{
			APIVersion: GroupVersion.String(),
			Kind:       VerticaDBKind,
		},
		ObjectMeta: metav1.ObjectMeta{
			Name:      nm.Name,
			Namespace: nm.Namespace,
			UID:       "abcdef-ghi",
			Annotations: map[string]string{
				vmeta.VClusterOpsAnnotation: vmeta.VClusterOpsAnnotationFalse,
				vmeta.VersionAnnotation:     "v23.4.0",
			},
		},
		Spec: VerticaDBSpec{
			AutoRestartVertica: true,
			Labels:             make(map[string]string),
			Annotations:        make(map[string]string),
			Image:              "vertica-k8s:latest",
			InitPolicy:         CommunalInitPolicyCreate,
			Communal: CommunalStorage{
				Path:             "s3://nimbusdb/mspilchen",
				Endpoint:         "http://minio",
				CredentialSecret: "s3-auth",
				AdditionalConfig: make(map[string]string),
			},
			Local: LocalStorage{
				DataPath:    "/data",
				DepotPath:   "/depot",
				DepotVolume: PersistentVolume,
				RequestSize: resource.MustParse("10Gi"),
			},
			DBName:     "db",
			ShardCount: 12,
			Subclusters: []Subcluster{
				{Name: "defaultsubcluster", Size: 3, ServiceType: corev1.ServiceTypeClusterIP, Type: PrimarySubcluster},
			},
		},
	}
}

// MakeVDBForHTTP is a helper that constructs a VerticaDB struct with http enabled.
// This is intended for test purposes.
func MakeVDBForHTTP(httpServerTLSSecretName string) *VerticaDB {
	vdb := MakeVDB()
	vdb.Annotations[vmeta.VersionAnnotation] = HTTPServerMinVersion
	vdb.Spec.NMATLSSecret = httpServerTLSSecretName
	return vdb
}

// MakeVDBForVclusterOps is a helper that constructs a VerticaDB struct for
// vclusterops. This is intended for test purposes.
func MakeVDBForVclusterOps() *VerticaDB {
	vdb := MakeVDB()
	vdb.Annotations[vmeta.VersionAnnotation] = VcluseropsAsDefaultDeploymentMethodMinVersion
	vdb.Annotations[vmeta.VClusterOpsAnnotation] = vmeta.VClusterOpsAnnotationTrue
	return vdb
}

// MakeVDBForScrutinize is a helper that constructs a VerticaDB struct for
// scrutinize. This is intended for test purposes.
func MakeVDBForScrutinize() *VerticaDB {
	vdb := MakeVDBForVclusterOps()
	vdb.Annotations[vmeta.VersionAnnotation] = ScrutinizeDBPasswdInSecretMinVersion
	return vdb
}

// GenSubclusterMap will organize all of the subclusters into a map for quicker lookup
func (v *VerticaDB) GenSubclusterMap() map[string]*Subcluster {
	scMap := map[string]*Subcluster{}
	for i := range v.Spec.Subclusters {
		sc := &v.Spec.Subclusters[i]
		scMap[sc.Name] = sc
	}
	return scMap
}

func isValidRFC1123DNSSubdomainName(name string) bool {
	if len(name) < 1 || len(name) > 253 {
		return false
	}
	r := regexp.MustCompile(RFC1123DNSSubdomainNameRegex)
	return r.MatchString(name)
}

func isValidRFC1035DNSLabelName(name string) bool {
	r := regexp.MustCompile(RFC1035DNSLabelNameRegex)
	return r.MatchString(name)
}

// IsValidSubclusterName validates the subcluster name is valid.  We have rules
// about its name because it is included in the name of the statefulset, so we
// must adhere to the Kubernetes rules for object names.
func IsValidSubclusterName(scName string) bool {
	return isValidRFC1123DNSSubdomainName(scName)
}

func IsValidServiceName(svcName string) bool {
	return isValidRFC1035DNSLabelName(svcName)
}

// MakeCondition create and initialize a new metav1.Condition
func MakeCondition(ctype string, status metav1.ConditionStatus, reason string) *metav1.Condition {
	r := reason
	if r == "" {
		r = UnknownReason
	}
	return &metav1.Condition{
		Type:   ctype,
		Status: status,
		Reason: r,
	}
}

// HasReviveInstanceIDAnnotation is true when an annotation exists for the db's
// revive_instance_id.
func (v *VerticaDB) HasReviveInstanceIDAnnotation() bool {
	_, ok := v.ObjectMeta.Annotations[vmeta.ReviveInstanceIDAnnotation]
	return ok
}

// MergeAnnotations will merge new annotations with vdb.  It will return true if
// any annotation changed.  Caller is responsible for updating the Vdb in the
// API server.
func (v *VerticaDB) MergeAnnotations(newAnnotations map[string]string) bool {
	changedAnnotations := false
	for k, newValue := range newAnnotations {
		oldValue, ok := v.ObjectMeta.Annotations[k]
		if !ok || oldValue != newValue {
			if v.ObjectMeta.Annotations == nil {
				v.ObjectMeta.Annotations = map[string]string{}
			}
			v.ObjectMeta.Annotations[k] = newValue
			changedAnnotations = true
		}
	}
	return changedAnnotations
}

// GenInstallerIndicatorFileName returns the name of the installer indicator file.
// Valid only for the current instance of the vdb.
func (v *VerticaDB) GenInstallerIndicatorFileName() string {
	return paths.InstallerIndicatorFile + string(v.UID)
}

// GetPVSubPath returns the subpath in the local data PV.
// We use the UID so that we create unique paths in the PV.  If the PV is reused
// for a new vdb, the UID will be different.
func (v *VerticaDB) GetPVSubPath(subPath string) string {
	return fmt.Sprintf("%s/%s", v.UID, subPath)
}

// GetDBDataPath get the data path for the current database
func (v *VerticaDB) GetDBDataPath() string {
	return fmt.Sprintf("%s/%s", strings.TrimSuffix(v.Spec.Local.DataPath, "/"), v.Spec.DBName)
}

// GetCatalogPath gets the catalog path for the current database
func (v *VerticaDB) GetDBCatalogPath() string {
	return fmt.Sprintf("%s/%s", strings.TrimSuffix(v.Spec.Local.GetCatalogPath(), "/"), v.Spec.DBName)
}

// GetDBDepotPath gets the depot path for the current database
func (v *VerticaDB) GetDBDepotPath() string {
	return fmt.Sprintf("%s/%s", strings.TrimSuffix(v.Spec.Local.DepotPath, "/"), v.Spec.DBName)
}

// GetCommunalPath returns the path to use for communal storage
func (v *VerticaDB) GetCommunalPath() string {
	// We include the UID in the communal path to generate a unique path for
	// each new instance of vdb. This means we can't use the same base path for
	// different databases and we don't require any cleanup if the vdb was
	// recreated.
	if !v.IncludeUIDInPath() {
		return v.Spec.Communal.Path
	}
	return fmt.Sprintf("%s/%s", strings.TrimSuffix(v.Spec.Communal.Path, "/"), v.UID)
}

// GenCompatibleFQDN returns a name of the subcluster that is
// compatible inside a fully-qualified domain name.
func (s *Subcluster) GenCompatibleFQDN() string {
	m := regexp.MustCompile(`_`)
	return m.ReplaceAllString(s.Name, "-")
}

// GetServiceName returns the name of the service object that route traffic to
// this subcluster.
func (s *Subcluster) GetServiceName() string {
	if s.ServiceName == "" {
		return s.GenCompatibleFQDN()
	}
	return s.ServiceName
}

// FindSubclusterForServiceName will find any subclusters that match the given service name
func (v *VerticaDB) FindSubclusterForServiceName(svcName string) (scs []*Subcluster, totalSize int32) {
	totalSize = int32(0)
	scs = []*Subcluster{}
	for i := range v.Spec.Subclusters {
		if v.Spec.Subclusters[i].GetServiceName() == svcName {
			scs = append(scs, &v.Spec.Subclusters[i])
			totalSize += v.Spec.Subclusters[i].Size
		}
	}
	return scs, totalSize
}

// RequiresTransientSubcluster checks if an online upgrade requires a
// transient subcluster.  A transient subcluster exists if the template is
// filled out.
func (v *VerticaDB) RequiresTransientSubcluster() bool {
	return v.Spec.TemporarySubclusterRouting != nil &&
		v.Spec.TemporarySubclusterRouting.Template.Name != "" &&
		v.Spec.TemporarySubclusterRouting.Template.Size > 0
}

// IsOnlineUpgradeInProgress returns true if an online upgrade is in progress
func (v *VerticaDB) IsOnlineUpgradeInProgress() bool {
	return v.IsStatusConditionTrue(OnlineUpgradeInProgress)
}

// IsStatusConditionTrue returns true when the conditionType is present and set to
// `metav1.ConditionTrue`
func (v *VerticaDB) IsStatusConditionTrue(statusCondition string) bool {
	return meta.IsStatusConditionTrue(v.Status.Conditions, statusCondition)
}

// IsStatusConditionFalse returns true when the conditionType is present and set to
// `metav1.ConditionFalse`
func (v *VerticaDB) IsStatusConditionFalse(statusCondition string) bool {
	return meta.IsStatusConditionFalse(v.Status.Conditions, statusCondition)
}

// FindStatusCondition finds the conditionType in conditions.
func (v *VerticaDB) FindStatusCondition(conditionType string) *metav1.Condition {
	return meta.FindStatusCondition(v.Status.Conditions, conditionType)
}

// buildTransientSubcluster creates a temporary read-only sc based on an existing subcluster
func (v *VerticaDB) BuildTransientSubcluster(imageOverride string) *Subcluster {
	return &Subcluster{
		Name:              v.Spec.TemporarySubclusterRouting.Template.Name,
		Size:              v.Spec.TemporarySubclusterRouting.Template.Size,
		ImageOverride:     imageOverride,
		Type:              TransientSubcluster,
		NodeSelector:      v.Spec.TemporarySubclusterRouting.Template.NodeSelector,
		Affinity:          v.Spec.TemporarySubclusterRouting.Template.Affinity,
		PriorityClassName: v.Spec.TemporarySubclusterRouting.Template.PriorityClassName,
		Tolerations:       v.Spec.TemporarySubclusterRouting.Template.Tolerations,
		Resources:         v.Spec.TemporarySubclusterRouting.Template.Resources,
		// We ignore any parameter that is specific to the subclusters service
		// object.  These are ignored since transient don't have their own
		// service objects.
	}
}

// FindSubclusterStatus will find a SubclusterStatus entry for the given
// subcluster name.  Returns false if none can be found.
func (v *VerticaDB) FindSubclusterStatus(scName string) (SubclusterStatus, bool) {
	for i := range v.Status.Subclusters {
		if v.Status.Subclusters[i].Name == scName {
			return v.Status.Subclusters[i], true
		}
	}
	return SubclusterStatus{}, false
}

// IsEON returns true if the instance is an EON database. Officially, all
// deployments of this CR will result in an EON database. However, as a backdoor
// for developers, if you set the shardCount to 0, we will create an enterprise
// database. The webhook enforces ShardCount > 0, so that part needs to be
// overridden to take affect.
func (v *VerticaDB) IsEON() bool {
	return v.Spec.ShardCount > 0
}

// IsAdditionalConfigMapEmpty returns true if there is no extra
// config parameters.
func (v *VerticaDB) IsAdditionalConfigMapEmpty() bool {
	return len(v.Spec.Communal.AdditionalConfig) == 0
}

// IsDepotVolumeEmptyDir returns true if the depot volume's type
// is emptyDir.
func (v *VerticaDB) IsDepotVolumeEmptyDir() bool {
	return v.Spec.Local.DepotVolume == EmptyDir
}

// IsDepotVolumePersistentVolume returns true if the depot volume's type
// is persistentVolume.
func (v *VerticaDB) IsDepotVolumePersistentVolume() bool {
	return v.Spec.Local.DepotVolume == PersistentVolume ||
		v.Spec.Local.DepotVolume == ""
}

// IsknownDepotVolumeType returns true if the depot volume's type is
// a valid one.
func (v *VerticaDB) IsKnownDepotVolumeType() bool {
	if v.IsDepotVolumeEmptyDir() || v.IsDepotVolumePersistentVolume() {
		return true
	}
	return false
}

// GetFirstPrimarySubcluster returns the first primary subcluster defined in the vdb
func (v *VerticaDB) GetFirstPrimarySubcluster() *Subcluster {
	for i := range v.Spec.Subclusters {
		sc := &v.Spec.Subclusters[i]
		if sc.IsPrimary() {
			return sc
		}
	}
	// We should never get here because the webhook prevents a vdb with no primary.
	return nil
}

// IsAutoUpgradePolicy returns true
func (v *VerticaDB) IsAutoUpgradePolicy() bool {
	return v.Spec.UpgradePolicy == "" || v.Spec.UpgradePolicy == AutoUpgrade
}

// GetUpgradePolicyToUse returns the upgrade policy that the db should use.
// It will take into account the settings in the vdb as well as what is
// supported in the server. This will never return the auto upgrade policy. If
// you need the current value of that field, just refer to it by referencing
// Spec.UpgradePolicy.
func (v *VerticaDB) GetUpgradePolicyToUse() UpgradePolicyType {
	if v.Spec.UpgradePolicy == OfflineUpgrade {
		return OfflineUpgrade
	}

	if v.IsAutoUpgradePolicy() && v.IsKSafety0() {
		return OfflineUpgrade
	}

	// If we cannot get the version, always default to offline. We cannot make
	// any assumptions about what upgrade policy the server supports.
	vinf, ok := v.MakeVersionInfo()
	if !ok {
		return OfflineUpgrade
	}

	// The Replicated option can only be chosen explicitly. Although eventually,
	// the Auto option will automatically select this method, we first need to
	// complete the implementation of this new policy.
	if v.Spec.UpgradePolicy == ReplicatedUpgrade {
		// Replicated upgrade requires that we scale out the cluster. See if
		// there is evidence that we have already scaled past 3 nodes (CE
		// license limit), or we have a license defined.
		const ceLicenseLimit = 3
		if vinf.IsEqualOrNewer(ReplicatedUpgradeVersion) &&
			!v.IsKSafety0() &&
			(v.getNumberOfNodes() > ceLicenseLimit || v.Spec.LicenseSecret != "") {
			return ReplicatedUpgrade
		} else if vinf.IsEqualOrNewer(OnlineUpgradeVersion) {
			return OnlineUpgrade
		}
	}

	if (v.Spec.UpgradePolicy == OnlineUpgrade || v.IsAutoUpgradePolicy()) &&
		vinf.IsEqualOrNewer(OnlineUpgradeVersion) {
		return OnlineUpgrade
	}

	return OfflineUpgrade
}

// GetIgnoreClusterLease will check if the cluster lease should be ignored.
func (v *VerticaDB) GetIgnoreClusterLease() bool {
	return vmeta.IgnoreClusterLease(v.Annotations)
}

// SetIgnoreClusterLease will set the annotation to ignore the cluster lease
func (v *VerticaDB) SetIgnoreClusterLease(val bool) {
	v.Annotations[vmeta.IgnoreClusterLeaseAnnotation] = strconv.FormatBool(val)
}

// GetIgnoreUpgradePath will check if the upgrade path can be ignored
func (v *VerticaDB) GetIgnoreUpgradePath() bool {
	return vmeta.IgnoreUpgradePath(v.Annotations)
}

// SetIgnoreUpgradePath will set the annotation to ignore the upgrade path
func (v *VerticaDB) SetIgnoreUpgradePath(val bool) {
	v.Annotations[vmeta.IgnoreUpgradePathAnnotation] = strconv.FormatBool(val)
}

// GetRestartTimeout returns the timeout value for restart node and start db
func (v *VerticaDB) GetRestartTimeout() int {
	return vmeta.GetRestartTimeout(v.Annotations)
}

// GetCreateDBNodeStartTimeout returns the timeout value for createdb node startup
func (v *VerticaDB) GetCreateDBNodeStartTimeout() int {
	return vmeta.GetCreateDBNodeStartTimeout(v.Annotations)
}

// IsNMASideCarDeploymentEnabled returns true if the conditions to run NMA
// in a sidecar are met
func (v *VerticaDB) IsNMASideCarDeploymentEnabled() bool {
	if !vmeta.UseVClusterOps(v.Annotations) {
		return false
	}
	vinf, hasVersion := v.MakeVersionInfo()
	// Assume NMA is running as a sidecar if version isn't present. We rely on
	// the operator to correct things later if it turns out we are running an
	// older release that doesn't have support.
	if !hasVersion {
		return true
	}
	return vinf.IsEqualOrNewer(NMAInSideCarDeploymentMinVersion)
}

// IsMonolithicDeploymentEnabled returns true if NMA must run in the
// same container as vertica
func (v *VerticaDB) IsMonolithicDeploymentEnabled() bool {
	if !vmeta.UseVClusterOps(v.Annotations) {
		return false
	}
	return !v.IsNMASideCarDeploymentEnabled()
}

// IsKSafety0 returns true if k-safety of 0 is set.
func (v *VerticaDB) IsKSafety0() bool {
	return vmeta.IsKSafety0(v.Annotations)
}

// GetKSafety returns the string value of the k-safety value
func (v *VerticaDB) GetKSafety() string {
	if v.IsKSafety0() {
		return "0"
	}
	return "1"
}

// GetRequeueTime returns the time in seconds to wait for the next reconiliation iteration.
func (v *VerticaDB) GetRequeueTime() int {
	return vmeta.GetRequeueTime(v.Annotations)
}

// GetUpgradeRequeueTime returns the time in seconds to wait between
// reconciliations during an upgrade. This is the raw value as set in the CR.
func (v *VerticaDB) GetUpgradeRequeueTime() int {
	return vmeta.GetUpgradeRequeueTime(v.Annotations)
}

// GetUpgradeRequeueTimeDuration returns default upgrade requeue time if not set
// in the CRD. The value returned is of type Duration.
func (v *VerticaDB) GetUpgradeRequeueTimeDuration() time.Duration {
	if v.GetUpgradeRequeueTime() == 0 {
		return time.Second * time.Duration(URTime)
	}
	return time.Second * time.Duration(v.GetUpgradeRequeueTime())
}

// GetSSHSecretName returns the name of the secret that contains SSH keys to use
// for admintools style of deployments.
func (v *VerticaDB) GetSSHSecretName() string {
	return vmeta.GetSSHSecretName(v.Annotations)
}

// IncludeUIDInPath will return true if the UID should be included in the
// communal path to make it unique.
func (v *VerticaDB) IncludeUIDInPath() bool {
	return vmeta.IncludeUIDInPath(v.Annotations)
}

// IsHDFS returns true if the communal path is stored in an HDFS path
func (v *VerticaDB) IsHDFS() bool {
	for _, p := range hdfsPrefixes {
		if strings.HasPrefix(v.Spec.Communal.Path, p) {
			return true
		}
	}
	return false
}

// IsS3 returns true if VerticaDB has a communal path for S3 compatible storage.
func (v *VerticaDB) IsS3() bool {
	return strings.HasPrefix(v.Spec.Communal.Path, S3Prefix)
}

// ISGCloud returns true if VerticaDB has a communal path in Google Cloud Storage
func (v *VerticaDB) IsGCloud() bool {
	return strings.HasPrefix(v.Spec.Communal.Path, GCloudPrefix)
}

// IsAzure returns true if VerticaDB has a communal path in Azure Blob Storage
func (v *VerticaDB) IsAzure() bool {
	return strings.HasPrefix(v.Spec.Communal.Path, AzurePrefix)
}

// IsSseS3 returns true if VerticaDB is setup for S3 SSE-S3 server-side encryption
func (v *VerticaDB) IsSseS3() bool {
	return strings.EqualFold(string(v.Spec.Communal.S3ServerSideEncryption), string(SseS3))
}

// IsSseKMS returns true if VerticaDB is setup for S3 SSE-KMS server-side encryption
func (v *VerticaDB) IsSseKMS() bool {
	return strings.EqualFold(string(v.Spec.Communal.S3ServerSideEncryption), string(SseKMS))
}

// IsSseC returns true if VerticaDB is setup for S3 SSE-C server-side encryption
func (v *VerticaDB) IsSseC() bool {
	return strings.EqualFold(string(v.Spec.Communal.S3ServerSideEncryption), string(SseC))
}

// IsKnownSseType returns true if VerticaDB is setup for S3 server-side encryption
func (v *VerticaDB) IsKnownSseType() bool {
	if v.IsSseS3() || v.IsSseKMS() || v.IsSseC() {
		return true
	}
	return false
}

// IsKnownCommunalPrefix returns true if the communal has a known prefix that
// indicates the type of communal storage. False means the communal path was
// empty or is a POSIX path.
func (v *VerticaDB) IsKnownCommunalPrefix() bool {
	if v.IsHDFS() || v.IsS3() || v.IsGCloud() || v.IsAzure() {
		return true
	}
	return false
}

// HasKerberosConfig returns true if VerticaDB is setup for Kerberos authentication.
func (v *VerticaDB) HasKerberosConfig() bool {
	// We have a webhook check that makes sure if the principal is set, the
	// other things are set too.
	return v.GetKerberosServiceName() != ""
}

func (v *VerticaDB) GetKerberosRealm() string {
	return v.Spec.Communal.AdditionalConfig[vmeta.KerberosRealmConfig]
}

func (v *VerticaDB) GetKerberosServiceName() string {
	return v.Spec.Communal.AdditionalConfig[vmeta.KerberosServiceNameConfig]
}

func (s *Subcluster) IsPrimary() bool {
	return s.Type == PrimarySubcluster
}

func (s *Subcluster) IsSecondary() bool {
	return s.Type == SecondarySubcluster
}

func (s *Subcluster) IsTransient() bool {
	return s.Type == TransientSubcluster
}

// GetType returns the type of the subcluster in string form
func (s *Subcluster) GetType() string {
	// Transient subclusters are considered secondary subclusters. This exists
	// for historical reasons because we added separate labels for
	// primary/secondary and transient.
	if s.IsTransient() {
		return SecondarySubcluster
	}
	return s.Type
}

func (v *VerticaDBStatus) InstallCount() int32 {
	var c int32
	for i := range v.Subclusters {
		c += v.Subclusters[i].InstallCount()
	}
	return c
}

func (s *SubclusterStatus) InstallCount() int32 {
	var c int32
	for i := range s.Detail {
		if s.Detail[i].Installed {
			c++
		}
	}
	return c
}

// GetVerticaUser returns the name of Vertica superuser generated in database creation.
func (v *VerticaDB) GetVerticaUser() string {
	return vmeta.GetSuperuserName(v.Annotations)
}

// GetEncryptSpreadComm will return "vertica" if encryptSpreadComm is set to
// an empty string, otherwise return the value of encryptSpreadComm
func (v *VerticaDB) GetEncryptSpreadComm() string {
	if v.Spec.EncryptSpreadComm == "" {
		return EncryptSpreadCommWithVertica
	}
	return v.Spec.EncryptSpreadComm
}

func (v *VerticaDB) IsKSafetyCheckStrict() bool {
	return vmeta.IsKSafetyCheckStrict(v.Annotations)
}

// IsValidRestorePointPolicy returns true if the RestorePointPolicy is properly specified,
// i.e., it has a non-empty archive, and either a valid index or a valid id (but not both).
func (r *RestorePointPolicy) IsValidRestorePointPolicy() bool {
	return r != nil && r.Archive != "" && ((r.Index > 0) != (r.ID != ""))
}

// IsRestoreEnabled will return whether the vdb is configured to initialize by reviving from
// a restore point in an archive
func (v *VerticaDB) IsRestoreEnabled() bool {
	return v.Spec.InitPolicy == CommunalInitPolicyRevive && v.Spec.RestorePoint != nil
}

// IsHTTPSTLSConfGenerationEnabled return true if the httpstls.json file should
// be generated by the installer.
func (v *VerticaDB) IsHTTPSTLSConfGenerationEnabled() (bool, error) {
	// Early-out if the annotaton is set.
	if vmeta.IsHTTPSTLSConfGenerationAnnotationSet(v.Annotations) {
		enabled := vmeta.IsHTTPSTLSConfGenerationEnabled(v.Annotations)
		return enabled, nil
	}

	// The httpstls.json file doesn't need to be created for databases that were
	// created in 24.1.0+. These versions will automatically seed the catalog
	// with a HTTPS cert during bootstrap-catalog. The next few checks determine
	// if that applies. If any of the checks fail, we will return true to
	// indicate we must generate httpstls.json.
	//
	// 1. Only consider if the operator is going to create the database. That's
	// the only way we know what version we're using during bootstrap-catalog.
	if v.Spec.InitPolicy != CommunalInitPolicyCreate &&
		v.Spec.InitPolicy != CommunalInitPolicyCreateSkipPackageInstall {
		return true, nil
	}
	// 2. If we have created the database already, we don't know what version it
	// was created in. So, we just assume the generation is needed. For cases
	// where we don't want to generate it after creating the database, we rely
	// on the operator setting an annotation to prevent us from generating in
	// subsequent reconcile iterations.
	ok := v.IsStatusConditionTrue(DBInitialized)
	if ok {
		return true, nil
	}
	// 3. Are we at the minimum version that has the bootstrap-catalog change to
	// generate the cert? Older versions return true, newer versions return false.
	inf, err := v.MakeVersionInfoCheck()
	if err != nil {
		return false, err
	}
	return !inf.IsEqualOrNewer(AutoGenerateHTTPSCertsForNewDatabasesMinVersion), nil
}

<<<<<<< HEAD
// GetSubclusterSandboxName returns the sandbox the given subcluster belongs to,
// or an empty string if it does not belong to any
func (v *VerticaDB) GetSubclusterSandboxName(scName string) string {
	for i := range v.Spec.Sandboxes {
		for j := range v.Spec.Sandboxes[i].Subclusters {
			if scName == v.Spec.Sandboxes[i].Subclusters[j].Name {
				return v.Spec.Sandboxes[i].Name
			}
		}
	}
	return MainCluster
=======
// getNumberOfNodes returns the number of nodes defined in the database, as per the CR.
func (v *VerticaDB) getNumberOfNodes() int {
	count := 0
	for i := range v.Spec.Subclusters {
		count += int(v.Spec.Subclusters[i].Size)
	}
	return count
>>>>>>> 8149ce25
}<|MERGE_RESOLUTION|>--- conflicted
+++ resolved
@@ -724,7 +724,6 @@
 	return !inf.IsEqualOrNewer(AutoGenerateHTTPSCertsForNewDatabasesMinVersion), nil
 }
 
-<<<<<<< HEAD
 // GetSubclusterSandboxName returns the sandbox the given subcluster belongs to,
 // or an empty string if it does not belong to any
 func (v *VerticaDB) GetSubclusterSandboxName(scName string) string {
@@ -736,7 +735,8 @@
 		}
 	}
 	return MainCluster
-=======
+}
+
 // getNumberOfNodes returns the number of nodes defined in the database, as per the CR.
 func (v *VerticaDB) getNumberOfNodes() int {
 	count := 0
@@ -744,5 +744,4 @@
 		count += int(v.Spec.Subclusters[i].Size)
 	}
 	return count
->>>>>>> 8149ce25
 }
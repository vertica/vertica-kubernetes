--- conflicted
+++ resolved
@@ -528,10 +528,6 @@
 	return vmeta.GetSuperuserName(v.Annotations)
 }
 
-<<<<<<< HEAD
-func (v *VerticaDB) IsKSafetyCheckRelaxed() bool {
-	return vmeta.IsKSafetyCheckRelaxed(v.Annotations)
-=======
 // GetEncryptSpreadComm will return "vertica" if encryptSpreadComm is set to
 // an empty string, otherwise return the value of encryptSpreadComm
 func (v *VerticaDB) GetEncryptSpreadComm() string {
@@ -539,5 +535,8 @@
 		return EncryptSpreadCommWithVertica
 	}
 	return v.Spec.EncryptSpreadComm
->>>>>>> 027e28f1
+}
+
+func (v *VerticaDB) IsKSafetyCheckRelaxed() bool {
+	return vmeta.IsKSafetyCheckRelaxed(v.Annotations)
 }
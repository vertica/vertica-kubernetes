/*
Copyright [2021-2024] Open Text.

Licensed under the Apache License, Version 2.0 (the "License");
you may not use this file except in compliance with the License.
You may obtain a copy of the License at

    http://www.apache.org/licenses/LICENSE-2.0

Unless required by applicable law or agreed to in writing, software
distributed under the License is distributed on an "AS IS" BASIS,
WITHOUT WARRANTIES OR CONDITIONS OF ANY KIND, either express or implied.
See the License for the specific language governing permissions and
limitations under the License.
*/

package v1

import (
	"context"
	"errors"
	"fmt"
	"reflect"
	"regexp"
	"strconv"
	"strings"
	"time"

	vmeta "github.com/vertica/vertica-kubernetes/pkg/meta"
	"github.com/vertica/vertica-kubernetes/pkg/paths"
	autoscalingv2 "k8s.io/api/autoscaling/v2"
	corev1 "k8s.io/api/core/v1"
	"k8s.io/apimachinery/pkg/api/meta"
	"k8s.io/apimachinery/pkg/api/resource"
	metav1 "k8s.io/apimachinery/pkg/apis/meta/v1"
	"k8s.io/apimachinery/pkg/types"
	"k8s.io/apimachinery/pkg/util/validation/field"
	"sigs.k8s.io/controller-runtime/pkg/client"
)

const (
	DefaultS3Region       = "us-east-1"
	DefaultS3Endpoint     = "https://s3.amazonaws.com"
	DefaultGCloudRegion   = "US-EAST1"
	DefaultGCloudEndpoint = "https://storage.googleapis.com"

	// Additional server config parameters
	S3SseKmsKeyID = "S3SseKmsKeyId"

	RFC1123DNSSubdomainNameRegex = `^[a-z0-9]([-a-z0-9]*[a-z0-9])?(\.[a-z0-9]([-a-z0-9]*[a-z0-9])?)*$`
	RFC1035DNSLabelNameRegex     = `^[a-z]([a-z0-9\-]{0,61}[a-z0-9])?$`

	MainCluster = ""

	VerticaDBNameKey = "verticaDBName"
	SandboxNameKey   = "sandboxName"
	invalidNameChars = "$=<>`" + `'^\".@*?#&/:;{}()[] \~!%+|,`

	// TLS modes
	tlsModeDisable           = "disable"
	tlsModeEnable            = "enable"
	tlsModeVerifyCA          = "verify_ca"
	tlsModeTryVerify         = "try_verify"
	tlsModeVerifyFull        = "verify_full"
	nmaTLSModeDisable        = "disable"
	nmaTLSModeEnable         = "enable"
	nmaTLSModeVerifyCA       = "verify-ca"
	DefaultServiceHTTPSPort  = 8443
	DefaultServiceClientPort = 5433
)

// ExtractNamespacedName gets the name and returns it as a NamespacedName
func (v *VerticaDB) ExtractNamespacedName() types.NamespacedName {
	return types.NamespacedName{
		Name:      v.ObjectMeta.Name,
		Namespace: v.ObjectMeta.Namespace,
	}
}

// MakeVDBName is a helper that creates a sample name for test purposes
func MakeVDBName() types.NamespacedName {
	return types.NamespacedName{Name: "vertica-sample", Namespace: "default"}
}

// GenerateOwnerReference creates an owner reference for the current VerticaDB
func (v *VerticaDB) GenerateOwnerReference() metav1.OwnerReference {
	isController := true
	blockOwnerDeletion := false
	return metav1.OwnerReference{
		APIVersion:         GroupVersion.String(),
		Kind:               VerticaDBKind,
		Name:               v.Name,
		UID:                v.GetUID(),
		Controller:         &isController,
		BlockOwnerDeletion: &blockOwnerDeletion,
	}
}

// FindTransientSubcluster will return a pointer to the transient subcluster if one exists
func (v *VerticaDB) FindTransientSubcluster() *Subcluster {
	for i := range v.Spec.Subclusters {
		if v.Spec.Subclusters[i].IsTransient() {
			return &v.Spec.Subclusters[i]
		}
	}
	return nil
}

func SetVDBForTLS(v *VerticaDB) {
	v.Annotations[vmeta.EnableTLSAuthAnnotation] = trueString
	v.Annotations[vmeta.VersionAnnotation] = TLSAuthMinVersion
	v.Annotations[vmeta.VClusterOpsAnnotation] = trueString
}

func SetVDBWithHTTPSTLSConfigSet(v *VerticaDB, secretName string) {
	SetVDBForTLS(v)
	v.Status.TLSConfigs = []TLSConfigStatus{
		{
			Name:   HTTPSNMATLSConfigName,
			Secret: secretName,
			Mode:   tlsModeTryVerify,
		},
	}
}

// MakeVDB is a helper that constructs a fully formed VerticaDB struct using the sample name.
// This is intended for test purposes.
func MakeVDB() *VerticaDB {
	nm := MakeVDBName()
	replicas := int32(1)
	return &VerticaDB{
		TypeMeta: metav1.TypeMeta{
			APIVersion: GroupVersion.String(),
			Kind:       VerticaDBKind,
		},
		ObjectMeta: metav1.ObjectMeta{
			Name:      nm.Name,
			Namespace: nm.Namespace,
			UID:       "abcdef-ghi",
			Annotations: map[string]string{
				vmeta.VClusterOpsAnnotation: vmeta.VClusterOpsAnnotationFalse,
				vmeta.VersionAnnotation:     "v23.4.0",
			},
		},
		Spec: VerticaDBSpec{
			AutoRestartVertica: true,
			Labels:             make(map[string]string),
			Annotations:        make(map[string]string),
			Image:              "vertica-k8s:latest",
			InitPolicy:         CommunalInitPolicyCreate,
			Communal: CommunalStorage{
				Path:             "s3://nimbusdb/cchen",
				Endpoint:         "http://minio",
				CredentialSecret: "s3-auth",
				AdditionalConfig: make(map[string]string),
			},
			Local: LocalStorage{
				DataPath:    "/data",
				DepotPath:   "/depot",
				DepotVolume: PersistentVolume,
				RequestSize: resource.MustParse("10Gi"),
			},
			DBName:     "db",
			ShardCount: 12,
			Subclusters: []Subcluster{
				{
					Name:        "defaultsubcluster",
					Annotations: make(map[string]string),
					Size:        3,
					ServiceType: corev1.ServiceTypeClusterIP,
					Type:        PrimarySubcluster,
					Proxy: &ProxySubclusterConfig{
						Replicas: &replicas,
					},
				},
			},
			Proxy: &Proxy{
				Image: "opentext/client-proxy:latest",
			},
			ServiceHTTPSPort:  DefaultServiceHTTPSPort,
			ServiceClientPort: DefaultServiceClientPort,
			HTTPSNMATLS:       &TLSConfigSpec{},
			ClientServerTLS:   &TLSConfigSpec{},
		},
	}
}

// MakeVDBForTLS is a helper that constructs a VerticaDB struct with TLS enabled.
func MakeVDBForTLS() *VerticaDB {
	vdb := MakeVDB()
	SetVDBForTLS(vdb)
	return vdb
}

// MakeVDBForHTTP is a helper that constructs a VerticaDB struct with http enabled.
// This is intended for test purposes.
func MakeVDBForHTTP(httpServerTLSSecretName string) *VerticaDB {
	vdb := MakeVDB()
	vdb.Annotations[vmeta.VersionAnnotation] = HTTPServerMinVersion
	vdb.Spec.HTTPSNMATLS.Secret = httpServerTLSSecretName
	return vdb
}

// MakeVDBForVclusterOps is a helper that constructs a VerticaDB struct for
// vclusterops. This is intended for test purposes.
func MakeVDBForVclusterOps() *VerticaDB {
	vdb := MakeVDB()
	vdb.Annotations[vmeta.VersionAnnotation] = VcluseropsAsDefaultDeploymentMethodMinVersion
	vdb.Annotations[vmeta.VClusterOpsAnnotation] = vmeta.VClusterOpsAnnotationTrue
	return vdb
}

// MakeVDBForScrutinize is a helper that constructs a VerticaDB struct for
// scrutinize. This is intended for test purposes.
func MakeVDBForScrutinize() *VerticaDB {
	vdb := MakeVDBForVclusterOps()
	vdb.Annotations[vmeta.VersionAnnotation] = ScrutinizeDBPasswdInSecretMinVersion
	return vdb
}

// MakeVDBForCertRotationEnabled is a helper that constructs a VerticaDB struct for
// cert rotation. This is intended for test purposes.
func MakeVDBForCertRotationEnabled() *VerticaDB {
	vdb := MakeVDB()
	SetVDBForTLS(vdb)
	return vdb
}

// GenSubclusterMap will organize all of the subclusters into a map for quicker lookup.
// The key is the subcluster name and the value is a pointer to its Subcluster struct.
func (v *VerticaDB) GenSubclusterMap() map[string]*Subcluster {
	scMap := map[string]*Subcluster{}
	for i := range v.Spec.Subclusters {
		sc := &v.Spec.Subclusters[i]
		scMap[sc.Name] = sc
	}
	return scMap
}

// GenSandboxMap will build a map that can find a sandbox by name.
func (v *VerticaDB) GenSandboxMap() map[string]*Sandbox {
	sbMap := map[string]*Sandbox{}
	for i := range v.Spec.Sandboxes {
		sb := &v.Spec.Sandboxes[i]
		sbMap[sb.Name] = sb
	}
	return sbMap
}

// findSubclusterIndexInSandbox will return the index of the targetSclusterName in sandbox.
// when the targetSclusterName is not found in the sandbox, -1 will be returned
func (v *VerticaDB) findSubclusterIndexInSandbox(targetSclusterName string, sandbox *Sandbox) int {
	for i, subclusterName := range sandbox.Subclusters {
		if subclusterName.Name == targetSclusterName {
			return i
		}
	}
	return -1
}

// GenSubclusterSandboxMap will scan all sandboxes and return a map
// with subcluster name as the key and sandbox name as the value
func (v *VerticaDB) GenSubclusterSandboxMap() map[string]string {
	scSbMap := make(map[string]string)
	for i := range v.Spec.Sandboxes {
		sb := &v.Spec.Sandboxes[i]
		for _, sc := range sb.Subclusters {
			scSbMap[sc.Name] = sb.Name
		}
	}
	return scSbMap
}

// GenSubclusterSandboxStatusMap will scan sandbox status and return a map
// with subcluster name as the key and sandbox name as the value
func (v *VerticaDB) GenSubclusterSandboxStatusMap() map[string]string {
	scSbMap := make(map[string]string)
	for i := range v.Status.Sandboxes {
		sb := &v.Status.Sandboxes[i]
		for _, sc := range sb.Subclusters {
			scSbMap[sc] = sb.Name
		}
	}
	return scSbMap
}

// GenStatusSandboxMap() returns a map from status. The key is sandbox name and value is the sandbox pointer
func (v *VerticaDB) GenStatusSandboxMap() map[string]*SandboxStatus {
	statusSboxMap := make(map[string]*SandboxStatus)
	for i := range v.Status.Sandboxes {
		sBox := &v.Status.Sandboxes[i]
		statusSboxMap[sBox.Name] = sBox
	}
	return statusSboxMap
}

// GenStatusSubclusterMap() returns a map from status. The key is subcluster name and value is the subcluster pointer
func (v *VerticaDB) GenStatusSubclusterMap() map[string]*SubclusterStatus {
	statusSclusterMap := make(map[string]*SubclusterStatus)
	for i := range v.Status.Subclusters {
		sCluster := &v.Status.Subclusters[i]
		statusSclusterMap[sCluster.Name] = sCluster
	}
	return statusSclusterMap
}

// GenStatusSClusterIndexMap will organize all of the subclusters into a map so we
// can quickly find its index in the status.subclusters[] array.
func (v *VerticaDB) GenStatusSClusterIndexMap() map[string]int {
	m := make(map[string]int)
	for i := range v.Status.Subclusters {
		m[v.Status.Subclusters[i].Name] = i
	}
	return m
}

// GenSandboxSubclusterMapForUnsandbox will compare sandbox status and spec
// for finding subclusters that need to be unsandboxed, this function returns a map
// with sandbox name as the key and its subclusters (need to be unsandboxed) as the value
func (v *VerticaDB) GenSandboxSubclusterMapForUnsandbox() map[string][]string {
	unsandboxSbScMap := make(map[string][]string)
	vdbScSbMap := v.GenSubclusterSandboxMap()
	statusScSbMap := v.GenSubclusterSandboxStatusMap()
	for sc, sbInStatus := range statusScSbMap {
		sbInVdb, found := vdbScSbMap[sc]
		// if a subcluster is removed or put into another sandbox in spec.sandboxes,
		// we need to unsandbox the subcluster
		if !found || sbInVdb != sbInStatus {
			unsandboxSbScMap[sbInStatus] = append(unsandboxSbScMap[sbInStatus], sc)
		}
	}
	return unsandboxSbScMap
}

// GenSubclusterIndexMap will organize all of the subclusters into a map so we
// can quickly find its index in the spec.subclusters[] array.
func (v *VerticaDB) GenSubclusterIndexMap() map[string]int {
	m := make(map[string]int)
	for i := range v.Spec.Subclusters {
		m[v.Spec.Subclusters[i].Name] = i
	}
	return m
}

// GenSandboxIndexMap will create a map that allows us to figure out the index
// in vdb.Spec.Sandboxes for each sandbox. Returns a map of sandbox name to its
// index position.
func (v *VerticaDB) GenSandboxIndexMap() map[string]int {
	m := make(map[string]int)
	for i := range v.Spec.Sandboxes {
		m[v.Spec.Sandboxes[i].Name] = i
	}
	return m
}

func isValidRFC1123DNSSubdomainName(name string) bool {
	if len(name) < 1 || len(name) > 253 {
		return false
	}
	r := regexp.MustCompile(RFC1123DNSSubdomainNameRegex)
	return r.MatchString(name)
}

func isValidRFC1035DNSLabelName(name string) bool {
	r := regexp.MustCompile(RFC1035DNSLabelNameRegex)
	return r.MatchString(name)
}

// IsValidSubclusterName validates the subcluster name is valid.  We have rules
// about its name because it is included in the name of the statefulset, so we
// must adhere to the Kubernetes rules for object names.
func IsValidSubclusterName(scName string) bool {
	return isValidRFC1123DNSSubdomainName(scName)
}

func IsValidServiceName(svcName string) bool {
	return isValidRFC1035DNSLabelName(svcName)
}

// MakeCondition create and initialize a new metav1.Condition
func MakeCondition(ctype string, status metav1.ConditionStatus, reason string) *metav1.Condition {
	r := reason
	if r == "" {
		r = UnknownReason
	}
	return &metav1.Condition{
		Type:   ctype,
		Status: status,
		Reason: r,
	}
}

func MakeTLSConfig(name, secret, mode string) *TLSConfigStatus {
	return &TLSConfigStatus{
		Name:   name,
		Secret: secret,
		Mode:   mode,
	}
}

func MakeClientServerTLSConfig(secret, mode string) *TLSConfigStatus {
	return MakeTLSConfig(ClientServerTLSConfigName, secret, mode)
}

func MakeHTTPSNMATLSConfig(secret, mode string) *TLSConfigStatus {
	return MakeTLSConfig(HTTPSNMATLSConfigName, secret, mode)
}

// HasReviveInstanceIDAnnotation is true when an annotation exists for the db's
// revive_instance_id.
func (v *VerticaDB) HasReviveInstanceIDAnnotation() bool {
	_, ok := v.ObjectMeta.Annotations[vmeta.ReviveInstanceIDAnnotation]
	return ok
}

// MergeAnnotations will merge new annotations with vdb.  It will return true if
// any annotation changed.  Caller is responsible for updating the Vdb in the
// API server.
func (v *VerticaDB) MergeAnnotations(newAnnotations map[string]string) bool {
	changedAnnotations := false
	for k, newValue := range newAnnotations {
		oldValue, ok := v.ObjectMeta.Annotations[k]
		if !ok || oldValue != newValue {
			if v.ObjectMeta.Annotations == nil {
				v.ObjectMeta.Annotations = map[string]string{}
			}
			v.ObjectMeta.Annotations[k] = newValue
			changedAnnotations = true
		}
	}
	return changedAnnotations
}

// GenInstallerIndicatorFileName returns the name of the installer indicator file.
// Valid only for the current instance of the vdb.
func (v *VerticaDB) GenInstallerIndicatorFileName() string {
	return paths.InstallerIndicatorFile + string(v.UID)
}

// GetPVSubPath returns the subpath in the local data PV.
// We use the UID so that we create unique paths in the PV.  If the PV is reused
// for a new vdb, the UID will be different.
func (v *VerticaDB) GetPVSubPath(subPath string) string {
	// when preserving the db directory, we need to use a fixed path
	if vmeta.GetPreserveDBDirectory(v.Annotations) {
		return fmt.Sprintf("%s/%s", "preserved-db-directory", subPath)
	}
	return fmt.Sprintf("%s/%s", v.UID, subPath)
}

// GetDBDataPath get the data path for the current database
func (v *VerticaDB) GetDBDataPath() string {
	return fmt.Sprintf("%s/%s", strings.TrimSuffix(v.Spec.Local.DataPath, "/"), v.Spec.DBName)
}

// GetCatalogPath gets the catalog path for the current database
func (v *VerticaDB) GetDBCatalogPath() string {
	return fmt.Sprintf("%s/%s", strings.TrimSuffix(v.Spec.Local.GetCatalogPath(), "/"), v.Spec.DBName)
}

// GetDBDepotPath gets the depot path for the current database
func (v *VerticaDB) GetDBDepotPath() string {
	return fmt.Sprintf("%s/%s", strings.TrimSuffix(v.Spec.Local.DepotPath, "/"), v.Spec.DBName)
}

// GetCommunalPath returns the path to use for communal storage
func (v *VerticaDB) GetCommunalPath() string {
	// We include the UID in the communal path to generate a unique path for
	// each new instance of vdb. This means we can't use the same base path for
	// different databases and we don't require any cleanup if the vdb was
	// recreated.
	if !v.IncludeUIDInPath() {
		return v.Spec.Communal.Path
	}
	return fmt.Sprintf("%s/%s", strings.TrimSuffix(v.Spec.Communal.Path, "/"), v.UID)
}

// IsSubclusterInSandbox returns true if the given subcluster is in the
// sandbox status
func (s *SandboxStatus) IsSubclusterInSandbox(scName string) bool {
	for i := range s.Subclusters {
		if scName == s.Subclusters[i] {
			return true
		}
	}
	return false
}

// convertSubclusterType converts both sandbox and main-cluster subcluster types to
// main-cluster cluster type
func convertSubclusterType(ctype string) string {
	if ctype == PrimarySubcluster {
		return PrimarySubcluster
	}
	return SecondarySubcluster
}

// IsSubclusterOpNeeded returns true if all subclusters in spec.Subclusters are not the same
// as subclusters in status.subclusters
func (v *VerticaDB) IsSubclusterOpNeeded() bool {
	type subcluster struct {
		Size     int32
		Type     string
		Shutdown bool
	}
	specScs := make(map[string]subcluster)
	for i := range v.Spec.Subclusters {
		specScs[v.Spec.Subclusters[i].Name] = subcluster{
			Size:     v.Spec.Subclusters[i].Size,
			Type:     convertSubclusterType(v.Spec.Subclusters[i].Type),
			Shutdown: v.Spec.Subclusters[i].Shutdown,
		}
	}
	statusScs := make(map[string]subcluster)
	for i := range v.Status.Subclusters {
		statusScs[v.Status.Subclusters[i].Name] = subcluster{
			Size:     v.Status.Subclusters[i].UpNodeCount,
			Type:     convertSubclusterType(v.Status.Subclusters[i].Type),
			Shutdown: v.Status.Subclusters[i].Shutdown,
		}
	}
	return !reflect.DeepEqual(specScs, statusScs)
}

// IsSandboxOpNeeded returns true if all subclusters in spec.Sandbox are not the same
// as subclusters in status.sandbox
func (v *VerticaDB) IsSandboxOpNeeded() bool {
	specScSbMap := v.GenSubclusterSandboxMap()
	statusScSbMap := v.GenSubclusterSandboxStatusMap()
	return !reflect.DeepEqual(specScSbMap, statusScSbMap)
}

// GenCompatibleFQDN returns a name of the subcluster that is
// compatible inside a fully-qualified domain name.
func (s *Subcluster) GenCompatibleFQDN() string {
	return GenCompatibleFQDNHelper(s.Name)
}

func GenCompatibleFQDNHelper(name string) string {
	m := regexp.MustCompile(`_`)
	return m.ReplaceAllString(name, "-")
}

// GetStatefulSetName returns the name of the statefulset for this subcluster
func (s *Subcluster) GetStatefulSetName(vdb *VerticaDB) string {
	stsOverrideName := vmeta.GetStsNameOverride(s.Annotations)
	if stsOverrideName != "" {
		return stsOverrideName
	}
	return fmt.Sprintf("%s-%s", vdb.Name, s.GenCompatibleFQDN())
}

func (s *Subcluster) GetVProxyDeploymentName(vdb *VerticaDB) string {
	depOverrideName := vmeta.GetVPDepNameOverride(s.Annotations)
	if depOverrideName != "" {
		return depOverrideName
	}
	return fmt.Sprintf("%s-%s-proxy", vdb.Name, GenCompatibleFQDNHelper(s.Name))
}

func (s *Subcluster) GetVProxyConfigMapName(vdb *VerticaDB) string {
	return GetVProxyConfigMapName(s.GetVProxyDeploymentName(vdb))
}

// GetServiceName returns the name of the service object that route traffic to
// this subcluster.
func (s *Subcluster) GetServiceName() string {
	if s.ServiceName == "" {
		return s.GenCompatibleFQDN()
	}
	return s.ServiceName
}

// GetService gets the external service associated with this subcluster
func (s *Subcluster) GetService(ctx context.Context, vdb *VerticaDB, c client.Client) (svc corev1.Service, err error) {
	name := types.NamespacedName{
		Name:      vdb.Name + "-" + s.GetServiceName(),
		Namespace: vdb.GetNamespace(),
	}
	if err := c.Get(ctx, name, &svc); err != nil {
		return corev1.Service{}, err
	}
	return
}

// IsZombie checks if a subcluster is zombie. A zombie subcluster
// is one that is no longer in vdb spec, no longer part of a sandbox
// but still has a sandbox label different from the main cluster on
// its statefulset.
// It can happen when you remove a subcluster from spec.subclusters
// and spec.sandboxes at once
func (s *Subcluster) IsZombie(vdb *VerticaDB) bool {
	sbName := s.Annotations[vmeta.SandboxNameLabel]
	if sbName == MainCluster {
		return false
	}
	scInSandboxMap := vdb.GenSubclusterSandboxMap()
	scInSandboxStatusMap := vdb.GenSubclusterSandboxStatusMap()
	_, foundInSandbox := scInSandboxMap[s.Name]
	_, foundInSandboxStatus := scInSandboxStatusMap[s.Name]
	return !foundInSandbox && !foundInSandboxStatus
}

// GetStsSize returns the number of replicas that will be assigned
// to the statefulset. By default it is the subcluster's size, and
// zero if the subcluster has shutdown true.
func (s *Subcluster) GetStsSize(vdb *VerticaDB) int32 {
	if !s.Shutdown {
		return s.Size
	}
	scStatusMap := vdb.GenSubclusterStatusMap()
	ss := scStatusMap[s.Name]
	if ss != nil && ss.Shutdown {
		return 0
	}
	return s.Size
}

// GetVProxyConfigMapName returns the name of the client proxy config map
func GetVProxyConfigMapName(prefix string) string {
	return fmt.Sprintf("%s-cm", prefix)
}

// GetVProxyDeploymentName returns the name of the client proxy deployment
func (v *VerticaDB) GetVProxyDeploymentName(scName string) string {
	return fmt.Sprintf("%s-%s-proxy", v.Name, GenCompatibleFQDNHelper(scName))
}

// FindSubclusterForServiceName will find any subclusters that match the given service name.
// If service name is empty, it will return all the subclusters in vdb.
func (v *VerticaDB) FindSubclusterForServiceName(svcName string) (scs []*Subcluster, totalSize int32) {
	totalSize = int32(0)
	scs = []*Subcluster{}
	for i := range v.Spec.Subclusters {
		sc := &v.Spec.Subclusters[i]
		if svcName == "" || sc.GetServiceName() == svcName {
			scs = append(scs, &v.Spec.Subclusters[i])
			totalSize += v.Spec.Subclusters[i].Size
		}
	}
	return scs, totalSize
}

// RequiresTransientSubcluster checks if an online upgrade requires a
// transient subcluster.  A transient subcluster exists if the template is
// filled out.
func (v *VerticaDB) RequiresTransientSubcluster() bool {
	return v.Spec.TemporarySubclusterRouting != nil &&
		v.Spec.TemporarySubclusterRouting.Template.Name != "" &&
		v.Spec.TemporarySubclusterRouting.Template.Size > 0
}

// GetTransientSubclusterName returns the name of the transient subcluster, if
// it should exist. The bool output parameter will be false if no transient is
// used.
func (v *VerticaDB) GetTransientSubclusterName() (string, bool) {
	if !v.RequiresTransientSubcluster() {
		return "", false
	}
	return v.Spec.TemporarySubclusterRouting.Template.Name, true
}

// IsOnlineUpgradeInProgress returns true if an online upgrade is in progress
func (v *VerticaDB) IsOnlineUpgradeInProgress() bool {
	return v.IsStatusConditionTrue(OnlineUpgradeInProgress)
}

// IsROOnlineUpgradeInProgress returns true if an read-only online upgrade is in progress
func (v *VerticaDB) IsROUpgradeInProgress() bool {
	return v.IsStatusConditionTrue(ReadOnlyOnlineUpgradeInProgress)
}

// IsUpgradeInProgress returns true if an upgrade is in progress
func (v *VerticaDB) IsUpgradeInProgress() bool {
	return v.IsStatusConditionTrue(UpgradeInProgress)
}

func (v *VerticaDB) IsTLSConfigUpdateInProgress() bool {
	return v.IsStatusConditionTrue(TLSConfigUpdateInProgress)
}

func (v *VerticaDB) IsTLSCertRollbackNeeded() bool {
	return v.IsStatusConditionTrue(TLSCertRollbackNeeded)
}

func (v *VerticaDB) IsTLSCertRollbackInProgress() bool {
	return v.IsStatusConditionTrue(TLSCertRollbackInProgress)
}

func (v *VerticaDB) FindTLSCertRollbackNeededCondition() *metav1.Condition {
	return v.FindStatusCondition(TLSCertRollbackNeeded)
}

func (v *VerticaDB) IsTLSCertRollbackDisabled() bool {
	return vmeta.IsDisableTLSRollbackAnnotationSet(v.Annotations)
}

// GetTLSCertRollbackReason returns the reason or the point
// which cert rotation failed in. This is used to know the ops
// needed to rollback
func (v *VerticaDB) GetTLSCertRollbackReason() string {
	cond := v.FindTLSCertRollbackNeededCondition()
	if cond == nil {
		return ""
	}

	return cond.Reason
}

// IsHTTPSRollbackFailureBeforeCertHealthPolling returns true if https cert rotation failed
// without altering the current tls config
func (v *VerticaDB) IsHTTPSRollbackFailureBeforeCertHealthPolling() bool {
	return v.GetTLSCertRollbackReason() == FailureBeforeHTTPSCertHealthPollingReason
}

// IsHTTPSRollbackFailureAfterCertHealthPolling returns true if https cert rotation failed
// after altering the current tls config
func (v *VerticaDB) IsHTTPSRollbackFailureAfterCertHealthPolling() bool {
	return v.GetTLSCertRollbackReason() == RollbackAfterHTTPSCertRotationReason
}

// IsRollbackAfterServerCertRotation returns true if client-server cert rotation failed
// (but tls config will not be changed)
func (v *VerticaDB) IsRollbackAfterServerCertRotation() bool {
	return v.GetTLSCertRollbackReason() == RollbackAfterServerCertRotationReason
}

// IsRollbackAfterNMACertRotation returns true if NMA cert rotation failed
// but tls config changed
func (v *VerticaDB) IsRollbackAfterNMACertRotation() bool {
	return v.GetTLSCertRollbackReason() == RollbackAfterNMACertRotationReason
}

// IsStatusConditionTrue returns true when the conditionType is present and set to
// `metav1.ConditionTrue`
func (v *VerticaDB) IsStatusConditionTrue(statusCondition string) bool {
	return meta.IsStatusConditionTrue(v.Status.Conditions, statusCondition)
}

// IsStatusConditionFalse returns true when the conditionType is present and set to
// `metav1.ConditionFalse`
func (v *VerticaDB) IsStatusConditionFalse(statusCondition string) bool {
	return meta.IsStatusConditionFalse(v.Status.Conditions, statusCondition)
}

// FindStatusCondition finds the conditionType in conditions.
func (v *VerticaDB) FindStatusCondition(conditionType string) *metav1.Condition {
	return meta.FindStatusCondition(v.Status.Conditions, conditionType)
}

// IsSandBoxUpgradeInProgress returns true if is an upgrade
// is already occurring in the given sandbox
func (v *VerticaDB) IsSandBoxUpgradeInProgress(sbName string) bool {
	sb := v.GetSandboxStatus(sbName)
	return sb != nil && sb.UpgradeState.UpgradeInProgress
}

func (v *VerticaDB) GetUpgradeStatus(sbName string) (string, error) {
	if sbName == MainCluster {
		return v.Status.UpgradeStatus, nil
	}
	sb, err := v.GetSandboxStatusCheck(sbName)
	if err != nil {
		return "", err
	}
	return sb.UpgradeState.UpgradeStatus, nil
}

// buildTransientSubcluster creates a temporary read-only sc based on an existing subcluster
func (v *VerticaDB) BuildTransientSubcluster(imageOverride string) *Subcluster {
	return &Subcluster{
		Name:              v.Spec.TemporarySubclusterRouting.Template.Name,
		Size:              v.Spec.TemporarySubclusterRouting.Template.Size,
		ImageOverride:     imageOverride,
		Type:              TransientSubcluster,
		NodeSelector:      v.Spec.TemporarySubclusterRouting.Template.NodeSelector,
		Affinity:          v.Spec.TemporarySubclusterRouting.Template.Affinity,
		PriorityClassName: v.Spec.TemporarySubclusterRouting.Template.PriorityClassName,
		Tolerations:       v.Spec.TemporarySubclusterRouting.Template.Tolerations,
		Resources:         v.Spec.TemporarySubclusterRouting.Template.Resources,
		// We ignore any parameter that is specific to the subclusters service
		// object.  These are ignored since transient don't have their own
		// service objects.
	}
}

// FindSubclusterStatus will find a SubclusterStatus entry for the given
// subcluster name.  Returns false if none can be found.
func (v *VerticaDB) FindSubclusterStatus(scName string) (SubclusterStatus, bool) {
	for i := range v.Status.Subclusters {
		if v.Status.Subclusters[i].Name == scName {
			return v.Status.Subclusters[i], true
		}
	}
	return SubclusterStatus{}, false
}

// IsEON returns true if the instance is an EON database. Officially, all
// deployments of this CR will result in an EON database. However, as a backdoor
// for developers, if you set the shardCount to 0, we will create an enterprise
// database. The webhook enforces ShardCount > 0, so that part needs to be
// overridden to take affect.
func (v *VerticaDB) IsEON() bool {
	return v.Spec.ShardCount > 0
}

// IsAdditionalConfigMapEmpty returns true if there is no extra
// config parameters.
func (v *VerticaDB) IsAdditionalConfigMapEmpty() bool {
	return len(v.Spec.Communal.AdditionalConfig) == 0
}

// IsDepotVolumeEmptyDir returns true if the depot volume's type
// is emptyDir.
func (v *VerticaDB) IsDepotVolumeEmptyDir() bool {
	return v.Spec.Local.DepotVolume == EmptyDir
}

// IsDepotVolumePersistentVolume returns true if the depot volume's type
// is persistentVolume.
func (v *VerticaDB) IsDepotVolumePersistentVolume() bool {
	return v.Spec.Local.DepotVolume == PersistentVolume ||
		v.Spec.Local.DepotVolume == ""
}

// IsknownDepotVolumeType returns true if the depot volume's type is
// a valid one.
func (v *VerticaDB) IsKnownDepotVolumeType() bool {
	if v.IsDepotVolumeEmptyDir() || v.IsDepotVolumePersistentVolume() {
		return true
	}
	return false
}

// IsDepotVolumeManaged returns true if vertica.com/disable-depot-volume-management
// is false or not set
func (v *VerticaDB) IsDepotVolumeManaged() bool {
	return !vmeta.DisableDepotVolumeManagement(v.Annotations)
}

// GetFirstPrimarySubcluster returns the first primary subcluster defined in the vdb
func (v *VerticaDB) GetFirstPrimarySubcluster() *Subcluster {
	for i := range v.Spec.Subclusters {
		sc := &v.Spec.Subclusters[i]
		if sc.IsPrimary() {
			return sc
		}
	}
	// We should never get here because the webhook prevents a vdb with no primary.
	return nil
}

// GetPromaryCount returns the number of primary nodes in the cluster.
func (v *VerticaDB) GetPrimaryCount() int {
	sizeSum := 0
	for i := range v.Spec.Subclusters {
		sc := &v.Spec.Subclusters[i]
		if sc.IsPrimary() && !sc.IsSandboxPrimary() {
			sizeSum += int(sc.Size)
		}
	}
	return sizeSum
}

// HasSecondarySubclusters returns true if at least 1 secondary subcluster
// exists in the database.
func (v *VerticaDB) HasSecondarySubclusters() bool {
	for i := range v.Spec.Subclusters {
		if v.Spec.Subclusters[i].IsSecondary() {
			return true
		}
	}
	return false
}

// IsAutoUpgradePolicy returns true
func (v *VerticaDB) IsAutoUpgradePolicy() bool {
	return v.Spec.UpgradePolicy == "" || v.Spec.UpgradePolicy == AutoUpgrade
}

// GetUpgradePolicyToUse returns the upgrade policy that the db should use.
// It will take into account the settings in the vdb as well as what is
// supported in the server. This will never return the auto upgrade policy. If
// you need the current value of that field, just refer to it by referencing
// Spec.UpgradePolicy.
func (v *VerticaDB) GetUpgradePolicyToUse() UpgradePolicyType {
	if v.Spec.UpgradePolicy == OfflineUpgrade {
		return OfflineUpgrade
	}

	if v.IsAutoUpgradePolicy() && v.IsKSafety0() {
		return OfflineUpgrade
	}

	// If we cannot get the version, always default to offline. We cannot make
	// any assumptions about what upgrade policy the server supports.
	vinf, ok := v.MakeVersionInfo()
	if !ok {
		return OfflineUpgrade
	}

	// The Online option can only be chosen explicitly. Although eventually,
	// the Auto option will automatically select this method, we first need to
	// complete the implementation of this new policy.
	if v.Spec.UpgradePolicy == OnlineUpgrade {
		// Online upgrade requires that we scale out the cluster. See if
		// there is evidence that we have already scaled past 3 nodes (CE
		// license limit), or we have a license defined.
		const ceLicenseLimit = 3
		if v.isOnlineUpgradeSupported(vinf) &&
			!v.IsKSafety0() &&
			(v.getNumberOfNodes() > ceLicenseLimit || v.Spec.LicenseSecret != "") &&
			// online upgrade is not allowed if there is already a sandbox
			// in vertica, except from the one used for online upgrade
			!v.containsSandboxNotForUpgrade() {
			return OnlineUpgrade
		} else if vinf.IsEqualOrNewer(ReadOnlyOnlineUpgradeVersion) {
			return ReadOnlyOnlineUpgrade
		}
	}

	if (v.Spec.UpgradePolicy == ReadOnlyOnlineUpgrade || v.IsAutoUpgradePolicy()) &&
		vinf.IsEqualOrNewer(ReadOnlyOnlineUpgradeVersion) {
		return ReadOnlyOnlineUpgrade
	}

	return OfflineUpgrade
}

// containsSandboxNotForUpgrade returns true if there is already a sandbox in the database, except
// from the one created for online upgrade.
func (v *VerticaDB) containsSandboxNotForUpgrade() bool {
	if len(v.Status.Sandboxes) > 1 || len(v.Spec.Sandboxes) > 1 {
		return true
	}
	upgradeSandbox := vmeta.GetOnlineUpgradeSandbox(v.Annotations)
	if len(v.Status.Sandboxes) == 1 {
		if upgradeSandbox != v.Status.Sandboxes[0].Name {
			return true
		}
	}
	if len(v.Spec.Sandboxes) == 1 {
		return upgradeSandbox != v.Spec.Sandboxes[0].Name
	}
	return false
}

// GetIgnoreClusterLease will check if the cluster lease should be ignored.
func (v *VerticaDB) GetIgnoreClusterLease() bool {
	return vmeta.IgnoreClusterLease(v.Annotations)
}

// SetIgnoreClusterLease will set the annotation to ignore the cluster lease
func (v *VerticaDB) SetIgnoreClusterLease(val bool) {
	v.Annotations[vmeta.IgnoreClusterLeaseAnnotation] = strconv.FormatBool(val)
}

// GetIgnoreUpgradePath will check if the upgrade path can be ignored
func (v *VerticaDB) GetIgnoreUpgradePath() bool {
	return vmeta.IgnoreUpgradePath(v.Annotations)
}

// SetIgnoreUpgradePath will set the annotation to ignore the upgrade path
func (v *VerticaDB) SetIgnoreUpgradePath(val bool) {
	v.Annotations[vmeta.IgnoreUpgradePathAnnotation] = strconv.FormatBool(val)
}

// GetRestartTimeout returns the timeout value for restart node and start db
func (v *VerticaDB) GetRestartTimeout() int {
	return vmeta.GetRestartTimeout(v.Annotations)
}

// GetCreateDBNodeStartTimeout returns the timeout value for createdb node startup
func (v *VerticaDB) GetCreateDBNodeStartTimeout() int {
	return vmeta.GetCreateDBNodeStartTimeout(v.Annotations)
}

// GetActiveConnectionsDrainSeconds returns time in seconds to wait for a subcluster/database users' disconnection
func (v *VerticaDB) GetActiveConnectionsDrainSeconds() int {
	return vmeta.GetActiveConnectionsDrainSeconds(v.Annotations)
}

// IsHTTPProbeSupported returns true if the version supports certs
func (v *VerticaDB) IsHTTPProbeSupported(ver string) bool {
	vinf, hasVersion := v.MakeVersionInfo()
	if ver != "" {
		vinf, hasVersion = v.GetVersion(ver)
	}
	// Assume we are running a version that does not support cert rotation
	// if version is not present.
	if !hasVersion {
		return false
	}
	return vinf.IsEqualOrNewer(TLSAuthMinVersion)
}

// IsNMASideCarDeploymentEnabled returns true if the conditions to run NMA
// in a sidecar are met
func (v *VerticaDB) IsNMASideCarDeploymentEnabled() bool {
	if !vmeta.UseVClusterOps(v.Annotations) {
		return false
	}
	vinf, hasVersion := v.MakeVersionInfo()
	// Assume NMA is running as a sidecar if version isn't present. We rely on
	// the operator to correct things later if it turns out we are running an
	// older release that doesn't have support.
	if !hasVersion {
		return true
	}
	return vinf.IsEqualOrNewer(NMAInSideCarDeploymentMinVersion)
}

// IsMonolithicDeploymentEnabled returns true if NMA must run in the
// same container as vertica
func (v *VerticaDB) IsMonolithicDeploymentEnabled() bool {
	if !vmeta.UseVClusterOps(v.Annotations) {
		return false
	}
	return !v.IsNMASideCarDeploymentEnabled()
}

// IsKSafety0 returns true if k-safety of 0 is set.
func (v *VerticaDB) IsKSafety0() bool {
	return vmeta.IsKSafety0(v.Annotations)
}

// GetKSafety returns the string value of the k-safety value
func (v *VerticaDB) GetKSafety() string {
	if v.IsKSafety0() {
		return "0"
	}
	return "1"
}

// GetRequeueTime returns the time in seconds to wait for the next reconiliation iteration.
func (v *VerticaDB) GetRequeueTime() int {
	return vmeta.GetRequeueTime(v.Annotations)
}

// GetUpgradeRequeueTime returns the time in seconds to wait between
// reconciliations during an upgrade. This is the raw value as set in the CR.
func (v *VerticaDB) GetUpgradeRequeueTime() int {
	return vmeta.GetUpgradeRequeueTime(v.Annotations)
}

// GetUpgradeRequeueTimeDuration returns default upgrade requeue time if not set
// in the CRD. The value returned is of type Duration.
func (v *VerticaDB) GetUpgradeRequeueTimeDuration() time.Duration {
	if v.GetUpgradeRequeueTime() == 0 {
		return time.Second * time.Duration(URTime)
	}
	return time.Second * time.Duration(v.GetUpgradeRequeueTime())
}

// GetSSHSecretName returns the name of the secret that contains SSH keys to use
// for admintools style of deployments.
func (v *VerticaDB) GetSSHSecretName() string {
	return vmeta.GetSSHSecretName(v.Annotations)
}

// IncludeUIDInPath will return true if the UID should be included in the
// communal path to make it unique.
func (v *VerticaDB) IncludeUIDInPath() bool {
	return vmeta.IncludeUIDInPath(v.Annotations)
}

// IsPathHDFS returns true if the path is an HDFS path
func (v *VerticaDB) IsPathHDFS(path string) bool {
	for _, p := range hdfsPrefixes {
		if strings.HasPrefix(path, p) {
			return true
		}
	}
	return false
}

// IsHDFS returns true if the communal path is stored in an HDFS path
func (v *VerticaDB) IsHDFS() bool {
	return v.IsPathHDFS(v.Spec.Communal.Path)
}

// IsS3 returns true if VerticaDB has a communal path for S3 compatible storage.
func (v *VerticaDB) IsS3() bool {
	return strings.HasPrefix(v.Spec.Communal.Path, S3Prefix)
}

// ISGCloud returns true if VerticaDB has a communal path in Google Cloud Storage
func (v *VerticaDB) IsGCloud() bool {
	return strings.HasPrefix(v.Spec.Communal.Path, GCloudPrefix)
}

// IsAzure returns true if VerticaDB has a communal path in Azure Blob Storage
func (v *VerticaDB) IsAzure() bool {
	return strings.HasPrefix(v.Spec.Communal.Path, AzurePrefix)
}

// IsSseS3 returns true if VerticaDB is setup for S3 SSE-S3 server-side encryption
func (v *VerticaDB) IsSseS3() bool {
	return strings.EqualFold(string(v.Spec.Communal.S3ServerSideEncryption), string(SseS3))
}

// IsSseKMS returns true if VerticaDB is setup for S3 SSE-KMS server-side encryption
func (v *VerticaDB) IsSseKMS() bool {
	return strings.EqualFold(string(v.Spec.Communal.S3ServerSideEncryption), string(SseKMS))
}

// IsSseC returns true if VerticaDB is setup for S3 SSE-C server-side encryption
func (v *VerticaDB) IsSseC() bool {
	return strings.EqualFold(string(v.Spec.Communal.S3ServerSideEncryption), string(SseC))
}

// IsKnownSseType returns true if VerticaDB is setup for S3 server-side encryption
func (v *VerticaDB) IsKnownSseType() bool {
	if v.IsSseS3() || v.IsSseKMS() || v.IsSseC() {
		return true
	}
	return false
}

// IsKnownCommunalPrefix returns true if the communal has a known prefix that
// indicates the type of communal storage. False means the communal path was
// empty or is a POSIX path.
func (v *VerticaDB) IsKnownCommunalPrefix() bool {
	if v.IsHDFS() || v.IsS3() || v.IsGCloud() || v.IsAzure() {
		return true
	}
	return false
}

// HasKerberosConfig returns true if VerticaDB is setup for Kerberos authentication.
func (v *VerticaDB) HasKerberosConfig() bool {
	// We have a webhook check that makes sure if the principal is set, the
	// other things are set too.
	return v.GetKerberosServiceName() != ""
}

func (v *VerticaDB) GetKerberosRealm() string {
	return v.Spec.Communal.AdditionalConfig[vmeta.KerberosRealmConfig]
}

func (v *VerticaDB) GetKerberosServiceName() string {
	return v.Spec.Communal.AdditionalConfig[vmeta.KerberosServiceNameConfig]
}

// HasAdditionalBuckets returns true if additionalBuckets is configured for data replication
func (v *VerticaDB) HasAdditionalBuckets() bool {
	return len(v.Spec.AdditionalBuckets) != 0
}

// GetBucket returns the bucket name from the path URL
func GetBucket(path string) string {
	re := regexp.MustCompile(`([a-z]\d+)://(.*)`)
	m := re.FindAllStringSubmatch(path, 1)

	if len(m) == 0 || len(m[0]) < 3 {
		return path
	}

	p := strings.Split(m[0][2], "/")
	if len(p) == 0 || len(p[0]) < 3 {
		return m[0][2]
	}

	return strings.TrimRight(p[0], "/")
}

func (s *Subcluster) IsPrimary() bool {
	return s.Type == PrimarySubcluster || s.Type == SandboxPrimarySubcluster
}

func (s *Subcluster) IsMainPrimary() bool {
	return s.Type == PrimarySubcluster
}

func (s *Subcluster) IsSandboxPrimary() bool {
	return s.Type == SandboxPrimarySubcluster
}

func (s *Subcluster) IsSecondary() bool {
	return s.Type == SecondarySubcluster
}

func (s *Subcluster) IsTransient() bool {
	return s.Type == TransientSubcluster
}

// GetType returns the type of the subcluster in string form
func (s *Subcluster) GetType() string {
	// Transient subclusters are considered secondary subclusters. This exists
	// for historical reasons because we added separate labels for
	// primary/secondary and transient.
	if s.IsTransient() || s.Type == "" {
		return SecondarySubcluster
	}
	return s.Type
}

func (v *VerticaDBStatus) InstallCount() int32 {
	var c int32
	for i := range v.Subclusters {
		c += v.Subclusters[i].InstallCount()
	}
	return c
}

func (s *SubclusterStatus) InstallCount() int32 {
	var c int32
	for i := range s.Detail {
		if s.Detail[i].Installed {
			c++
		}
	}
	return c
}

// GetVerticaUser returns the name of Vertica superuser generated in database creation.
func (v *VerticaDB) GetVerticaUser() string {
	return vmeta.GetSuperuserName(v.Annotations)
}

// GetEncryptSpreadComm will return "vertica" if encryptSpreadComm is set to
// an empty string, otherwise return the value of encryptSpreadComm
func (v *VerticaDB) GetEncryptSpreadComm() string {
	if v.Spec.EncryptSpreadComm == "" {
		return EncryptSpreadCommWithVertica
	}
	return v.Spec.EncryptSpreadComm
}

func (v *VerticaDB) IsKSafetyCheckStrict() bool {
	return vmeta.IsKSafetyCheckStrict(v.Annotations)
}

func (v *VerticaDB) IsFetchNodeDetailsLogDisabled() bool {
	return vmeta.IsFetchNodeDetailsLogDisabled(v.Annotations)
}

func (v *VerticaDB) GetTLSCacheDuration() uint64 {
	duration := vmeta.GetTLSCacheDuration(v.Annotations)
	if duration < 0 {
		return 0
	}
	return uint64(duration)
}

func (v *VerticaDB) ShouldRemoveTLSSecret() bool {
	return vmeta.ShouldRemoveTLSSecret(v.Annotations)
}

// IsValidRestorePointPolicy returns true if the RestorePointPolicy is properly specified,
// i.e., it has a non-empty archive, and either a valid index or a valid id (but not both).
func (r *RestorePointPolicy) IsValidRestorePointPolicy() bool {
	return r != nil && r.Archive != "" && ((r.Index > 0) != (r.ID != ""))
}

// IsValidForSaveRestorePoint returns true if archive name to be used
// for creating a restore point is set.
func (r *RestorePointPolicy) IsValidForSaveRestorePoint() bool {
	return r != nil && r.Archive != ""
}

// IsRestoreDuringReviveEnabled will return whether the vdb is configured to initialize by reviving from
// a restore point in an archive
func (v *VerticaDB) IsRestoreDuringReviveEnabled() bool {
	return v.Spec.InitPolicy == CommunalInitPolicyRevive && v.Spec.RestorePoint != nil
}

// IsSaveRestorepointEnabled returns true if the status condition that
// control restore point is set to true.
func (v *VerticaDB) IsSaveRestorepointEnabled() bool {
	return v.IsStatusConditionTrue(SaveRestorePointNeeded)
}

// IsHTTPSTLSConfGenerationEnabled return true if the httpstls.json file should
// be generated by the installer.
func (v *VerticaDB) IsHTTPSTLSConfGenerationEnabled() (bool, error) {
	// Early-out if the annotaton is set.
	if vmeta.IsHTTPSTLSConfGenerationAnnotationSet(v.Annotations) {
		enabled := vmeta.IsHTTPSTLSConfGenerationEnabled(v.Annotations)
		return enabled, nil
	}

	// The httpstls.json file doesn't need to be created for databases that were
	// created in 24.1.0+. These versions will automatically seed the catalog
	// with a HTTPS cert during bootstrap-catalog. The next few checks determine
	// if that applies. If any of the checks fail, we will return true to
	// indicate we must generate httpstls.json.
	//
	// 1. Only consider if the operator is going to create the database. That's
	// the only way we know what version we're using during bootstrap-catalog.
	if v.Spec.InitPolicy != CommunalInitPolicyCreate &&
		v.Spec.InitPolicy != CommunalInitPolicyCreateSkipPackageInstall {
		return true, nil
	}
	// 2. If we have created the database already, we don't know what version it
	// was created in. So, we just assume the generation is needed. For cases
	// where we don't want to generate it after creating the database, we rely
	// on the operator setting an annotation to prevent us from generating in
	// subsequent reconcile iterations.
	ok := v.IsStatusConditionTrue(DBInitialized)
	if ok {
		return true, nil
	}
	// 3. Are we at the minimum version that has the bootstrap-catalog change to
	// generate the cert? Older versions return true, newer versions return false.
	inf, err := v.MakeVersionInfoCheck()
	if err != nil {
		return false, err
	}
	return !inf.IsEqualOrNewer(AutoGenerateHTTPSCertsForNewDatabasesMinVersion), nil
}

// IsHTTPSConfigEnabled returns true if tls is enabled and https tls config
// exists in the db. It means the db ops can start using tls
func (v *VerticaDB) IsHTTPSConfigEnabled() bool {
	return v.IsSetForTLS() &&
		v.GetHTTPSNMATLSSecretInUse() != ""
}

// IsHTTPSConfigEnabledWithCreate returns true if tls is enabled and https tls config
// exists in the db. It means the db ops can start using tls. For revive, there is know way to know
// the db had tls configs until after revive so can't make any assumptions
func (v *VerticaDB) IsHTTPSConfigEnabledWithCreate() bool {
	if v.Spec.InitPolicy == CommunalInitPolicyCreate {
		return v.IsHTTPSConfigEnabled()
	}

	return v.IsSetForTLS()
}

// IsClientServerConfigEnabled returns true if tls is enabled and client-server tls config
// exists in the db
func (v *VerticaDB) IsClientServerConfigEnabled() bool {
	return v.IsSetForTLS() &&
		v.GetClientServerTLSSecretInUse() != ""
}

// IsSetForTLS returns true if VerticaDB is set and ready for tls.
// It does not mean vclusterops can now operate using tls, for
// that we need to wait until tls configurations are created
func (v *VerticaDB) IsSetForTLS() bool {
	return v.IsValidVersionForTLS() &&
		vmeta.UseTLSAuth(v.Annotations)
}

// IsValidVersionForTLS returns true if the server version
// supports tls
func (v *VerticaDB) IsValidVersionForTLS() bool {
	if !vmeta.UseVClusterOps(v.Annotations) {
		return false
	}
	vinf, hasVersion := v.MakeVersionInfo()
	// Assume we are running a version that does not support cert rotation
	// if version is not present.
	if !hasVersion {
		return false
	}

	return vinf.IsEqualOrNewer(TLSAuthMinVersion)
}

// GenSubclusterStatusMap returns a map that has a subcluster name as key
// and its status as value
func (v *VerticaDB) GenSubclusterStatusMap() map[string]*SubclusterStatus {
	scMap := map[string]*SubclusterStatus{}
	for i := range v.Status.Subclusters {
		sc := &v.Status.Subclusters[i]
		scMap[sc.Name] = sc
	}
	return scMap
}

func (v *VerticaDB) GetSubclusterSandboxName(scName string) string {
	for i := range v.Status.Sandboxes {
		for j := range v.Status.Sandboxes[i].Subclusters {
			if scName == v.Status.Sandboxes[i].Subclusters[j] {
				return v.Status.Sandboxes[i].Name
			}
		}
	}
	return MainCluster
}

// getNumberOfNodes returns the number of nodes defined in the database, as per the CR.
func (v *VerticaDB) getNumberOfNodes() int {
	count := 0
	for i := range v.Spec.Subclusters {
		count += int(v.Spec.Subclusters[i].Size)
	}
	return count
}

// GetSandbox returns the sandbox given by name. A nil pointer is returned if
// not found.
func (v *VerticaDB) GetSandbox(sbName string) *Sandbox {
	for i := range v.Spec.Sandboxes {
		if v.Spec.Sandboxes[i].Name == sbName {
			return &v.Spec.Sandboxes[i]
		}
	}
	return nil
}

// GetSandboxStatus returns the status of the sandbox given by name. A nil pointer is returned if
// not found.
func (v *VerticaDB) GetSandboxStatus(sbName string) *SandboxStatus {
	for i := range v.Status.Sandboxes {
		if v.Status.Sandboxes[i].Name == sbName {
			return &v.Status.Sandboxes[i]
		}
	}
	return nil
}

// GetSandboxStatusCheck is like GetSandboxStatus but returns an error if the sandbox
// is missing in the status. Use this in places where it is a failure if the sandbox
// is not in the status
func (v *VerticaDB) GetSandboxStatusCheck(sbName string) (*SandboxStatus, error) {
	sb := v.GetSandboxStatus(sbName)
	if sb == nil {
		return nil, fmt.Errorf("could not find sandbox %q in status", sbName)
	}
	return sb, nil
}

// IsSubclusterInStatus will check if a subcluster in vdb status
func (v *VerticaDB) IsSubclusterInStatus(scName string) bool {
	for i := range v.Status.Subclusters {
		if v.Status.Subclusters[i].Name == scName {
			return true
		}
	}
	return false
}

// GetSubclustersForReplicaGroup returns the names of the subclusters that are part of a replica group.
func (v *VerticaDB) GetSubclustersForReplicaGroup(groupName string) []string {
	scNames := []string{}
	for i := range v.Spec.Subclusters {
		if g, found := v.Spec.Subclusters[i].Annotations[vmeta.ReplicaGroupAnnotation]; found && g == groupName {
			scNames = append(scNames, v.Spec.Subclusters[i].Name)
		}
	}
	return scNames
}

// GetSubclustersInSandbox returns the subclusters in the given sandbox
func (v *VerticaDB) GetSubclustersInSandbox(sbName string) []string {
	scNames := []string{}
	scSbMap := v.GenSubclusterSandboxMap()
	if sbName == MainCluster {
		for i := range v.Spec.Subclusters {
			scName := v.Spec.Subclusters[i].Name
			if _, found := scSbMap[scName]; !found {
				scNames = append(scNames, scName)
			}
		}
		return scNames
	}
	sb := v.GetSandbox(sbName)
	if sb == nil {
		return nil
	}
	for i := range sb.Subclusters {
		scNames = append(scNames, sb.Subclusters[i].Name)
	}
	return scNames
}

// GetHPAMetrics extract an return hpa metrics from MetricDefinition struct.
func (v *VerticaAutoscaler) GetHPAMetrics() []autoscalingv2.MetricSpec {
	metrics := make([]autoscalingv2.MetricSpec, len(v.Spec.CustomAutoscaler.Hpa.Metrics))
	for i := range v.Spec.CustomAutoscaler.Hpa.Metrics {
		metrics[i] = v.Spec.CustomAutoscaler.Hpa.Metrics[i].Metric
	}
	return metrics
}

// ValidatePrometheusAuthBasic will check if required key exists for type PrometheusAuthBasic
func (authmode *PrometheusAuthModes) ValidatePrometheusAuthBasic(secretData map[string][]byte) error {
	if _, ok := secretData[PrometheusSecretKeyUsername]; !ok {
		return errors.New("username not found in secret")
	}
	if _, ok := secretData[PrometheusSecretKeyPassword]; !ok {
		return errors.New("password not found in secret")
	}
	return nil
}

// ValidatePrometheusAuthBearer will check if required key exists for type PrometheusAuthBearer
func (authmode *PrometheusAuthModes) ValidatePrometheusAuthBearer(secretData map[string][]byte) error {
	if _, ok := secretData[PrometheusSecretKeyBearerToken]; !ok {
		return errors.New("bearerToken not found in secret")
	}
	return nil
}

// ValidatePrometheusAuthTLS will check if required key exists for type PrometheusAuthTLS
func (authmode *PrometheusAuthModes) ValidatePrometheusAuthTLS(secretData map[string][]byte) error {
	if _, ok := secretData[PrometheusSecretKeyCa]; !ok {
		return errors.New("ca not found in secret")
	}
	if _, ok := secretData[PrometheusSecretKeyCert]; !ok {
		return errors.New("cert not found in secret")
	}
	if _, ok := secretData[PrometheusSecretKeyKey]; !ok {
		return errors.New("key not found in secret")
	}
	return nil
}

// ValidatePrometheusAuthCustom will check if required key exists for type PrometheusAuthCustom
func (authmode *PrometheusAuthModes) ValidatePrometheusAuthCustom(secretData map[string][]byte) error {
	if _, ok := secretData[PrometheusSecretKeyCustomAuthHeader]; !ok {
		return errors.New("customAuthHeader not found in secret")
	}
	if _, ok := secretData[PrometheusSecretKeyCustomAuthValue]; !ok {
		return errors.New("customAuthValue not found in secret")
	}
	return nil
}

// ValidatePrometheusAuthTLSAndBasic will check if required key exists for type PrometheusAuthTLSAndBasic
func (authmode *PrometheusAuthModes) ValidatePrometheusAuthTLSAndBasic(secretData map[string][]byte) error {
	if err := authmode.ValidatePrometheusAuthBasic(secretData); err != nil {
		return err
	}
	if err := authmode.ValidatePrometheusAuthTLS(secretData); err != nil {
		return err
	}
	return nil
}

// GetMap Convert PrometheusSpec to map[string]string
func (p *PrometheusSpec) GetMap() map[string]string {
	result := make(map[string]string)
	result["serverAddress"] = p.ServerAddress
	result["query"] = p.Query
	result["threshold"] = fmt.Sprintf("%d", p.Threshold)
	// Only add ScaleInThreshold if it is non-zero
	if p.ScaleInThreshold != 0 {
		result["activationThreshold"] = fmt.Sprintf("%d", p.ScaleInThreshold)
	}

	return result
}

// GetMap converts CPUMemorySpec to map[string]string
func (r *CPUMemorySpec) GetMap() map[string]string {
	result := make(map[string]string)
	result["value"] = fmt.Sprintf("%d", r.Threshold)
	return result
}

// GetMetadata returns the metric parameters map
func (s *ScaleTrigger) GetMetadata() map[string]string {
	if s.IsPrometheusMetric() {
		return s.Prometheus.GetMap()
	}
	return s.Resource.GetMap()
}

func (s *ScaleTrigger) IsNil() bool {
	return s.Prometheus == nil && s.Resource == nil
}

func (s *ScaleTrigger) IsPrometheusMetric() bool {
	return s.Type == PrometheusTriggerType || s.Type == ""
}

func (s *ScaleTrigger) GetUnsafeSslStr() string {
	return strconv.FormatBool(s.Prometheus.UnsafeSsl)
}

func (s *ScaleTrigger) GetType() string {
	if s.Type == "" {
		return string(PrometheusTriggerType)
	}
	return string(s.Type)
}

// MakeScaledObjectSpec builds a sample scaleObjectSpec.
// This is intended for test purposes.
func MakeScaledObjectSpec() *ScaledObjectSpec {
	return &ScaledObjectSpec{
		MinReplicas:     &[]int32{3}[0],
		MaxReplicas:     &[]int32{6}[0],
		PollingInterval: &[]int32{5}[0],
		Metrics: []ScaleTrigger{
			{
				Name: "sample-metric",
				Prometheus: &PrometheusSpec{
					ServerAddress: "http://localhost",
					Query:         "query",
					Threshold:     5,
				},
			},
		},
	}
}

// HasScaleInThreshold returns true if scale in threshold is set
func (v *VerticaAutoscaler) HasScaleInThreshold() bool {
	if !v.IsHpaEnabled() {
		return false
	}
	for i := range v.Spec.CustomAutoscaler.Hpa.Metrics {
		m := &v.Spec.CustomAutoscaler.Hpa.Metrics[i]
		if m.ScaleInThreshold != nil {
			return true
		}
	}
	return false
}

// GetMinReplicas calculates the minReplicas based on the scale in
// threshold, and returns it
func (v *VerticaAutoscaler) GetMinReplicas() *int32 {
	vasCopy := v.DeepCopy()
	if v.HasScaleInThreshold() {
		return &vasCopy.Spec.TargetSize
	}
	return vasCopy.Spec.CustomAutoscaler.Hpa.MinReplicas
}

// GetMetricMap returns a map whose key is the metric name and the value is
// the metric's definition.
func (v *VerticaAutoscaler) GetMetricMap() map[string]*MetricDefinition {
	mMap := make(map[string]*MetricDefinition)
	for i := range v.Spec.CustomAutoscaler.Hpa.Metrics {
		m := &v.Spec.CustomAutoscaler.Hpa.Metrics[i]
		var name string
		if m.Metric.Pods != nil {
			name = m.Metric.Pods.Metric.Name
		} else if m.Metric.Object != nil {
			name = m.Metric.Object.Metric.Name
		} else if m.Metric.External != nil {
			name = m.Metric.External.Metric.Name
		} else if m.Metric.Resource != nil {
			name = m.Metric.Resource.Name.String()
		} else {
			name = m.Metric.ContainerResource.Name.String()
		}
		mMap[name] = m
	}
	return mMap
}

// GetMetricTarget returns the autoscalingv2 metric target
func GetMetricTarget(metric *autoscalingv2.MetricSpec) *autoscalingv2.MetricTarget {
	if metric == nil {
		return nil
	}
	switch metric.Type {
	case autoscalingv2.PodsMetricSourceType:
		if metric.Pods != nil {
			return &metric.Pods.Target
		}
	case autoscalingv2.ObjectMetricSourceType:
		if metric.Object != nil {
			return &metric.Object.Target
		}
	case autoscalingv2.ExternalMetricSourceType:
		if metric.External != nil {
			return &metric.External.Target
		}
	case autoscalingv2.ResourceMetricSourceType:
		if metric.Resource != nil {
			return &metric.Resource.Target
		}
	case autoscalingv2.ContainerResourceMetricSourceType:
		if metric.ContainerResource != nil {
			return &metric.ContainerResource.Target
		}
	}
	return nil
}

func (v *VerticaDB) GetTLSConfigByName(name string) *TLSConfigStatus {
	return FindTLSConfig(v.Status.TLSConfigs, "Name", name)
}

func (v *VerticaDB) GetTLSConfigBySecret(secret string) *TLSConfigStatus {
	return FindTLSConfig(v.Status.TLSConfigs, "Secret", secret)
}

func (v *VerticaDB) GetTLSConfigByMode(mode string) *TLSConfigStatus {
	return FindTLSConfig(v.Status.TLSConfigs, "Mode", mode)
}

func (v *VerticaDB) GetSecretInUse(name string) string {
	if v.GetTLSConfigByName(name) == nil {
		return ""
	}
	return v.GetTLSConfigByName(name).Secret
}

func (v *VerticaDB) GetHTTPSNMATLSSecretInUse() string {
	return v.GetSecretInUse(HTTPSNMATLSConfigName)
}

func (v *VerticaDB) GetClientServerTLSSecretInUse() string {
	return v.GetSecretInUse(ClientServerTLSConfigName)
}

// GetValueForTLSConfigMap will return what value should be written to the TLS Config Map for
// NMA: spec or status. In order to handle rollback after failed cert rotation, we should only
// update from spec if a cert rotation has completed and not triggered a rollback. We should also
// use spec if this status value is empty (for example, during create db). All other cases should
// use status value.
func (v *VerticaDB) GetValueForTLSConfigMap(specValue, statusValue, tlsConfigName string) string {
	// Use the status value if:
	// - It is set (non-empty), and
	// - Either the config update hasn't finished OR a rollback is needed.
	rollbackInProgress := v.IsTLSCertRollbackNeeded()
	updateNotFinished := !v.IsStatusConditionTrue(HTTPSTLSConfigUpdateFinished)
	if tlsConfigName == ClientServerTLSConfigName {
		updateNotFinished = !v.IsStatusConditionTrue(ClientServerTLSConfigUpdateFinished)
	}

	if statusValue != "" && (updateNotFinished || rollbackInProgress) {
		return statusValue
	}

	// Otherwise, default to the spec value.
	return specValue
}

// GetHTTPSNMATLSSecretForConfigMap returns the correct TLS secret name
// to include in the NMA configmap. It prioritizes the currently in-use
// secret if an update is still in progress or a rollback is needed.
func (v *VerticaDB) GetHTTPSNMATLSSecretForConfigMap() string {
	return v.GetValueForTLSConfigMap(v.GetHTTPSNMATLSSecret(), v.GetHTTPSNMATLSSecretInUse(), HTTPSNMATLSConfigName)
}

// GetClientServerTLSModeForConfigMap returns the correct TLS mode
// to include in the NMA configmap. It prioritizes the currently in-use
// mode if an update is still in progress or a rollback is needed.
func (v *VerticaDB) GetClientServerTLSModeForConfigMap() string {
	return v.GetValueForTLSConfigMap(v.GetClientServerTLSMode(), v.GetClientServerTLSModeInUse(), ClientServerTLSConfigName)
}

// GetClientServerTLSSecretForConfigMap returns the correct TLS secret name
// to include in the NMA configmap. It prioritizes the currently in-use
// secret if an update is still in progress or a rollback is needed.
func (v *VerticaDB) GetClientServerTLSSecretForConfigMap() string {
	return v.GetValueForTLSConfigMap(v.GetClientServerTLSSecret(), v.GetClientServerTLSSecretInUse(), ClientServerTLSConfigName)
}

// IsCertNeededForClientServerAuth returns true if certificate is needed for client-server authentication
func (v *VerticaDB) IsCertNeededForClientServerAuth() bool {
	tlsMode := v.GetClientServerTLSMode()
	return tlsMode != tlsModeDisable && tlsMode != tlsModeEnable
}

// GetNMAClientServerTLSMode returns the tlsMode for NMA client-server communication
func (v *VerticaDB) GetNMAClientServerTLSMode() string {
<<<<<<< HEAD
	tlsMode := strings.ToLower(v.GetClientServerTLSModeForConfigMap())
=======
	tlsMode := v.GetClientServerTLSMode()
>>>>>>> 41995126
	switch tlsMode {
	case tlsModeDisable:
		return nmaTLSModeDisable
	case tlsModeEnable, tlsModeTryVerify:
		return nmaTLSModeEnable
	case tlsModeVerifyCA, tlsModeVerifyFull:
		// There is still a flaw in vclusterOps: create_db set_tls will fail
		// since nma cannot verify server certificate. After we extract set_tls
		// from create_db, we can remove the db init check.
		if !v.IsDBInitialized() {
			return nmaTLSModeEnable
		}
		return nmaTLSModeVerifyCA
	default:
		return nmaTLSModeEnable
	}
}

// Searches for a TLSConfig where a specified field equals a specified value
// For example, where Name=ClientServer
// Returns a pointer to the TLSConfig, or nil if not found.
func FindTLSConfig(configs []TLSConfigStatus, configField, value string) *TLSConfigStatus {
	for i := range configs {
		switch configField {
		case "Name":
			if configs[i].Name == value {
				return &configs[i]
			}
		case "Secret":
			if configs[i].Secret == value {
				return &configs[i]
			}
		case "Mode":
			if configs[i].Mode == value {
				return &configs[i]
			}
		}
	}
	return nil
}

func (v *VerticaDB) GetTLSModeInUse(name string) string {
	if v.GetTLSConfigByName(name) == nil {
		return ""
	}
	return v.GetTLSConfigByName(name).Mode
}

func (v *VerticaDB) GetHTTPSTLSModeInUse() string {
	return strings.ToLower(v.GetTLSModeInUse(HTTPSNMATLSConfigName))
}

func (v *VerticaDB) GetClientServerTLSModeInUse() string {
	return strings.ToLower(v.GetTLSModeInUse(ClientServerTLSConfigName))
}

// SetTLSConfigs updates the slice with a new TLSConfig by Name, and returns true if any changes occurred.
func SetTLSConfigs(refs *[]TLSConfigStatus, newRef TLSConfigStatus) (changed bool) {
	existing := FindTLSConfig(*refs, "Name", newRef.Name)
	if existing == nil {
		*refs = append(*refs, newRef)
		return true
	}

	if existing.Secret != newRef.Secret {
		existing.Secret = newRef.Secret
		changed = true
	}
	if existing.Mode != newRef.Mode {
		existing.Mode = newRef.Mode
		changed = true
	}

	return changed
}

func convertToBool(src string) bool {
	converted := false
	_, err := strconv.ParseBool(src)
	if err == nil {
		converted = true
	}
	return converted
}

func convertToInt(src string) (int, bool) {
	converted := false
	varAsInt, err := strconv.ParseInt(src, 10, 0)
	if err == nil {
		converted = true
	}
	return int(varAsInt), converted
}

func hasValidIntAnnotation(allErrs field.ErrorList, annotationName string, val int) field.ErrorList {
	if val < 0 {
		err := field.Invalid(field.NewPath("metadata").Child("annotations").Child(annotationName),
			val, fmt.Sprintf("%s must be non-negative", annotationName))
		allErrs = append(allErrs, err)
	}
	return allErrs
}

// Check for invalid characters in an object name (such as DB or archive name)
func findInvalidChars(objName string, allowDash bool) string {
	invalidChars := invalidNameChars

	// Dash is supported in some object names (eg archive name) but not others (eg db name)
	if !allowDash {
		invalidChars += "-"
	}

	foundChars := ""
	for _, c := range invalidChars {
		if strings.Contains(objName, string(c)) {
			foundChars += string(c)
		}
	}
	return foundChars
}

func (v *VerticaDB) GetSpecHTTPSNMATLSMode() string {
	if v.Spec.HTTPSNMATLS == nil {
		return ""
	}
	return v.Spec.HTTPSNMATLS.Mode
}

// Get HTTPSNMATLS mode from spec or return "" if not found
func (v *VerticaDB) GetHTTPSNMATLSMode() string {
	if v.Spec.HTTPSNMATLS == nil {
		return ""
	}
	return strings.ToLower(v.Spec.HTTPSNMATLS.Mode)
}

// Get HTTPSNMATLS secret from spec or return "" if not found
func (v *VerticaDB) GetHTTPSNMATLSSecret() string {
	if v.Spec.HTTPSNMATLS == nil {
		return ""
	}
	return v.Spec.HTTPSNMATLS.Secret
}

func (v *VerticaDB) GetSpecClientServerTLSMode() string {
	if v.Spec.ClientServerTLS == nil {
		return ""
	}
	return v.Spec.ClientServerTLS.Mode
}

// Get ClientServerTLS mode from spec or return "" if not found
func (v *VerticaDB) GetClientServerTLSMode() string {
	if v.Spec.ClientServerTLS == nil {
		return ""
	}
	return strings.ToLower(v.Spec.ClientServerTLS.Mode)
}

// Get ClientServerTLS secret from spec or return "" if not found
func (v *VerticaDB) GetClientServerTLSSecret() string {
	if v.Spec.ClientServerTLS == nil {
		return ""
	}
	return v.Spec.ClientServerTLS.Secret
}

// Check if TLS not enabled, DB not initialized, or rotate has failed
// In these cases, we skip TLS Update
func (v *VerticaDB) ShouldSkipTLSUpdateReconcile() bool {
	return !v.IsSetForTLS() ||
		!v.IsDBInitialized() ||
		v.IsTLSCertRollbackNeeded()
}

// MakeSourceVDBName is a helper that creates a sample name for the source VerticaDB for test purposes
func MakeSourceVDBName() types.NamespacedName {
	return types.NamespacedName{Name: "vertica-source-sample", Namespace: "default"}
}

// MakeTargetVDBName is a helper that creates a sample name for the target VerticaDB for test purposes
func MakeTargetVDBName() types.NamespacedName {
	return types.NamespacedName{Name: "vertica-target-sample", Namespace: "default"}
}

// IsOtherSubclusterDraining returns true if any subcluster drain annotation
// exists that has a suffix different from the given scName.
func (v *VerticaDB) IsOtherSubclusterDraining(scName string) bool {
	drainAnnotations, found := vmeta.FindDrainTimeoutSubclusterAnnotations(v.Annotations)
	if !found {
		return false
	}
	for _, annotation := range drainAnnotations {
		// If we have an annotation that is NOT for this scName,
		// it means another subcluster is draining.
		if annotation != vmeta.GenSubclusterDrainStartAnnotationName(scName) {
			return true
		}
	}
	return false
}

// MakeVersionStrForOpVersion can convert operator version to vertica version format
func MakeVersionStrForOpVersion(v string) string {
	if v == "" {
		return ""
	}
	return "v" + v
}<|MERGE_RESOLUTION|>--- conflicted
+++ resolved
@@ -1755,11 +1755,7 @@
 
 // GetNMAClientServerTLSMode returns the tlsMode for NMA client-server communication
 func (v *VerticaDB) GetNMAClientServerTLSMode() string {
-<<<<<<< HEAD
-	tlsMode := strings.ToLower(v.GetClientServerTLSModeForConfigMap())
-=======
-	tlsMode := v.GetClientServerTLSMode()
->>>>>>> 41995126
+	tlsMode := v.GetClientServerTLSModeForConfigMap()
 	switch tlsMode {
 	case tlsModeDisable:
 		return nmaTLSModeDisable

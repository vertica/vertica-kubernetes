/*
Copyright [2021-2024] Open Text.

Licensed under the Apache License, Version 2.0 (the "License");
you may not use this file except in compliance with the License.
You may obtain a copy of the License at

    http://www.apache.org/licenses/LICENSE-2.0

Unless required by applicable law or agreed to in writing, software
distributed under the License is distributed on an "AS IS" BASIS,
WITHOUT WARRANTIES OR CONDITIONS OF ANY KIND, either express or implied.
See the License for the specific language governing permissions and
limitations under the License.
*/

package v1

import (
	"context"
	"errors"
	"fmt"
	"regexp"
	"strconv"
	"strings"
	"time"

	vmeta "github.com/vertica/vertica-kubernetes/pkg/meta"
	"github.com/vertica/vertica-kubernetes/pkg/paths"
	autoscalingv2 "k8s.io/api/autoscaling/v2"
	corev1 "k8s.io/api/core/v1"
	"k8s.io/apimachinery/pkg/api/meta"
	"k8s.io/apimachinery/pkg/api/resource"
	metav1 "k8s.io/apimachinery/pkg/apis/meta/v1"
	"k8s.io/apimachinery/pkg/types"
	"k8s.io/apimachinery/pkg/util/validation/field"
	"sigs.k8s.io/controller-runtime/pkg/client"
)

const (
	DefaultS3Region       = "us-east-1"
	DefaultS3Endpoint     = "https://s3.amazonaws.com"
	DefaultGCloudRegion   = "US-EAST1"
	DefaultGCloudEndpoint = "https://storage.googleapis.com"

	// Additional server config parameters
	S3SseKmsKeyID = "S3SseKmsKeyId"

	RFC1123DNSSubdomainNameRegex = `^[a-z0-9]([-a-z0-9]*[a-z0-9])?(\.[a-z0-9]([-a-z0-9]*[a-z0-9])?)*$`
	RFC1035DNSLabelNameRegex     = `^[a-z]([a-z0-9\-]{0,61}[a-z0-9])?$`

	MainCluster = ""

	VerticaDBNameKey = "verticaDBName"
	SandboxNameKey   = "sandboxName"
	invalidNameChars = "$=<>`" + `'^\".@*?#&/:;{}()[] \~!%+|,`

	// TLS modes
	tlsModeDisable           = "disable"
	tlsModeEnable            = "enable"
	tlsModeVerifyCA          = "verify_ca"
	tlsModeTryVerify         = "try_verify"
	tlsModeVerifyFull        = "verify_full"
	nmaTLSModeDisable        = "disable"
	nmaTLSModeEnable         = "enable"
	nmaTLSModeVerifyCA       = "verify-ca"
	DefaultServiceHTTPSPort  = 8443
	DefaultServiceClientPort = 5433
)

// ExtractNamespacedName gets the name and returns it as a NamespacedName
func (v *VerticaDB) ExtractNamespacedName() types.NamespacedName {
	return types.NamespacedName{
		Name:      v.ObjectMeta.Name,
		Namespace: v.ObjectMeta.Namespace,
	}
}

// MakeVDBName is a helper that creates a sample name for test purposes
func MakeVDBName() types.NamespacedName {
	return types.NamespacedName{Name: "vertica-sample", Namespace: "default"}
}

// GenerateOwnerReference creates an owner reference for the current VerticaDB
func (v *VerticaDB) GenerateOwnerReference() metav1.OwnerReference {
	isController := true
	blockOwnerDeletion := false
	return metav1.OwnerReference{
		APIVersion:         GroupVersion.String(),
		Kind:               VerticaDBKind,
		Name:               v.Name,
		UID:                v.GetUID(),
		Controller:         &isController,
		BlockOwnerDeletion: &blockOwnerDeletion,
	}
}

// FindTransientSubcluster will return a pointer to the transient subcluster if one exists
func (v *VerticaDB) FindTransientSubcluster() *Subcluster {
	for i := range v.Spec.Subclusters {
		if v.Spec.Subclusters[i].IsTransient() {
			return &v.Spec.Subclusters[i]
		}
	}
	return nil
}

func SetVDBForTLS(v *VerticaDB) {
	v.Annotations[vmeta.EnableTLSAuthAnnotation] = trueString
	v.Annotations[vmeta.VersionAnnotation] = TLSAuthMinVersion
	v.Annotations[vmeta.VClusterOpsAnnotation] = trueString
}

// MakeVDB is a helper that constructs a fully formed VerticaDB struct using the sample name.
// This is intended for test purposes.
func MakeVDB() *VerticaDB {
	nm := MakeVDBName()
	replicas := int32(1)
	return &VerticaDB{
		TypeMeta: metav1.TypeMeta{
			APIVersion: GroupVersion.String(),
			Kind:       VerticaDBKind,
		},
		ObjectMeta: metav1.ObjectMeta{
			Name:      nm.Name,
			Namespace: nm.Namespace,
			UID:       "abcdef-ghi",
			Annotations: map[string]string{
				vmeta.VClusterOpsAnnotation: vmeta.VClusterOpsAnnotationFalse,
				vmeta.VersionAnnotation:     "v23.4.0",
			},
		},
		Spec: VerticaDBSpec{
			AutoRestartVertica: true,
			Labels:             make(map[string]string),
			Annotations:        make(map[string]string),
			Image:              "vertica-k8s:latest",
			InitPolicy:         CommunalInitPolicyCreate,
			Communal: CommunalStorage{
				Path:             "s3://nimbusdb/cchen",
				Endpoint:         "http://minio",
				CredentialSecret: "s3-auth",
				AdditionalConfig: make(map[string]string),
			},
			Local: LocalStorage{
				DataPath:    "/data",
				DepotPath:   "/depot",
				DepotVolume: PersistentVolume,
				RequestSize: resource.MustParse("10Gi"),
			},
			DBName:     "db",
			ShardCount: 12,
			Subclusters: []Subcluster{
				{
					Name:        "defaultsubcluster",
					Annotations: make(map[string]string),
					Size:        3,
					ServiceType: corev1.ServiceTypeClusterIP,
					Type:        PrimarySubcluster,
					Proxy: &ProxySubclusterConfig{
						Replicas: &replicas,
					},
				},
			},
			Proxy: &Proxy{
				Image: "opentext/client-proxy:latest",
			},
			ServiceHTTPSPort:  DefaultServiceHTTPSPort,
			ServiceClientPort: DefaultServiceClientPort,
		},
	}
}

// MakeVDBForHTTP is a helper that constructs a VerticaDB struct with http enabled.
// This is intended for test purposes.
func MakeVDBForHTTP(httpServerTLSSecretName string) *VerticaDB {
	vdb := MakeVDB()
	vdb.Annotations[vmeta.VersionAnnotation] = HTTPServerMinVersion
	vdb.Spec.HTTPSNMATLSSecret = httpServerTLSSecretName
	return vdb
}

// MakeVDBForVclusterOps is a helper that constructs a VerticaDB struct for
// vclusterops. This is intended for test purposes.
func MakeVDBForVclusterOps() *VerticaDB {
	vdb := MakeVDB()
	vdb.Annotations[vmeta.VersionAnnotation] = VcluseropsAsDefaultDeploymentMethodMinVersion
	vdb.Annotations[vmeta.VClusterOpsAnnotation] = vmeta.VClusterOpsAnnotationTrue
	return vdb
}

// MakeVDBForScrutinize is a helper that constructs a VerticaDB struct for
// scrutinize. This is intended for test purposes.
func MakeVDBForScrutinize() *VerticaDB {
	vdb := MakeVDBForVclusterOps()
	vdb.Annotations[vmeta.VersionAnnotation] = ScrutinizeDBPasswdInSecretMinVersion
	return vdb
}

// MakeVDBForCertRotationEnabled is a helper that constructs a VerticaDB struct for
// cert rotation. This is intended for test purposes.
func MakeVDBForCertRotationEnabled() *VerticaDB {
	vdb := MakeVDB()
	SetVDBForTLS(vdb)
	return vdb
}

// GenSubclusterMap will organize all of the subclusters into a map for quicker lookup.
// The key is the subcluster name and the value is a pointer to its Subcluster struct.
func (v *VerticaDB) GenSubclusterMap() map[string]*Subcluster {
	scMap := map[string]*Subcluster{}
	for i := range v.Spec.Subclusters {
		sc := &v.Spec.Subclusters[i]
		scMap[sc.Name] = sc
	}
	return scMap
}

// GenSandboxMap will build a map that can find a sandbox by name.
func (v *VerticaDB) GenSandboxMap() map[string]*Sandbox {
	sbMap := map[string]*Sandbox{}
	for i := range v.Spec.Sandboxes {
		sb := &v.Spec.Sandboxes[i]
		sbMap[sb.Name] = sb
	}
	return sbMap
}

// findSubclusterIndexInSandbox will return the index of the targetSclusterName in sandbox.
// when the targetSclusterName is not found in the sandbox, -1 will be returned
func (v *VerticaDB) findSubclusterIndexInSandbox(targetSclusterName string, sandbox *Sandbox) int {
	for i, subclusterName := range sandbox.Subclusters {
		if subclusterName.Name == targetSclusterName {
			return i
		}
	}
	return -1
}

// GenSubclusterSandboxMap will scan all sandboxes and return a map
// with subcluster name as the key and sandbox name as the value
func (v *VerticaDB) GenSubclusterSandboxMap() map[string]string {
	scSbMap := make(map[string]string)
	for i := range v.Spec.Sandboxes {
		sb := &v.Spec.Sandboxes[i]
		for _, sc := range sb.Subclusters {
			scSbMap[sc.Name] = sb.Name
		}
	}
	return scSbMap
}

// GenSubclusterSandboxStatusMap will scan sandbox status and return a map
// with subcluster name as the key and sandbox name as the value
func (v *VerticaDB) GenSubclusterSandboxStatusMap() map[string]string {
	scSbMap := make(map[string]string)
	for i := range v.Status.Sandboxes {
		sb := &v.Status.Sandboxes[i]
		for _, sc := range sb.Subclusters {
			scSbMap[sc] = sb.Name
		}
	}
	return scSbMap
}

// GenStatusSandboxMap() returns a map from status. The key is sandbox name and value is the sandbox pointer
func (v *VerticaDB) GenStatusSandboxMap() map[string]*SandboxStatus {
	statusSboxMap := make(map[string]*SandboxStatus)
	for i := range v.Status.Sandboxes {
		sBox := &v.Status.Sandboxes[i]
		statusSboxMap[sBox.Name] = sBox
	}
	return statusSboxMap
}

// GenStatusSubclusterMap() returns a map from status. The key is subcluster name and value is the subcluster pointer
func (v *VerticaDB) GenStatusSubclusterMap() map[string]*SubclusterStatus {
	statusSclusterMap := make(map[string]*SubclusterStatus)
	for i := range v.Status.Subclusters {
		sCluster := &v.Status.Subclusters[i]
		statusSclusterMap[sCluster.Name] = sCluster
	}
	return statusSclusterMap
}

// GenStatusSClusterIndexMap will organize all of the subclusters into a map so we
// can quickly find its index in the status.subclusters[] array.
func (v *VerticaDB) GenStatusSClusterIndexMap() map[string]int {
	m := make(map[string]int)
	for i := range v.Status.Subclusters {
		m[v.Status.Subclusters[i].Name] = i
	}
	return m
}

// GenSandboxSubclusterMapForUnsandbox will compare sandbox status and spec
// for finding subclusters that need to be unsandboxed, this function returns a map
// with sandbox name as the key and its subclusters (need to be unsandboxed) as the value
func (v *VerticaDB) GenSandboxSubclusterMapForUnsandbox() map[string][]string {
	unsandboxSbScMap := make(map[string][]string)
	vdbScSbMap := v.GenSubclusterSandboxMap()
	statusScSbMap := v.GenSubclusterSandboxStatusMap()
	for sc, sbInStatus := range statusScSbMap {
		sbInVdb, found := vdbScSbMap[sc]
		// if a subcluster is removed or put into another sandbox in spec.sandboxes,
		// we need to unsandbox the subcluster
		if !found || sbInVdb != sbInStatus {
			unsandboxSbScMap[sbInStatus] = append(unsandboxSbScMap[sbInStatus], sc)
		}
	}
	return unsandboxSbScMap
}

// GenSubclusterIndexMap will organize all of the subclusters into a map so we
// can quickly find its index in the spec.subclusters[] array.
func (v *VerticaDB) GenSubclusterIndexMap() map[string]int {
	m := make(map[string]int)
	for i := range v.Spec.Subclusters {
		m[v.Spec.Subclusters[i].Name] = i
	}
	return m
}

// GenSandboxIndexMap will create a map that allows us to figure out the index
// in vdb.Spec.Sandboxes for each sandbox. Returns a map of sandbox name to its
// index position.
func (v *VerticaDB) GenSandboxIndexMap() map[string]int {
	m := make(map[string]int)
	for i := range v.Spec.Sandboxes {
		m[v.Spec.Sandboxes[i].Name] = i
	}
	return m
}

func isValidRFC1123DNSSubdomainName(name string) bool {
	if len(name) < 1 || len(name) > 253 {
		return false
	}
	r := regexp.MustCompile(RFC1123DNSSubdomainNameRegex)
	return r.MatchString(name)
}

func isValidRFC1035DNSLabelName(name string) bool {
	r := regexp.MustCompile(RFC1035DNSLabelNameRegex)
	return r.MatchString(name)
}

// IsValidSubclusterName validates the subcluster name is valid.  We have rules
// about its name because it is included in the name of the statefulset, so we
// must adhere to the Kubernetes rules for object names.
func IsValidSubclusterName(scName string) bool {
	return isValidRFC1123DNSSubdomainName(scName)
}

func IsValidServiceName(svcName string) bool {
	return isValidRFC1035DNSLabelName(svcName)
}

// MakeCondition create and initialize a new metav1.Condition
func MakeCondition(ctype string, status metav1.ConditionStatus, reason string) *metav1.Condition {
	r := reason
	if r == "" {
		r = UnknownReason
	}
	return &metav1.Condition{
		Type:   ctype,
		Status: status,
		Reason: r,
	}
}

func MakeSecretRef(stype, name string) *SecretRef {
	return &SecretRef{
		Name: name,
		Type: stype,
	}
}

func MakeClientServerTLSSecretRef(name string) *SecretRef {
	return MakeSecretRef(ClientServerTLSSecretType, name)
}

func MakeHTTPSTLSSecretRef(name string) *SecretRef {
	return MakeSecretRef(HTTPSTLSSecretType, name)
}

func MakeTLSMode(stype, mode string) *TLSMode {
	return &TLSMode{
		Mode: mode,
		Type: stype,
	}
}

func MakeClientServerTLSMode(mode string) *TLSMode {
	return MakeTLSMode(ClientServerTLSModeType, mode)
}

func MakeHTTPSTLSMode(mode string) *TLSMode {
	return MakeTLSMode(HTTPSTLSModeType, mode)
}

// HasReviveInstanceIDAnnotation is true when an annotation exists for the db's
// revive_instance_id.
func (v *VerticaDB) HasReviveInstanceIDAnnotation() bool {
	_, ok := v.ObjectMeta.Annotations[vmeta.ReviveInstanceIDAnnotation]
	return ok
}

// MergeAnnotations will merge new annotations with vdb.  It will return true if
// any annotation changed.  Caller is responsible for updating the Vdb in the
// API server.
func (v *VerticaDB) MergeAnnotations(newAnnotations map[string]string) bool {
	changedAnnotations := false
	for k, newValue := range newAnnotations {
		oldValue, ok := v.ObjectMeta.Annotations[k]
		if !ok || oldValue != newValue {
			if v.ObjectMeta.Annotations == nil {
				v.ObjectMeta.Annotations = map[string]string{}
			}
			v.ObjectMeta.Annotations[k] = newValue
			changedAnnotations = true
		}
	}
	return changedAnnotations
}

// GenInstallerIndicatorFileName returns the name of the installer indicator file.
// Valid only for the current instance of the vdb.
func (v *VerticaDB) GenInstallerIndicatorFileName() string {
	return paths.InstallerIndicatorFile + string(v.UID)
}

// GetPVSubPath returns the subpath in the local data PV.
// We use the UID so that we create unique paths in the PV.  If the PV is reused
// for a new vdb, the UID will be different.
func (v *VerticaDB) GetPVSubPath(subPath string) string {
	// when preserving the db directory, we need to use a fixed path
	if vmeta.GetPreserveDBDirectory(v.Annotations) {
		return fmt.Sprintf("%s/%s", "preserved-db-directory", subPath)
	}
	return fmt.Sprintf("%s/%s", v.UID, subPath)
}

// GetDBDataPath get the data path for the current database
func (v *VerticaDB) GetDBDataPath() string {
	return fmt.Sprintf("%s/%s", strings.TrimSuffix(v.Spec.Local.DataPath, "/"), v.Spec.DBName)
}

// GetCatalogPath gets the catalog path for the current database
func (v *VerticaDB) GetDBCatalogPath() string {
	return fmt.Sprintf("%s/%s", strings.TrimSuffix(v.Spec.Local.GetCatalogPath(), "/"), v.Spec.DBName)
}

// GetDBDepotPath gets the depot path for the current database
func (v *VerticaDB) GetDBDepotPath() string {
	return fmt.Sprintf("%s/%s", strings.TrimSuffix(v.Spec.Local.DepotPath, "/"), v.Spec.DBName)
}

// GetCommunalPath returns the path to use for communal storage
func (v *VerticaDB) GetCommunalPath() string {
	// We include the UID in the communal path to generate a unique path for
	// each new instance of vdb. This means we can't use the same base path for
	// different databases and we don't require any cleanup if the vdb was
	// recreated.
	if !v.IncludeUIDInPath() {
		return v.Spec.Communal.Path
	}
	return fmt.Sprintf("%s/%s", strings.TrimSuffix(v.Spec.Communal.Path, "/"), v.UID)
}

// IsSubclusterInSandbox returns true if the given subcluster is in the
// sandbox status
func (s *SandboxStatus) IsSubclusterInSandbox(scName string) bool {
	for i := range s.Subclusters {
		if scName == s.Subclusters[i] {
			return true
		}
	}
	return false
}

// GenCompatibleFQDN returns a name of the subcluster that is
// compatible inside a fully-qualified domain name.
func (s *Subcluster) GenCompatibleFQDN() string {
	return GenCompatibleFQDNHelper(s.Name)
}

func GenCompatibleFQDNHelper(name string) string {
	m := regexp.MustCompile(`_`)
	return m.ReplaceAllString(name, "-")
}

// GetStatefulSetName returns the name of the statefulset for this subcluster
func (s *Subcluster) GetStatefulSetName(vdb *VerticaDB) string {
	stsOverrideName := vmeta.GetStsNameOverride(s.Annotations)
	if stsOverrideName != "" {
		return stsOverrideName
	}
	return fmt.Sprintf("%s-%s", vdb.Name, s.GenCompatibleFQDN())
}

func (s *Subcluster) GetVProxyDeploymentName(vdb *VerticaDB) string {
	depOverrideName := vmeta.GetVPDepNameOverride(s.Annotations)
	if depOverrideName != "" {
		return depOverrideName
	}
	return fmt.Sprintf("%s-%s-proxy", vdb.Name, GenCompatibleFQDNHelper(s.Name))
}

func (s *Subcluster) GetVProxyConfigMapName(vdb *VerticaDB) string {
	return GetVProxyConfigMapName(s.GetVProxyDeploymentName(vdb))
}

// GetServiceName returns the name of the service object that route traffic to
// this subcluster.
func (s *Subcluster) GetServiceName() string {
	if s.ServiceName == "" {
		return s.GenCompatibleFQDN()
	}
	return s.ServiceName
}

// GetService gets the external service associated with this subcluster
func (s *Subcluster) GetService(ctx context.Context, vdb *VerticaDB, c client.Client) (svc corev1.Service, err error) {
	name := types.NamespacedName{
		Name:      vdb.Name + "-" + s.GetServiceName(),
		Namespace: vdb.GetNamespace(),
	}
	if err := c.Get(ctx, name, &svc); err != nil {
		return corev1.Service{}, err
	}
	return
}

// IsZombie checks if a subcluster is zombie. A zombie subcluster
// is one that is no longer in vdb spec, no longer part of a sandbox
// but still has a sandbox label different from the main cluster on
// its statefulset.
// It can happen when you remove a subcluster from spec.subclusters
// and spec.sandboxes at once
func (s *Subcluster) IsZombie(vdb *VerticaDB) bool {
	sbName := s.Annotations[vmeta.SandboxNameLabel]
	if sbName == MainCluster {
		return false
	}
	scInSandboxMap := vdb.GenSubclusterSandboxMap()
	scInSandboxStatusMap := vdb.GenSubclusterSandboxStatusMap()
	_, foundInSandbox := scInSandboxMap[s.Name]
	_, foundInSandboxStatus := scInSandboxStatusMap[s.Name]
	return !foundInSandbox && !foundInSandboxStatus
}

// GetStsSize returns the number of replicas that will be assigned
// to the statefulset. By default it is the subcluster's size, and
// zero if the subcluster has shutdown true.
func (s *Subcluster) GetStsSize(vdb *VerticaDB) int32 {
	if !s.Shutdown {
		return s.Size
	}
	scStatusMap := vdb.GenSubclusterStatusMap()
	ss := scStatusMap[s.Name]
	if ss != nil && ss.Shutdown {
		return 0
	}
	return s.Size
}

// GetVProxyConfigMapName returns the name of the client proxy config map
func GetVProxyConfigMapName(prefix string) string {
	return fmt.Sprintf("%s-cm", prefix)
}

// GetVProxyDeploymentName returns the name of the client proxy deployment
func (v *VerticaDB) GetVProxyDeploymentName(scName string) string {
	return fmt.Sprintf("%s-%s-proxy", v.Name, GenCompatibleFQDNHelper(scName))
}

// FindSubclusterForServiceName will find any subclusters that match the given service name.
// If service name is empty, it will return all the subclusters in vdb.
func (v *VerticaDB) FindSubclusterForServiceName(svcName string) (scs []*Subcluster, totalSize int32) {
	totalSize = int32(0)
	scs = []*Subcluster{}
	for i := range v.Spec.Subclusters {
		sc := &v.Spec.Subclusters[i]
		if svcName == "" || sc.GetServiceName() == svcName {
			scs = append(scs, &v.Spec.Subclusters[i])
			totalSize += v.Spec.Subclusters[i].Size
		}
	}
	return scs, totalSize
}

// RequiresTransientSubcluster checks if an online upgrade requires a
// transient subcluster.  A transient subcluster exists if the template is
// filled out.
func (v *VerticaDB) RequiresTransientSubcluster() bool {
	return v.Spec.TemporarySubclusterRouting != nil &&
		v.Spec.TemporarySubclusterRouting.Template.Name != "" &&
		v.Spec.TemporarySubclusterRouting.Template.Size > 0
}

// GetTransientSubclusterName returns the name of the transient subcluster, if
// it should exist. The bool output parameter will be false if no transient is
// used.
func (v *VerticaDB) GetTransientSubclusterName() (string, bool) {
	if !v.RequiresTransientSubcluster() {
		return "", false
	}
	return v.Spec.TemporarySubclusterRouting.Template.Name, true
}

// IsOnlineUpgradeInProgress returns true if an online upgrade is in progress
func (v *VerticaDB) IsOnlineUpgradeInProgress() bool {
	return v.IsStatusConditionTrue(OnlineUpgradeInProgress)
}

// IsROOnlineUpgradeInProgress returns true if an read-only online upgrade is in progress
func (v *VerticaDB) IsROUpgradeInProgress() bool {
	return v.IsStatusConditionTrue(ReadOnlyOnlineUpgradeInProgress)
}

// IsUpgradeInProgress returns true if an upgrade is in progress
func (v *VerticaDB) IsUpgradeInProgress() bool {
	return v.IsStatusConditionTrue(UpgradeInProgress)
}

// IsCertRotationInProgress returns true if an online upgrade is in progress
func (v *VerticaDB) IsCertRotationInProgress() bool {
	return v.IsStatusConditionTrue(TLSCertRotationInProgress)
}

// IsStatusConditionTrue returns true when the conditionType is present and set to
// `metav1.ConditionTrue`
func (v *VerticaDB) IsStatusConditionTrue(statusCondition string) bool {
	return meta.IsStatusConditionTrue(v.Status.Conditions, statusCondition)
}

// IsStatusConditionFalse returns true when the conditionType is present and set to
// `metav1.ConditionFalse`
func (v *VerticaDB) IsStatusConditionFalse(statusCondition string) bool {
	return meta.IsStatusConditionFalse(v.Status.Conditions, statusCondition)
}

// FindStatusCondition finds the conditionType in conditions.
func (v *VerticaDB) FindStatusCondition(conditionType string) *metav1.Condition {
	return meta.FindStatusCondition(v.Status.Conditions, conditionType)
}

// IsSandBoxUpgradeInProgress returns true if is an upgrade
// is already occurring in the given sandbox
func (v *VerticaDB) IsSandBoxUpgradeInProgress(sbName string) bool {
	sb := v.GetSandboxStatus(sbName)
	return sb != nil && sb.UpgradeState.UpgradeInProgress
}

func (v *VerticaDB) GetUpgradeStatus(sbName string) (string, error) {
	if sbName == MainCluster {
		return v.Status.UpgradeStatus, nil
	}
	sb, err := v.GetSandboxStatusCheck(sbName)
	if err != nil {
		return "", err
	}
	return sb.UpgradeState.UpgradeStatus, nil
}

// buildTransientSubcluster creates a temporary read-only sc based on an existing subcluster
func (v *VerticaDB) BuildTransientSubcluster(imageOverride string) *Subcluster {
	return &Subcluster{
		Name:              v.Spec.TemporarySubclusterRouting.Template.Name,
		Size:              v.Spec.TemporarySubclusterRouting.Template.Size,
		ImageOverride:     imageOverride,
		Type:              TransientSubcluster,
		NodeSelector:      v.Spec.TemporarySubclusterRouting.Template.NodeSelector,
		Affinity:          v.Spec.TemporarySubclusterRouting.Template.Affinity,
		PriorityClassName: v.Spec.TemporarySubclusterRouting.Template.PriorityClassName,
		Tolerations:       v.Spec.TemporarySubclusterRouting.Template.Tolerations,
		Resources:         v.Spec.TemporarySubclusterRouting.Template.Resources,
		// We ignore any parameter that is specific to the subclusters service
		// object.  These are ignored since transient don't have their own
		// service objects.
	}
}

// FindSubclusterStatus will find a SubclusterStatus entry for the given
// subcluster name.  Returns false if none can be found.
func (v *VerticaDB) FindSubclusterStatus(scName string) (SubclusterStatus, bool) {
	for i := range v.Status.Subclusters {
		if v.Status.Subclusters[i].Name == scName {
			return v.Status.Subclusters[i], true
		}
	}
	return SubclusterStatus{}, false
}

// IsEON returns true if the instance is an EON database. Officially, all
// deployments of this CR will result in an EON database. However, as a backdoor
// for developers, if you set the shardCount to 0, we will create an enterprise
// database. The webhook enforces ShardCount > 0, so that part needs to be
// overridden to take affect.
func (v *VerticaDB) IsEON() bool {
	return v.Spec.ShardCount > 0
}

// IsAdditionalConfigMapEmpty returns true if there is no extra
// config parameters.
func (v *VerticaDB) IsAdditionalConfigMapEmpty() bool {
	return len(v.Spec.Communal.AdditionalConfig) == 0
}

// IsDepotVolumeEmptyDir returns true if the depot volume's type
// is emptyDir.
func (v *VerticaDB) IsDepotVolumeEmptyDir() bool {
	return v.Spec.Local.DepotVolume == EmptyDir
}

// IsDepotVolumePersistentVolume returns true if the depot volume's type
// is persistentVolume.
func (v *VerticaDB) IsDepotVolumePersistentVolume() bool {
	return v.Spec.Local.DepotVolume == PersistentVolume ||
		v.Spec.Local.DepotVolume == ""
}

// IsknownDepotVolumeType returns true if the depot volume's type is
// a valid one.
func (v *VerticaDB) IsKnownDepotVolumeType() bool {
	if v.IsDepotVolumeEmptyDir() || v.IsDepotVolumePersistentVolume() {
		return true
	}
	return false
}

// IsDepotVolumeManaged returns true if vertica.com/disable-depot-volume-management
// is false or not set
func (v *VerticaDB) IsDepotVolumeManaged() bool {
	return !vmeta.DisableDepotVolumeManagement(v.Annotations)
}

// GetFirstPrimarySubcluster returns the first primary subcluster defined in the vdb
func (v *VerticaDB) GetFirstPrimarySubcluster() *Subcluster {
	for i := range v.Spec.Subclusters {
		sc := &v.Spec.Subclusters[i]
		if sc.IsPrimary() {
			return sc
		}
	}
	// We should never get here because the webhook prevents a vdb with no primary.
	return nil
}

// GetPromaryCount returns the number of primary nodes in the cluster.
func (v *VerticaDB) GetPrimaryCount() int {
	sizeSum := 0
	for i := range v.Spec.Subclusters {
		sc := &v.Spec.Subclusters[i]
		if sc.IsPrimary() && !sc.IsSandboxPrimary() {
			sizeSum += int(sc.Size)
		}
	}
	return sizeSum
}

// HasSecondarySubclusters returns true if at least 1 secondary subcluster
// exists in the database.
func (v *VerticaDB) HasSecondarySubclusters() bool {
	for i := range v.Spec.Subclusters {
		if v.Spec.Subclusters[i].IsSecondary() {
			return true
		}
	}
	return false
}

// IsAutoUpgradePolicy returns true
func (v *VerticaDB) IsAutoUpgradePolicy() bool {
	return v.Spec.UpgradePolicy == "" || v.Spec.UpgradePolicy == AutoUpgrade
}

// GetUpgradePolicyToUse returns the upgrade policy that the db should use.
// It will take into account the settings in the vdb as well as what is
// supported in the server. This will never return the auto upgrade policy. If
// you need the current value of that field, just refer to it by referencing
// Spec.UpgradePolicy.
func (v *VerticaDB) GetUpgradePolicyToUse() UpgradePolicyType {
	if v.Spec.UpgradePolicy == OfflineUpgrade {
		return OfflineUpgrade
	}

	if v.IsAutoUpgradePolicy() && v.IsKSafety0() {
		return OfflineUpgrade
	}

	// If we cannot get the version, always default to offline. We cannot make
	// any assumptions about what upgrade policy the server supports.
	vinf, ok := v.MakeVersionInfo()
	if !ok {
		return OfflineUpgrade
	}

	// The Online option can only be chosen explicitly. Although eventually,
	// the Auto option will automatically select this method, we first need to
	// complete the implementation of this new policy.
	if v.Spec.UpgradePolicy == OnlineUpgrade {
		// Online upgrade requires that we scale out the cluster. See if
		// there is evidence that we have already scaled past 3 nodes (CE
		// license limit), or we have a license defined.
		const ceLicenseLimit = 3
		if v.isOnlineUpgradeSupported(vinf) &&
			!v.IsKSafety0() &&
			(v.getNumberOfNodes() > ceLicenseLimit || v.Spec.LicenseSecret != "") &&
			// online upgrade is not allowed if there is already a sandbox
			// in vertica, except from the one used for online upgrade
			!v.containsSandboxNotForUpgrade() {
			return OnlineUpgrade
		} else if vinf.IsEqualOrNewer(ReadOnlyOnlineUpgradeVersion) {
			return ReadOnlyOnlineUpgrade
		}
	}

	if (v.Spec.UpgradePolicy == ReadOnlyOnlineUpgrade || v.IsAutoUpgradePolicy()) &&
		vinf.IsEqualOrNewer(ReadOnlyOnlineUpgradeVersion) {
		return ReadOnlyOnlineUpgrade
	}

	return OfflineUpgrade
}

// containsSandboxNotForUpgrade returns true if there is already a sandbox in the database, except
// from the one created for online upgrade.
func (v *VerticaDB) containsSandboxNotForUpgrade() bool {
	if len(v.Status.Sandboxes) > 1 || len(v.Spec.Sandboxes) > 1 {
		return true
	}
	upgradeSandbox := vmeta.GetOnlineUpgradeSandbox(v.Annotations)
	if len(v.Status.Sandboxes) == 1 {
		if upgradeSandbox != v.Status.Sandboxes[0].Name {
			return true
		}
	}
	if len(v.Spec.Sandboxes) == 1 {
		return upgradeSandbox != v.Spec.Sandboxes[0].Name
	}
	return false
}

// GetIgnoreClusterLease will check if the cluster lease should be ignored.
func (v *VerticaDB) GetIgnoreClusterLease() bool {
	return vmeta.IgnoreClusterLease(v.Annotations)
}

// SetIgnoreClusterLease will set the annotation to ignore the cluster lease
func (v *VerticaDB) SetIgnoreClusterLease(val bool) {
	v.Annotations[vmeta.IgnoreClusterLeaseAnnotation] = strconv.FormatBool(val)
}

// GetIgnoreUpgradePath will check if the upgrade path can be ignored
func (v *VerticaDB) GetIgnoreUpgradePath() bool {
	return vmeta.IgnoreUpgradePath(v.Annotations)
}

// SetIgnoreUpgradePath will set the annotation to ignore the upgrade path
func (v *VerticaDB) SetIgnoreUpgradePath(val bool) {
	v.Annotations[vmeta.IgnoreUpgradePathAnnotation] = strconv.FormatBool(val)
}

// GetRestartTimeout returns the timeout value for restart node and start db
func (v *VerticaDB) GetRestartTimeout() int {
	return vmeta.GetRestartTimeout(v.Annotations)
}

// GetCreateDBNodeStartTimeout returns the timeout value for createdb node startup
func (v *VerticaDB) GetCreateDBNodeStartTimeout() int {
	return vmeta.GetCreateDBNodeStartTimeout(v.Annotations)
}

// GetActiveConnectionsDrainSeconds returns time in seconds to wait for a subcluster/database users' disconnection
func (v *VerticaDB) GetActiveConnectionsDrainSeconds() int {
	return vmeta.GetActiveConnectionsDrainSeconds(v.Annotations)
}

// IsTLSAUthEnabled returns true if the version supports TLS auth and
// TLS auth is enabled.
func (v *VerticaDB) IsTLSAuthEnabled() bool {
	if !vmeta.UseVClusterOps(v.Annotations) {
		return false
	}
	vinf, hasVersion := v.MakeVersionInfo()
	// Assume we are running a version that does not support TLS auth
	// if version is not present.
	if !hasVersion {
		return false
	}
	return vinf.IsEqualOrNewer(TLSAuthMinVersion) &&
		vmeta.UseTLSAuth(v.Annotations)
}

// IsHTTPProbeSupported returns true if the version supports certs
func (v *VerticaDB) IsHTTPProbeSupported(ver string) bool {
	vinf, hasVersion := v.MakeVersionInfo()
	if ver != "" {
		vinf, hasVersion = v.GetVersion(ver)
	}
	// Assume we are running a version that does not support cert rotation
	// if version is not present.
	if !hasVersion {
		return false
	}
	return vinf.IsEqualOrNewer(TLSAuthMinVersion)
}

// IsNMASideCarDeploymentEnabled returns true if the conditions to run NMA
// in a sidecar are met
func (v *VerticaDB) IsNMASideCarDeploymentEnabled() bool {
	if !vmeta.UseVClusterOps(v.Annotations) {
		return false
	}
	vinf, hasVersion := v.MakeVersionInfo()
	// Assume NMA is running as a sidecar if version isn't present. We rely on
	// the operator to correct things later if it turns out we are running an
	// older release that doesn't have support.
	if !hasVersion {
		return true
	}
	return vinf.IsEqualOrNewer(NMAInSideCarDeploymentMinVersion)
}

// IsMonolithicDeploymentEnabled returns true if NMA must run in the
// same container as vertica
func (v *VerticaDB) IsMonolithicDeploymentEnabled() bool {
	if !vmeta.UseVClusterOps(v.Annotations) {
		return false
	}
	return !v.IsNMASideCarDeploymentEnabled()
}

// IsKSafety0 returns true if k-safety of 0 is set.
func (v *VerticaDB) IsKSafety0() bool {
	return vmeta.IsKSafety0(v.Annotations)
}

// GetKSafety returns the string value of the k-safety value
func (v *VerticaDB) GetKSafety() string {
	if v.IsKSafety0() {
		return "0"
	}
	return "1"
}

// GetRequeueTime returns the time in seconds to wait for the next reconiliation iteration.
func (v *VerticaDB) GetRequeueTime() int {
	return vmeta.GetRequeueTime(v.Annotations)
}

// GetUpgradeRequeueTime returns the time in seconds to wait between
// reconciliations during an upgrade. This is the raw value as set in the CR.
func (v *VerticaDB) GetUpgradeRequeueTime() int {
	return vmeta.GetUpgradeRequeueTime(v.Annotations)
}

// GetUpgradeRequeueTimeDuration returns default upgrade requeue time if not set
// in the CRD. The value returned is of type Duration.
func (v *VerticaDB) GetUpgradeRequeueTimeDuration() time.Duration {
	if v.GetUpgradeRequeueTime() == 0 {
		return time.Second * time.Duration(URTime)
	}
	return time.Second * time.Duration(v.GetUpgradeRequeueTime())
}

// GetSSHSecretName returns the name of the secret that contains SSH keys to use
// for admintools style of deployments.
func (v *VerticaDB) GetSSHSecretName() string {
	return vmeta.GetSSHSecretName(v.Annotations)
}

// IncludeUIDInPath will return true if the UID should be included in the
// communal path to make it unique.
func (v *VerticaDB) IncludeUIDInPath() bool {
	return vmeta.IncludeUIDInPath(v.Annotations)
}

// IsPathHDFS returns true if the path is an HDFS path
func (v *VerticaDB) IsPathHDFS(path string) bool {
	for _, p := range hdfsPrefixes {
		if strings.HasPrefix(path, p) {
			return true
		}
	}
	return false
}

// IsHDFS returns true if the communal path is stored in an HDFS path
func (v *VerticaDB) IsHDFS() bool {
	return v.IsPathHDFS(v.Spec.Communal.Path)
}

// IsS3 returns true if VerticaDB has a communal path for S3 compatible storage.
func (v *VerticaDB) IsS3() bool {
	return strings.HasPrefix(v.Spec.Communal.Path, S3Prefix)
}

// ISGCloud returns true if VerticaDB has a communal path in Google Cloud Storage
func (v *VerticaDB) IsGCloud() bool {
	return strings.HasPrefix(v.Spec.Communal.Path, GCloudPrefix)
}

// IsAzure returns true if VerticaDB has a communal path in Azure Blob Storage
func (v *VerticaDB) IsAzure() bool {
	return strings.HasPrefix(v.Spec.Communal.Path, AzurePrefix)
}

// IsSseS3 returns true if VerticaDB is setup for S3 SSE-S3 server-side encryption
func (v *VerticaDB) IsSseS3() bool {
	return strings.EqualFold(string(v.Spec.Communal.S3ServerSideEncryption), string(SseS3))
}

// IsSseKMS returns true if VerticaDB is setup for S3 SSE-KMS server-side encryption
func (v *VerticaDB) IsSseKMS() bool {
	return strings.EqualFold(string(v.Spec.Communal.S3ServerSideEncryption), string(SseKMS))
}

// IsSseC returns true if VerticaDB is setup for S3 SSE-C server-side encryption
func (v *VerticaDB) IsSseC() bool {
	return strings.EqualFold(string(v.Spec.Communal.S3ServerSideEncryption), string(SseC))
}

// IsKnownSseType returns true if VerticaDB is setup for S3 server-side encryption
func (v *VerticaDB) IsKnownSseType() bool {
	if v.IsSseS3() || v.IsSseKMS() || v.IsSseC() {
		return true
	}
	return false
}

// IsKnownCommunalPrefix returns true if the communal has a known prefix that
// indicates the type of communal storage. False means the communal path was
// empty or is a POSIX path.
func (v *VerticaDB) IsKnownCommunalPrefix() bool {
	if v.IsHDFS() || v.IsS3() || v.IsGCloud() || v.IsAzure() {
		return true
	}
	return false
}

// HasKerberosConfig returns true if VerticaDB is setup for Kerberos authentication.
func (v *VerticaDB) HasKerberosConfig() bool {
	// We have a webhook check that makes sure if the principal is set, the
	// other things are set too.
	return v.GetKerberosServiceName() != ""
}

func (v *VerticaDB) GetKerberosRealm() string {
	return v.Spec.Communal.AdditionalConfig[vmeta.KerberosRealmConfig]
}

func (v *VerticaDB) GetKerberosServiceName() string {
	return v.Spec.Communal.AdditionalConfig[vmeta.KerberosServiceNameConfig]
}

// HasAdditionalBuckets returns true if additionalBuckets is configured for data replication
func (v *VerticaDB) HasAdditionalBuckets() bool {
	return len(v.Spec.AdditionalBuckets) != 0
}

// GetBucket returns the bucket name from the path URL
func GetBucket(path string) string {
	re := regexp.MustCompile(`([a-z]\d+)://(.*)`)
	m := re.FindAllStringSubmatch(path, 1)

	if len(m) == 0 || len(m[0]) < 3 {
		return path
	}

	p := strings.Split(m[0][2], "/")
	if len(p) == 0 || len(p[0]) < 3 {
		return m[0][2]
	}

	return strings.TrimRight(p[0], "/")
}

func (s *Subcluster) IsPrimary() bool {
	return s.Type == PrimarySubcluster || s.Type == SandboxPrimarySubcluster
}

func (s *Subcluster) IsMainPrimary() bool {
	return s.Type == PrimarySubcluster
}

func (s *Subcluster) IsSandboxPrimary() bool {
	return s.Type == SandboxPrimarySubcluster
}

func (s *Subcluster) IsSecondary() bool {
	return s.Type == SecondarySubcluster
}

func (s *Subcluster) IsTransient() bool {
	return s.Type == TransientSubcluster
}

// GetType returns the type of the subcluster in string form
func (s *Subcluster) GetType() string {
	// Transient subclusters are considered secondary subclusters. This exists
	// for historical reasons because we added separate labels for
	// primary/secondary and transient.
	if s.IsTransient() || s.Type == "" {
		return SecondarySubcluster
	}
	return s.Type
}

func (v *VerticaDBStatus) InstallCount() int32 {
	var c int32
	for i := range v.Subclusters {
		c += v.Subclusters[i].InstallCount()
	}
	return c
}

func (s *SubclusterStatus) InstallCount() int32 {
	var c int32
	for i := range s.Detail {
		if s.Detail[i].Installed {
			c++
		}
	}
	return c
}

// GetVerticaUser returns the name of Vertica superuser generated in database creation.
func (v *VerticaDB) GetVerticaUser() string {
	return vmeta.GetSuperuserName(v.Annotations)
}

// GetEncryptSpreadComm will return "vertica" if encryptSpreadComm is set to
// an empty string, otherwise return the value of encryptSpreadComm
func (v *VerticaDB) GetEncryptSpreadComm() string {
	if v.Spec.EncryptSpreadComm == "" {
		return EncryptSpreadCommWithVertica
	}
	return v.Spec.EncryptSpreadComm
}

func (v *VerticaDB) IsKSafetyCheckStrict() bool {
	return vmeta.IsKSafetyCheckStrict(v.Annotations)
}

func (v *VerticaDB) IsFetchNodeDetailsLogDisabled() bool {
	return vmeta.IsFetchNodeDetailsLogDisabled(v.Annotations)
}

func (v *VerticaDB) ShouldRemoveTLSSecret() bool {
	return vmeta.ShouldRemoveTLSSecret(v.Annotations)
}

// IsValidRestorePointPolicy returns true if the RestorePointPolicy is properly specified,
// i.e., it has a non-empty archive, and either a valid index or a valid id (but not both).
func (r *RestorePointPolicy) IsValidRestorePointPolicy() bool {
	return r != nil && r.Archive != "" && ((r.Index > 0) != (r.ID != ""))
}

// IsValidForSaveRestorePoint returns true if archive name to be used
// for creating a restore point is set.
func (r *RestorePointPolicy) IsValidForSaveRestorePoint() bool {
	return r != nil && r.Archive != ""
}

// IsRestoreDuringReviveEnabled will return whether the vdb is configured to initialize by reviving from
// a restore point in an archive
func (v *VerticaDB) IsRestoreDuringReviveEnabled() bool {
	return v.Spec.InitPolicy == CommunalInitPolicyRevive && v.Spec.RestorePoint != nil
}

// IsSaveRestorepointEnabled returns true if the status condition that
// control restore point is set to true.
func (v *VerticaDB) IsSaveRestorepointEnabled() bool {
	return v.IsStatusConditionTrue(SaveRestorePointNeeded)
}

// IsHTTPSTLSConfGenerationEnabled return true if the httpstls.json file should
// be generated by the installer.
func (v *VerticaDB) IsHTTPSTLSConfGenerationEnabled() (bool, error) {
	// Early-out if the annotaton is set.
	if vmeta.IsHTTPSTLSConfGenerationAnnotationSet(v.Annotations) {
		enabled := vmeta.IsHTTPSTLSConfGenerationEnabled(v.Annotations)
		return enabled, nil
	}

	// The httpstls.json file doesn't need to be created for databases that were
	// created in 24.1.0+. These versions will automatically seed the catalog
	// with a HTTPS cert during bootstrap-catalog. The next few checks determine
	// if that applies. If any of the checks fail, we will return true to
	// indicate we must generate httpstls.json.
	//
	// 1. Only consider if the operator is going to create the database. That's
	// the only way we know what version we're using during bootstrap-catalog.
	if v.Spec.InitPolicy != CommunalInitPolicyCreate &&
		v.Spec.InitPolicy != CommunalInitPolicyCreateSkipPackageInstall {
		return true, nil
	}
	// 2. If we have created the database already, we don't know what version it
	// was created in. So, we just assume the generation is needed. For cases
	// where we don't want to generate it after creating the database, we rely
	// on the operator setting an annotation to prevent us from generating in
	// subsequent reconcile iterations.
	ok := v.IsStatusConditionTrue(DBInitialized)
	if ok {
		return true, nil
	}
	// 3. Are we at the minimum version that has the bootstrap-catalog change to
	// generate the cert? Older versions return true, newer versions return false.
	inf, err := v.MakeVersionInfoCheck()
	if err != nil {
		return false, err
	}
	return !inf.IsEqualOrNewer(AutoGenerateHTTPSCertsForNewDatabasesMinVersion), nil
}

// GenSubclusterStatusMap returns a map that has a subcluster name as key
// and its status as value
func (v *VerticaDB) GenSubclusterStatusMap() map[string]*SubclusterStatus {
	scMap := map[string]*SubclusterStatus{}
	for i := range v.Status.Subclusters {
		sc := &v.Status.Subclusters[i]
		scMap[sc.Name] = sc
	}
	return scMap
}

func (v *VerticaDB) GetSubclusterSandboxName(scName string) string {
	for i := range v.Status.Sandboxes {
		for j := range v.Status.Sandboxes[i].Subclusters {
			if scName == v.Status.Sandboxes[i].Subclusters[j] {
				return v.Status.Sandboxes[i].Name
			}
		}
	}
	return MainCluster
}

// getNumberOfNodes returns the number of nodes defined in the database, as per the CR.
func (v *VerticaDB) getNumberOfNodes() int {
	count := 0
	for i := range v.Spec.Subclusters {
		count += int(v.Spec.Subclusters[i].Size)
	}
	return count
}

// GetSandbox returns the sandbox given by name. A nil pointer is returned if
// not found.
func (v *VerticaDB) GetSandbox(sbName string) *Sandbox {
	for i := range v.Spec.Sandboxes {
		if v.Spec.Sandboxes[i].Name == sbName {
			return &v.Spec.Sandboxes[i]
		}
	}
	return nil
}

// GetSandboxStatus returns the status of the sandbox given by name. A nil pointer is returned if
// not found.
func (v *VerticaDB) GetSandboxStatus(sbName string) *SandboxStatus {
	for i := range v.Status.Sandboxes {
		if v.Status.Sandboxes[i].Name == sbName {
			return &v.Status.Sandboxes[i]
		}
	}
	return nil
}

// GetSandboxStatusCheck is like GetSandboxStatus but returns an error if the sandbox
// is missing in the status. Use this in places where it is a failure if the sandbox
// is not in the status
func (v *VerticaDB) GetSandboxStatusCheck(sbName string) (*SandboxStatus, error) {
	sb := v.GetSandboxStatus(sbName)
	if sb == nil {
		return nil, fmt.Errorf("could not find sandbox %q in status", sbName)
	}
	return sb, nil
}

// IsSubclusterInStatus will check if a subcluster in vdb status
func (v *VerticaDB) IsSubclusterInStatus(scName string) bool {
	for i := range v.Status.Subclusters {
		if v.Status.Subclusters[i].Name == scName {
			return true
		}
	}
	return false
}

// GetSubclustersForReplicaGroup returns the names of the subclusters that are part of a replica group.
func (v *VerticaDB) GetSubclustersForReplicaGroup(groupName string) []string {
	scNames := []string{}
	for i := range v.Spec.Subclusters {
		if g, found := v.Spec.Subclusters[i].Annotations[vmeta.ReplicaGroupAnnotation]; found && g == groupName {
			scNames = append(scNames, v.Spec.Subclusters[i].Name)
		}
	}
	return scNames
}

// GetSubclustersInSandbox returns the subclusters in the given sandbox
func (v *VerticaDB) GetSubclustersInSandbox(sbName string) []string {
	scNames := []string{}
	scSbMap := v.GenSubclusterSandboxMap()
	if sbName == MainCluster {
		for i := range v.Spec.Subclusters {
			scName := v.Spec.Subclusters[i].Name
			if _, found := scSbMap[scName]; !found {
				scNames = append(scNames, scName)
			}
		}
		return scNames
	}
	sb := v.GetSandbox(sbName)
	if sb == nil {
		return nil
	}
	for i := range sb.Subclusters {
		scNames = append(scNames, sb.Subclusters[i].Name)
	}
	return scNames
}

// GetHPAMetrics extract an return hpa metrics from MetricDefinition struct.
func (v *VerticaAutoscaler) GetHPAMetrics() []autoscalingv2.MetricSpec {
	metrics := make([]autoscalingv2.MetricSpec, len(v.Spec.CustomAutoscaler.Hpa.Metrics))
	for i := range v.Spec.CustomAutoscaler.Hpa.Metrics {
		metrics[i] = v.Spec.CustomAutoscaler.Hpa.Metrics[i].Metric
	}
	return metrics
}

// ValidatePrometheusAuthBasic will check if required key exists for type PrometheusAuthBasic
func (authmode *PrometheusAuthModes) ValidatePrometheusAuthBasic(secretData map[string][]byte) error {
	if _, ok := secretData[PrometheusSecretKeyUsername]; !ok {
		return errors.New("username not found in secret")
	}
	if _, ok := secretData[PrometheusSecretKeyPassword]; !ok {
		return errors.New("password not found in secret")
	}
	return nil
}

// ValidatePrometheusAuthBearer will check if required key exists for type PrometheusAuthBearer
func (authmode *PrometheusAuthModes) ValidatePrometheusAuthBearer(secretData map[string][]byte) error {
	if _, ok := secretData[PrometheusSecretKeyBearerToken]; !ok {
		return errors.New("bearerToken not found in secret")
	}
	return nil
}

// ValidatePrometheusAuthTLS will check if required key exists for type PrometheusAuthTLS
func (authmode *PrometheusAuthModes) ValidatePrometheusAuthTLS(secretData map[string][]byte) error {
	if _, ok := secretData[PrometheusSecretKeyCa]; !ok {
		return errors.New("ca not found in secret")
	}
	if _, ok := secretData[PrometheusSecretKeyCert]; !ok {
		return errors.New("cert not found in secret")
	}
	if _, ok := secretData[PrometheusSecretKeyKey]; !ok {
		return errors.New("key not found in secret")
	}
	return nil
}

// ValidatePrometheusAuthCustom will check if required key exists for type PrometheusAuthCustom
func (authmode *PrometheusAuthModes) ValidatePrometheusAuthCustom(secretData map[string][]byte) error {
	if _, ok := secretData[PrometheusSecretKeyCustomAuthHeader]; !ok {
		return errors.New("customAuthHeader not found in secret")
	}
	if _, ok := secretData[PrometheusSecretKeyCustomAuthValue]; !ok {
		return errors.New("customAuthValue not found in secret")
	}
	return nil
}

// ValidatePrometheusAuthTLSAndBasic will check if required key exists for type PrometheusAuthTLSAndBasic
func (authmode *PrometheusAuthModes) ValidatePrometheusAuthTLSAndBasic(secretData map[string][]byte) error {
	if err := authmode.ValidatePrometheusAuthBasic(secretData); err != nil {
		return err
	}
	if err := authmode.ValidatePrometheusAuthTLS(secretData); err != nil {
		return err
	}
	return nil
}

// GetMap Convert PrometheusSpec to map[string]string
func (p *PrometheusSpec) GetMap() map[string]string {
	result := make(map[string]string)
	result["serverAddress"] = p.ServerAddress
	result["query"] = p.Query
	result["threshold"] = fmt.Sprintf("%d", p.Threshold)
	// Only add ScaleInThreshold if it is non-zero
	if p.ScaleInThreshold != 0 {
		result["activationThreshold"] = fmt.Sprintf("%d", p.ScaleInThreshold)
	}

	return result
}

// GetMap converts CPUMemorySpec to map[string]string
func (r *CPUMemorySpec) GetMap() map[string]string {
	result := make(map[string]string)
	result["value"] = fmt.Sprintf("%d", r.Threshold)
	return result
}

// GetMetadata returns the metric parameters map
func (s *ScaleTrigger) GetMetadata() map[string]string {
	if s.IsPrometheusMetric() {
		return s.Prometheus.GetMap()
	}
	return s.Resource.GetMap()
}

func (s *ScaleTrigger) IsNil() bool {
	return s.Prometheus == nil && s.Resource == nil
}

func (s *ScaleTrigger) IsPrometheusMetric() bool {
	return s.Type == PrometheusTriggerType || s.Type == ""
}

func (s *ScaleTrigger) GetUnsafeSslStr() string {
	return strconv.FormatBool(s.Prometheus.UnsafeSsl)
}

func (s *ScaleTrigger) GetType() string {
	if s.Type == "" {
		return string(PrometheusTriggerType)
	}
	return string(s.Type)
}

// MakeScaledObjectSpec builds a sample scaleObjectSpec.
// This is intended for test purposes.
func MakeScaledObjectSpec() *ScaledObjectSpec {
	return &ScaledObjectSpec{
		MinReplicas:     &[]int32{3}[0],
		MaxReplicas:     &[]int32{6}[0],
		PollingInterval: &[]int32{5}[0],
		Metrics: []ScaleTrigger{
			{
				Name: "sample-metric",
				Prometheus: &PrometheusSpec{
					ServerAddress: "http://localhost",
					Query:         "query",
					Threshold:     5,
				},
			},
		},
	}
}

// HasScaleInThreshold returns true if scale in threshold is set
func (v *VerticaAutoscaler) HasScaleInThreshold() bool {
	if !v.IsHpaEnabled() {
		return false
	}
	for i := range v.Spec.CustomAutoscaler.Hpa.Metrics {
		m := &v.Spec.CustomAutoscaler.Hpa.Metrics[i]
		if m.ScaleInThreshold != nil {
			return true
		}
	}
	return false
}

// GetMinReplicas calculates the minReplicas based on the scale in
// threshold, and returns it
func (v *VerticaAutoscaler) GetMinReplicas() *int32 {
	vasCopy := v.DeepCopy()
	if v.HasScaleInThreshold() {
		return &vasCopy.Spec.TargetSize
	}
	return vasCopy.Spec.CustomAutoscaler.Hpa.MinReplicas
}

// GetMetricMap returns a map whose key is the metric name and the value is
// the metric's definition.
func (v *VerticaAutoscaler) GetMetricMap() map[string]*MetricDefinition {
	mMap := make(map[string]*MetricDefinition)
	for i := range v.Spec.CustomAutoscaler.Hpa.Metrics {
		m := &v.Spec.CustomAutoscaler.Hpa.Metrics[i]
		var name string
		if m.Metric.Pods != nil {
			name = m.Metric.Pods.Metric.Name
		} else if m.Metric.Object != nil {
			name = m.Metric.Object.Metric.Name
		} else if m.Metric.External != nil {
			name = m.Metric.External.Metric.Name
		} else if m.Metric.Resource != nil {
			name = m.Metric.Resource.Name.String()
		} else {
			name = m.Metric.ContainerResource.Name.String()
		}
		mMap[name] = m
	}
	return mMap
}

// GetMetricTarget returns the autoscalingv2 metric target
func GetMetricTarget(metric *autoscalingv2.MetricSpec) *autoscalingv2.MetricTarget {
	if metric == nil {
		return nil
	}
	switch metric.Type {
	case autoscalingv2.PodsMetricSourceType:
		if metric.Pods != nil {
			return &metric.Pods.Target
		}
	case autoscalingv2.ObjectMetricSourceType:
		if metric.Object != nil {
			return &metric.Object.Target
		}
	case autoscalingv2.ExternalMetricSourceType:
		if metric.External != nil {
			return &metric.External.Target
		}
	case autoscalingv2.ResourceMetricSourceType:
		if metric.Resource != nil {
			return &metric.Resource.Target
		}
	case autoscalingv2.ContainerResourceMetricSourceType:
		if metric.ContainerResource != nil {
			return &metric.ContainerResource.Target
		}
	}
	return nil
}

func (v *VerticaDB) GetSecretStatus(sType string) *SecretRef {
	return FindSecretRef(v.Status.SecretRefs, sType)
}

func (v *VerticaDB) GetSecretNameInUse(sType string) string {
	if v.GetSecretStatus(sType) == nil {
		return ""
	}
	return v.GetSecretStatus(sType).Name
}

func (v *VerticaDB) GetHTTPSTLSSecretNameInUse() string {
	return v.GetSecretNameInUse(HTTPSTLSSecretType)
}

func (v *VerticaDB) GetClientServerTLSSecretNameInUse() string {
	return v.GetSecretNameInUse(ClientServerTLSSecretType)
}

// IsCertNeededForClientServerAuth returns true if certificate is needed for client-server authentication
func (v *VerticaDB) IsCertNeededForClientServerAuth() bool {
	tlsMode := strings.ToLower(v.Spec.ClientServerTLSMode)
	return tlsMode != tlsModeDisable && tlsMode != tlsModeEnable
}

// GetNMAClientServerTLSMode returns the tlsMode for NMA client-server communication
func (v *VerticaDB) GetNMAClientServerTLSMode() string {
	tlsMode := strings.ToLower(v.Spec.ClientServerTLSMode)
	switch tlsMode {
	case tlsModeDisable:
		return nmaTLSModeDisable
	case tlsModeEnable, tlsModeTryVerify:
		return nmaTLSModeEnable
	case tlsModeVerifyCA, tlsModeVerifyFull:
		// There is still a flaw in vclusterOps: create_db set_tls will fail
		// since nma cannot verify server certificate. After we extract set_tls
		// from create_db, we can remove the db init check.
		if !v.isDBInitialized() {
			return nmaTLSModeEnable
		}
		return nmaTLSModeVerifyCA
	default:
		return nmaTLSModeEnable
	}
}

// FindSecretRef returns a pointer to the SecretRef with the given type, or nil if not found.
func FindSecretRef(refs []SecretRef, typ string) *SecretRef {
	for i := range refs {
		if refs[i].Type == typ {
			return &refs[i]
		}
	}
	return nil
}

func (v *VerticaDB) GetTLSModeStatus(sType string) *TLSMode {
	return FindTLSMode(v.Status.TLSModes, sType)
}

func (v *VerticaDB) GetTLSModeInUse(sType string) string {
	if v.GetTLSModeStatus(sType) == nil {
		return ""
	}
	return v.GetTLSModeStatus(sType).Mode
}

func (v *VerticaDB) GetHTTPSTLSModeInUse() string {
	return v.GetTLSModeInUse(HTTPSTLSModeType)
}

func (v *VerticaDB) GetClientServerTLSModeInUse() string {
	return v.GetTLSModeInUse(ClientServerTLSModeType)
}

// FindTLSMode returns a pointer to the SecretRef with the given type, or nil if not found.
func FindTLSMode(refs []TLSMode, typ string) *TLSMode {
	for i := range refs {
		if refs[i].Type == typ {
			return &refs[i]
		}
	}
	return nil
}

// SetSecretRef updates the slice with a new SecretRef by Type, and returns true if any changes occurred.
func SetSecretRef(refs *[]SecretRef, newRef SecretRef) (changed bool) {
	existing := FindSecretRef(*refs, newRef.Type)
	if existing == nil {
		*refs = append(*refs, newRef)
		return true
	}

	if existing.Name != newRef.Name {
		existing.Name = newRef.Name
		changed = true
	}
	if existing.Type != newRef.Type {
		existing.Type = newRef.Type
		changed = true
	}

	return changed
}

// SetTLSMode updates the slice with a new TLSMode by Type, and returns true if any changes occurred.
func SetTLSMode(refs *[]TLSMode, newRef TLSMode) (changed bool) {
	existing := FindTLSMode(*refs, newRef.Type)
	if existing == nil {
		*refs = append(*refs, newRef)
		return true
	}
	if existing.Mode != newRef.Mode {
		existing.Mode = newRef.Mode
		changed = true
	}
	if existing.Type != newRef.Type {
		existing.Type = newRef.Type
		changed = true
	}
	return changed
}

func convertToBool(src string) bool {
	converted := false
	_, err := strconv.ParseBool(src)
	if err == nil {
		converted = true
	}
	return converted
}

func convertToInt(src string) (int, bool) {
	converted := false
	varAsInt, err := strconv.ParseInt(src, 10, 0)
	if err == nil {
		converted = true
	}
	return int(varAsInt), converted
}

func hasValidIntAnnotation(allErrs field.ErrorList, annotationName string, val int) field.ErrorList {
	if val < 0 {
		err := field.Invalid(field.NewPath("metadata").Child("annotations").Child(annotationName),
			val, fmt.Sprintf("%s must be non-negative", annotationName))
		allErrs = append(allErrs, err)
	}
	return allErrs
}

// Check for invalid characters in an object name (such as DB or archive name)
func findInvalidChars(objName string, allowDash bool) string {
	invalidChars := invalidNameChars

	// Dash is supported in some object names (eg archive name) but not others (eg db name)
	if !allowDash {
		invalidChars += "-"
	}

	foundChars := ""
	for _, c := range invalidChars {
		if strings.Contains(objName, string(c)) {
			foundChars += string(c)
		}
	}
	return foundChars
}

<<<<<<< HEAD
// MakeSourceVDBName is a helper that creates a sample name for the source VerticaDB for test purposes
func MakeSourceVDBName() types.NamespacedName {
	return types.NamespacedName{Name: "vertica-source-sample", Namespace: "default"}
}

// MakeTargetVDBName is a helper that creates a sample name for the target VerticaDB for test purposes
func MakeTargetVDBName() types.NamespacedName {
	return types.NamespacedName{Name: "vertica-target-sample", Namespace: "default"}
=======
// IsOtherSubclusterDraining returns true if any subcluster drain annotation
// exists that has a suffix different from the given scName.
func (v *VerticaDB) IsOtherSubclusterDraining(scName string) bool {
	drainAnnotations, found := vmeta.FindDrainTimeoutSubclusterAnnotations(v.Annotations)
	if !found {
		return false
	}
	for _, annotation := range drainAnnotations {
		// If we have an annotation that is NOT for this scName,
		// it means another subcluster is draining.
		if annotation != vmeta.GenSubclusterDrainStartAnnotationName(scName) {
			return true
		}
	}
	return false
>>>>>>> d5a66bc8
}<|MERGE_RESOLUTION|>--- conflicted
+++ resolved
@@ -1701,7 +1701,6 @@
 	return foundChars
 }
 
-<<<<<<< HEAD
 // MakeSourceVDBName is a helper that creates a sample name for the source VerticaDB for test purposes
 func MakeSourceVDBName() types.NamespacedName {
 	return types.NamespacedName{Name: "vertica-source-sample", Namespace: "default"}
@@ -1710,7 +1709,6 @@
 // MakeTargetVDBName is a helper that creates a sample name for the target VerticaDB for test purposes
 func MakeTargetVDBName() types.NamespacedName {
 	return types.NamespacedName{Name: "vertica-target-sample", Namespace: "default"}
-=======
 // IsOtherSubclusterDraining returns true if any subcluster drain annotation
 // exists that has a suffix different from the given scName.
 func (v *VerticaDB) IsOtherSubclusterDraining(scName string) bool {
@@ -1726,5 +1724,4 @@
 		}
 	}
 	return false
->>>>>>> d5a66bc8
 }
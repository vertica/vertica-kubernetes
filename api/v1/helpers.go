--- conflicted
+++ resolved
@@ -681,11 +681,7 @@
 }
 
 func (v *VerticaDB) IsTLSCertRollbackDisabled() bool {
-<<<<<<< HEAD
-       return vmeta.IsDisableTLSRollbackAnnotationSet(v.Annotations)
-=======
 	return vmeta.IsDisableTLSRollbackAnnotationSet(v.Annotations)
->>>>>>> f9adb906
 }
 
 // GetTLSCertRollbackReason returns the reason or the point

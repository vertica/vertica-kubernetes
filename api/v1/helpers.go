--- conflicted
+++ resolved
@@ -1562,7 +1562,6 @@
 func (v *VerticaDB) GetTLSModeInUse(sType string) string {
 	if v.GetTLSModeStatus(sType) == nil {
 		return ""
-<<<<<<< HEAD
 	}
 	return v.GetTLSModeStatus(sType).Mode
 }
@@ -1585,30 +1584,6 @@
 	return nil
 }
 
-=======
-	}
-	return v.GetTLSModeStatus(sType).Mode
-}
-
-func (v *VerticaDB) GetHTTPSTLSModeInUse() string {
-	return v.GetTLSModeInUse(HTTPSTLSModeType)
-}
-
-func (v *VerticaDB) GetClientServerTLSModeInUse() string {
-	return v.GetTLSModeInUse(ClientServerTLSModeType)
-}
-
-// FindTLSMode returns a pointer to the SecretRef with the given type, or nil if not found.
-func FindTLSMode(refs []TLSMode, typ string) *TLSMode {
-	for i := range refs {
-		if refs[i].Type == typ {
-			return &refs[i]
-		}
-	}
-	return nil
-}
-
->>>>>>> 62c845b4
 // SetSecretRef updates the slice with a new SecretRef by Type, and returns true if any changes occurred.
 func SetSecretRef(refs *[]SecretRef, newRef SecretRef) (changed bool) {
 	existing := FindSecretRef(*refs, newRef.Type)

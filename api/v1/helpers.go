--- conflicted
+++ resolved
@@ -877,8 +877,6 @@
 	return vmeta.GetActiveConnectionsDrainSeconds(v.Annotations)
 }
 
-<<<<<<< HEAD
-=======
 // IsTLSAUthEnabled returns true if the version supports TLS auth and
 // TLS auth is enabled.
 func (v *VerticaDB) IsTLSAuthEnabled() bool {
@@ -895,7 +893,6 @@
 		vmeta.UseTLSAuth(v.Annotations)
 }
 
->>>>>>> d5a66bc8
 // IsHTTPProbeSupported returns true if the version supports certs
 func (v *VerticaDB) IsHTTPProbeSupported(ver string) bool {
 	vinf, hasVersion := v.MakeVersionInfo()
@@ -1261,7 +1258,7 @@
 		return false
 	}
 
-	return vinf.IsEqualOrNewer(TLSCertRotationMinVersion)
+	return vinf.IsEqualOrNewer(TLSAuthMinVersion)
 }
 
 // GenSubclusterStatusMap returns a map that has a subcluster name as key

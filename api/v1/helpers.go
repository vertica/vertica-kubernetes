/*
Copyright [2021-2024] Open Text.

Licensed under the Apache License, Version 2.0 (the "License");
you may not use this file except in compliance with the License.
You may obtain a copy of the License at

    http://www.apache.org/licenses/LICENSE-2.0

Unless required by applicable law or agreed to in writing, software
distributed under the License is distributed on an "AS IS" BASIS,
WITHOUT WARRANTIES OR CONDITIONS OF ANY KIND, either express or implied.
See the License for the specific language governing permissions and
limitations under the License.
*/

package v1

import (
	"context"
	"fmt"
	"regexp"
	"strconv"
	"strings"
	"time"

	vmeta "github.com/vertica/vertica-kubernetes/pkg/meta"
	"github.com/vertica/vertica-kubernetes/pkg/paths"
	corev1 "k8s.io/api/core/v1"
	"k8s.io/apimachinery/pkg/api/errors"
	"k8s.io/apimachinery/pkg/api/meta"
	"k8s.io/apimachinery/pkg/api/resource"
	metav1 "k8s.io/apimachinery/pkg/apis/meta/v1"
	"k8s.io/apimachinery/pkg/types"
	"sigs.k8s.io/controller-runtime/pkg/client"
)

const (
	DefaultS3Region       = "us-east-1"
	DefaultGCloudRegion   = "US-EAST1"
	DefaultGCloudEndpoint = "https://storage.googleapis.com"

	// Additional server config parameters
	S3SseKmsKeyID = "S3SseKmsKeyId"

	RFC1123DNSSubdomainNameRegex = `^[a-z0-9]([-a-z0-9]*[a-z0-9])?(\.[a-z0-9]([-a-z0-9]*[a-z0-9])?)*$`
	RFC1035DNSLabelNameRegex     = `^[a-z]([a-z0-9\-]{0,61}[a-z0-9])?$`

	MainCluster = ""

	VerticaDBNameKey = "verticaDBName"
	SandboxNameKey   = "sandboxName"
)

// ExtractNamespacedName gets the name and returns it as a NamespacedName
func (v *VerticaDB) ExtractNamespacedName() types.NamespacedName {
	return types.NamespacedName{
		Name:      v.ObjectMeta.Name,
		Namespace: v.ObjectMeta.Namespace,
	}
}

// MakeVDBName is a helper that creates a sample name for test purposes
func MakeVDBName() types.NamespacedName {
	return types.NamespacedName{Name: "vertica-sample", Namespace: "default"}
}

// GenerateOwnerReference creates an owner reference for the current VerticaDB
func (v *VerticaDB) GenerateOwnerReference() metav1.OwnerReference {
	isController := true
	blockOwnerDeletion := false
	return metav1.OwnerReference{
		APIVersion:         GroupVersion.String(),
		Kind:               VerticaDBKind,
		Name:               v.Name,
		UID:                v.GetUID(),
		Controller:         &isController,
		BlockOwnerDeletion: &blockOwnerDeletion,
	}
}

// FindTransientSubcluster will return a pointer to the transient subcluster if one exists
func (v *VerticaDB) FindTransientSubcluster() *Subcluster {
	for i := range v.Spec.Subclusters {
		if v.Spec.Subclusters[i].IsTransient() {
			return &v.Spec.Subclusters[i]
		}
	}
	return nil
}

// MakeVDB is a helper that constructs a fully formed VerticaDB struct using the sample name.
// This is intended for test purposes.
func MakeVDB() *VerticaDB {
	nm := MakeVDBName()
	replicas := int32(1)
	return &VerticaDB{
		TypeMeta: metav1.TypeMeta{
			APIVersion: GroupVersion.String(),
			Kind:       VerticaDBKind,
		},
		ObjectMeta: metav1.ObjectMeta{
			Name:      nm.Name,
			Namespace: nm.Namespace,
			UID:       "abcdef-ghi",
			Annotations: map[string]string{
				vmeta.VClusterOpsAnnotation: vmeta.VClusterOpsAnnotationFalse,
				vmeta.VersionAnnotation:     "v23.4.0",
			},
		},
		Spec: VerticaDBSpec{
			AutoRestartVertica: true,
			Labels:             make(map[string]string),
			Annotations:        make(map[string]string),
			Image:              "vertica-k8s:latest",
			InitPolicy:         CommunalInitPolicyCreate,
			Communal: CommunalStorage{
				Path:             "s3://nimbusdb/cchen",
				Endpoint:         "http://minio",
				CredentialSecret: "s3-auth",
				AdditionalConfig: make(map[string]string),
			},
			Local: LocalStorage{
				DataPath:    "/data",
				DepotPath:   "/depot",
				DepotVolume: PersistentVolume,
				RequestSize: resource.MustParse("10Gi"),
			},
			DBName:     "db",
			ShardCount: 12,
			Subclusters: []Subcluster{
				{
					Name:        "defaultsubcluster",
					Annotations: make(map[string]string),
					Size:        3,
					ServiceType: corev1.ServiceTypeClusterIP,
					Type:        PrimarySubcluster,
					Proxy: &ProxySubclusterConfig{
						Replicas: &replicas,
					},
				},
			},
			Proxy: &Proxy{
				Image: "opentext/client-proxy:latest",
			},
		},
	}
}

// MakeVDBForHTTP is a helper that constructs a VerticaDB struct with http enabled.
// This is intended for test purposes.
func MakeVDBForHTTP(httpServerTLSSecretName string) *VerticaDB {
	vdb := MakeVDB()
	vdb.Annotations[vmeta.VersionAnnotation] = HTTPServerMinVersion
	vdb.Spec.NMATLSSecret = httpServerTLSSecretName
	return vdb
}

// MakeVDBForVclusterOps is a helper that constructs a VerticaDB struct for
// vclusterops. This is intended for test purposes.
func MakeVDBForVclusterOps() *VerticaDB {
	vdb := MakeVDB()
	vdb.Annotations[vmeta.VersionAnnotation] = VcluseropsAsDefaultDeploymentMethodMinVersion
	vdb.Annotations[vmeta.VClusterOpsAnnotation] = vmeta.VClusterOpsAnnotationTrue
	return vdb
}

// MakeVDBForScrutinize is a helper that constructs a VerticaDB struct for
// scrutinize. This is intended for test purposes.
func MakeVDBForScrutinize() *VerticaDB {
	vdb := MakeVDBForVclusterOps()
	vdb.Annotations[vmeta.VersionAnnotation] = ScrutinizeDBPasswdInSecretMinVersion
	return vdb
}

// GenSubclusterMap will organize all of the subclusters into a map for quicker lookup.
// The key is the subcluster name and the value is a pointer to its Subcluster struct.
func (v *VerticaDB) GenSubclusterMap() map[string]*Subcluster {
	scMap := map[string]*Subcluster{}
	for i := range v.Spec.Subclusters {
		sc := &v.Spec.Subclusters[i]
		scMap[sc.Name] = sc
	}
	return scMap
}

// GenSandboxMap will build a map that can find a sandbox by name.
func (v *VerticaDB) GenSandboxMap() map[string]*Sandbox {
	sbMap := map[string]*Sandbox{}
	for i := range v.Spec.Sandboxes {
		sb := &v.Spec.Sandboxes[i]
		sbMap[sb.Name] = sb
	}
	return sbMap
}

// findSubclusterIndexInSandbox will return the index of the targetSclusterName in sandbox.
// when the targetSclusterName is not found in the sandbox, -1 will be returned
func (v *VerticaDB) findSubclusterIndexInSandbox(targetSclusterName string, sandbox *Sandbox) int {
	for i, subclusterName := range sandbox.Subclusters {
		if subclusterName.Name == targetSclusterName {
			return i
		}
	}
	return -1
}

// GenSubclusterSandboxMap will scan all sandboxes and return a map
// with subcluster name as the key and sandbox name as the value
func (v *VerticaDB) GenSubclusterSandboxMap() map[string]string {
	scSbMap := make(map[string]string)
	for i := range v.Spec.Sandboxes {
		sb := &v.Spec.Sandboxes[i]
		for _, sc := range sb.Subclusters {
			scSbMap[sc.Name] = sb.Name
		}
	}
	return scSbMap
}

// GenSubclusterSandboxStatusMap will scan sandbox status and return a map
// with subcluster name as the key and sandbox name as the value
func (v *VerticaDB) GenSubclusterSandboxStatusMap() map[string]string {
	scSbMap := make(map[string]string)
	for i := range v.Status.Sandboxes {
		sb := &v.Status.Sandboxes[i]
		for _, sc := range sb.Subclusters {
			scSbMap[sc] = sb.Name
		}
	}
	return scSbMap
}

// GenStatusSandboxMap() returns a map from status. The key is sandbox name and value is the sandbox pointer
func (v *VerticaDB) GenStatusSandboxMap() map[string]*SandboxStatus {
	statusSboxMap := make(map[string]*SandboxStatus)
	for i := range v.Status.Sandboxes {
		sBox := &v.Status.Sandboxes[i]
		statusSboxMap[sBox.Name] = sBox
	}
	return statusSboxMap
}

// GenStatusSubclusterMap() returns a map from status. The key is subcluster name and value is the subcluster pointer
func (v *VerticaDB) GenStatusSubclusterMap() map[string]*SubclusterStatus {
	statusSclusterMap := make(map[string]*SubclusterStatus)
	for i := range v.Status.Subclusters {
		sCluster := &v.Status.Subclusters[i]
		statusSclusterMap[sCluster.Name] = sCluster
	}
	return statusSclusterMap
}

// GenStatusSClusterIndexMap will organize all of the subclusters into a map so we
// can quickly find its index in the status.subclusters[] array.
func (v *VerticaDB) GenStatusSClusterIndexMap() map[string]int {
	m := make(map[string]int)
	for i := range v.Status.Subclusters {
		m[v.Status.Subclusters[i].Name] = i
	}
	return m
}

// GenSandboxSubclusterMapForUnsandbox will compare sandbox status and spec
// for finding subclusters that need to be unsandboxed, this function returns a map
// with sandbox name as the key and its subclusters (need to be unsandboxed) as the value
func (v *VerticaDB) GenSandboxSubclusterMapForUnsandbox() map[string][]string {
	unsandboxSbScMap := make(map[string][]string)
	vdbScSbMap := v.GenSubclusterSandboxMap()
	statusScSbMap := v.GenSubclusterSandboxStatusMap()
	for sc, sbInStatus := range statusScSbMap {
		sbInVdb, found := vdbScSbMap[sc]
		// if a subcluster is removed or put into another sandbox in spec.sandboxes,
		// we need to unsandbox the subcluster
		if !found || sbInVdb != sbInStatus {
			unsandboxSbScMap[sbInStatus] = append(unsandboxSbScMap[sbInStatus], sc)
		}
	}
	return unsandboxSbScMap
}

// GenSubclusterIndexMap will organize all of the subclusters into a map so we
// can quickly find its index in the spec.subclusters[] array.
func (v *VerticaDB) GenSubclusterIndexMap() map[string]int {
	m := make(map[string]int)
	for i := range v.Spec.Subclusters {
		m[v.Spec.Subclusters[i].Name] = i
	}
	return m
}

// GenSandboxIndexMap will create a map that allows us to figure out the index
// in vdb.Spec.Sandboxes for each sandbox. Returns a map of sandbox name to its
// index position.
func (v *VerticaDB) GenSandboxIndexMap() map[string]int {
	m := make(map[string]int)
	for i := range v.Spec.Sandboxes {
		m[v.Spec.Sandboxes[i].Name] = i
	}
	return m
}

func isValidRFC1123DNSSubdomainName(name string) bool {
	if len(name) < 1 || len(name) > 253 {
		return false
	}
	r := regexp.MustCompile(RFC1123DNSSubdomainNameRegex)
	return r.MatchString(name)
}

func isValidRFC1035DNSLabelName(name string) bool {
	r := regexp.MustCompile(RFC1035DNSLabelNameRegex)
	return r.MatchString(name)
}

// IsValidSubclusterName validates the subcluster name is valid.  We have rules
// about its name because it is included in the name of the statefulset, so we
// must adhere to the Kubernetes rules for object names.
func IsValidSubclusterName(scName string) bool {
	return isValidRFC1123DNSSubdomainName(scName)
}

func IsValidServiceName(svcName string) bool {
	return isValidRFC1035DNSLabelName(svcName)
}

// MakeCondition create and initialize a new metav1.Condition
func MakeCondition(ctype string, status metav1.ConditionStatus, reason string) *metav1.Condition {
	r := reason
	if r == "" {
		r = UnknownReason
	}
	return &metav1.Condition{
		Type:   ctype,
		Status: status,
		Reason: r,
	}
}

// HasReviveInstanceIDAnnotation is true when an annotation exists for the db's
// revive_instance_id.
func (v *VerticaDB) HasReviveInstanceIDAnnotation() bool {
	_, ok := v.ObjectMeta.Annotations[vmeta.ReviveInstanceIDAnnotation]
	return ok
}

// MergeAnnotations will merge new annotations with vdb.  It will return true if
// any annotation changed.  Caller is responsible for updating the Vdb in the
// API server.
func (v *VerticaDB) MergeAnnotations(newAnnotations map[string]string) bool {
	changedAnnotations := false
	for k, newValue := range newAnnotations {
		oldValue, ok := v.ObjectMeta.Annotations[k]
		if !ok || oldValue != newValue {
			if v.ObjectMeta.Annotations == nil {
				v.ObjectMeta.Annotations = map[string]string{}
			}
			v.ObjectMeta.Annotations[k] = newValue
			changedAnnotations = true
		}
	}
	return changedAnnotations
}

// GenInstallerIndicatorFileName returns the name of the installer indicator file.
// Valid only for the current instance of the vdb.
func (v *VerticaDB) GenInstallerIndicatorFileName() string {
	return paths.InstallerIndicatorFile + string(v.UID)
}

// GetPVSubPath returns the subpath in the local data PV.
// We use the UID so that we create unique paths in the PV.  If the PV is reused
// for a new vdb, the UID will be different.
func (v *VerticaDB) GetPVSubPath(subPath string) string {
	return fmt.Sprintf("%s/%s", v.UID, subPath)
}

// GetDBDataPath get the data path for the current database
func (v *VerticaDB) GetDBDataPath() string {
	return fmt.Sprintf("%s/%s", strings.TrimSuffix(v.Spec.Local.DataPath, "/"), v.Spec.DBName)
}

// GetCatalogPath gets the catalog path for the current database
func (v *VerticaDB) GetDBCatalogPath() string {
	return fmt.Sprintf("%s/%s", strings.TrimSuffix(v.Spec.Local.GetCatalogPath(), "/"), v.Spec.DBName)
}

// GetDBDepotPath gets the depot path for the current database
func (v *VerticaDB) GetDBDepotPath() string {
	return fmt.Sprintf("%s/%s", strings.TrimSuffix(v.Spec.Local.DepotPath, "/"), v.Spec.DBName)
}

// GetCommunalPath returns the path to use for communal storage
func (v *VerticaDB) GetCommunalPath() string {
	// We include the UID in the communal path to generate a unique path for
	// each new instance of vdb. This means we can't use the same base path for
	// different databases and we don't require any cleanup if the vdb was
	// recreated.
	if !v.IncludeUIDInPath() {
		return v.Spec.Communal.Path
	}
	return fmt.Sprintf("%s/%s", strings.TrimSuffix(v.Spec.Communal.Path, "/"), v.UID)
}

// GenCompatibleFQDN returns a name of the subcluster that is
// compatible inside a fully-qualified domain name.
func (s *Subcluster) GenCompatibleFQDN() string {
	return GenCompatibleFQDNHelper(s.Name)
}

func GenCompatibleFQDNHelper(name string) string {
	m := regexp.MustCompile(`_`)
	return m.ReplaceAllString(name, "-")
}

// GetStatefulSetName returns the name of the statefulset for this subcluster
func (s *Subcluster) GetStatefulSetName(vdb *VerticaDB) string {
	stsOverrideName := vmeta.GetStsNameOverride(s.Annotations)
	if stsOverrideName != "" {
		return stsOverrideName
	}
	return fmt.Sprintf("%s-%s", vdb.Name, s.GenCompatibleFQDN())
}

func (s *Subcluster) GetVProxyDeploymentName(vdb *VerticaDB) string {
	depOverrideName := vmeta.GetVPDepNameOverride(s.Annotations)
	if depOverrideName != "" {
		return depOverrideName
	}
	return fmt.Sprintf("%s-%s-proxy", vdb.Name, GenCompatibleFQDNHelper(s.Name))
}

func (s *Subcluster) GetVProxyConfigMapName(vdb *VerticaDB) string {
	return GetVProxyConfigMapName(s.GetVProxyDeploymentName(vdb))
}

// GetServiceName returns the name of the service object that route traffic to
// this subcluster.
func (s *Subcluster) GetServiceName() string {
	if s.ServiceName == "" {
		return s.GenCompatibleFQDN()
	}
	return s.ServiceName
}

// GetService gets the external service associated with this subcluster
func (s *Subcluster) GetService(ctx context.Context, vdb *VerticaDB, c client.Client) (svc corev1.Service, err error) {
	name := types.NamespacedName{
		Name:      vdb.Name + "-" + s.GetServiceName(),
		Namespace: vdb.GetNamespace(),
	}
	if err := c.Get(ctx, name, &svc); err != nil {
		return corev1.Service{}, err
	}
	return
}

// IsZombie checks if a subcluster is zombie. A zombie subcluster
// is one that is no longer in vdb spec, no longer part of a sandbox
// but still has a sandbox label different from the main cluster on
// its statefulset.
// It can happen when you remove a subcluster from spec.subclusters
// and spec.sandboxes at once
func (s *Subcluster) IsZombie(vdb *VerticaDB) bool {
	sbName := s.Annotations[vmeta.SandboxNameLabel]
	if sbName == MainCluster {
		return false
	}
	scInSandboxMap := vdb.GenSubclusterSandboxMap()
	scInSandboxStatusMap := vdb.GenSubclusterSandboxStatusMap()
	_, foundInSandbox := scInSandboxMap[s.Name]
	_, foundInSandboxStatus := scInSandboxStatusMap[s.Name]
	return !foundInSandbox && !foundInSandboxStatus
}

// GetStsSize returns the number of replicas that will be assigned
// to the statefulset. By default it is the subcluster's size, and
// zero if the subcluster has shutdown true.
func (s *Subcluster) GetStsSize(vdb *VerticaDB) int32 {
	if !s.Shutdown {
		return s.Size
	}
	scStatusMap := vdb.GenSubclusterStatusMap()
	ss := scStatusMap[s.Name]
	if ss != nil && ss.Shutdown {
		return 0
	}
	return s.Size
}

// GetVProxyConfigMapName returns the name of the client proxy config map
func GetVProxyConfigMapName(prefix string) string {
	return fmt.Sprintf("%s-cm", prefix)
}

// GetVProxyDeploymentName returns the name of the client proxy deployment
func (v *VerticaDB) GetVProxyDeploymentName(scName string) string {
	return fmt.Sprintf("%s-%s-proxy", v.Name, GenCompatibleFQDNHelper(scName))
}

// FindSubclusterForServiceName will find any subclusters that match the given service name.
// If service name is empty, it will return all the subclusters in vdb.
func (v *VerticaDB) FindSubclusterForServiceName(svcName string) (scs []*Subcluster, totalSize int32) {
	totalSize = int32(0)
	scs = []*Subcluster{}
	for i := range v.Spec.Subclusters {
		sc := &v.Spec.Subclusters[i]
		if svcName == "" || sc.GetServiceName() == svcName {
			scs = append(scs, &v.Spec.Subclusters[i])
			totalSize += v.Spec.Subclusters[i].Size
		}
	}
	return scs, totalSize
}

// RequiresTransientSubcluster checks if an online upgrade requires a
// transient subcluster.  A transient subcluster exists if the template is
// filled out.
func (v *VerticaDB) RequiresTransientSubcluster() bool {
	return v.Spec.TemporarySubclusterRouting != nil &&
		v.Spec.TemporarySubclusterRouting.Template.Name != "" &&
		v.Spec.TemporarySubclusterRouting.Template.Size > 0
}

// GetTransientSubclusterName returns the name of the transient subcluster, if
// it should exist. The bool output parameter will be false if no transient is
// used.
func (v *VerticaDB) GetTransientSubclusterName() (string, bool) {
	if !v.RequiresTransientSubcluster() {
		return "", false
	}
	return v.Spec.TemporarySubclusterRouting.Template.Name, true
}

// IsOnlineUpgradeInProgress returns true if an online upgrade is in progress
func (v *VerticaDB) IsOnlineUpgradeInProgress() bool {
	return v.IsStatusConditionTrue(OnlineUpgradeInProgress)
}

// IsROOnlineUpgradeInProgress returns true if an read-only online upgrade is in progress
func (v *VerticaDB) IsROUpgradeInProgress() bool {
	return v.IsStatusConditionTrue(ReadOnlyOnlineUpgradeInProgress)
}

// IsUpgradeInProgress returns true if an upgrade is in progress
func (v *VerticaDB) IsUpgradeInProgress() bool {
	return v.IsStatusConditionTrue(UpgradeInProgress)
}

// IsStatusConditionTrue returns true when the conditionType is present and set to
// `metav1.ConditionTrue`
func (v *VerticaDB) IsStatusConditionTrue(statusCondition string) bool {
	return meta.IsStatusConditionTrue(v.Status.Conditions, statusCondition)
}

// IsStatusConditionFalse returns true when the conditionType is present and set to
// `metav1.ConditionFalse`
func (v *VerticaDB) IsStatusConditionFalse(statusCondition string) bool {
	return meta.IsStatusConditionFalse(v.Status.Conditions, statusCondition)
}

// FindStatusCondition finds the conditionType in conditions.
func (v *VerticaDB) FindStatusCondition(conditionType string) *metav1.Condition {
	return meta.FindStatusCondition(v.Status.Conditions, conditionType)
}

// IsSandBoxUpgradeInProgress returns true if is an upgrade
// is already occurring in the given sandbox
func (v *VerticaDB) IsSandBoxUpgradeInProgress(sbName string) bool {
	sb := v.GetSandboxStatus(sbName)
	return sb != nil && sb.UpgradeState.UpgradeInProgress
}

func (v *VerticaDB) GetUpgradeStatus(sbName string) (string, error) {
	if sbName == MainCluster {
		return v.Status.UpgradeStatus, nil
	}
	sb, err := v.GetSandboxStatusCheck(sbName)
	if err != nil {
		return "", err
	}
	return sb.UpgradeState.UpgradeStatus, nil
}

// buildTransientSubcluster creates a temporary read-only sc based on an existing subcluster
func (v *VerticaDB) BuildTransientSubcluster(imageOverride string) *Subcluster {
	return &Subcluster{
		Name:              v.Spec.TemporarySubclusterRouting.Template.Name,
		Size:              v.Spec.TemporarySubclusterRouting.Template.Size,
		ImageOverride:     imageOverride,
		Type:              TransientSubcluster,
		NodeSelector:      v.Spec.TemporarySubclusterRouting.Template.NodeSelector,
		Affinity:          v.Spec.TemporarySubclusterRouting.Template.Affinity,
		PriorityClassName: v.Spec.TemporarySubclusterRouting.Template.PriorityClassName,
		Tolerations:       v.Spec.TemporarySubclusterRouting.Template.Tolerations,
		Resources:         v.Spec.TemporarySubclusterRouting.Template.Resources,
		// We ignore any parameter that is specific to the subclusters service
		// object.  These are ignored since transient don't have their own
		// service objects.
	}
}

// FindSubclusterStatus will find a SubclusterStatus entry for the given
// subcluster name.  Returns false if none can be found.
func (v *VerticaDB) FindSubclusterStatus(scName string) (SubclusterStatus, bool) {
	for i := range v.Status.Subclusters {
		if v.Status.Subclusters[i].Name == scName {
			return v.Status.Subclusters[i], true
		}
	}
	return SubclusterStatus{}, false
}

// IsEON returns true if the instance is an EON database. Officially, all
// deployments of this CR will result in an EON database. However, as a backdoor
// for developers, if you set the shardCount to 0, we will create an enterprise
// database. The webhook enforces ShardCount > 0, so that part needs to be
// overridden to take affect.
func (v *VerticaDB) IsEON() bool {
	return v.Spec.ShardCount > 0
}

// IsAdditionalConfigMapEmpty returns true if there is no extra
// config parameters.
func (v *VerticaDB) IsAdditionalConfigMapEmpty() bool {
	return len(v.Spec.Communal.AdditionalConfig) == 0
}

// IsDepotVolumeEmptyDir returns true if the depot volume's type
// is emptyDir.
func (v *VerticaDB) IsDepotVolumeEmptyDir() bool {
	return v.Spec.Local.DepotVolume == EmptyDir
}

// IsDepotVolumePersistentVolume returns true if the depot volume's type
// is persistentVolume.
func (v *VerticaDB) IsDepotVolumePersistentVolume() bool {
	return v.Spec.Local.DepotVolume == PersistentVolume ||
		v.Spec.Local.DepotVolume == ""
}

// IsknownDepotVolumeType returns true if the depot volume's type is
// a valid one.
func (v *VerticaDB) IsKnownDepotVolumeType() bool {
	if v.IsDepotVolumeEmptyDir() || v.IsDepotVolumePersistentVolume() {
		return true
	}
	return false
}

// GetFirstPrimarySubcluster returns the first primary subcluster defined in the vdb
func (v *VerticaDB) GetFirstPrimarySubcluster() *Subcluster {
	for i := range v.Spec.Subclusters {
		sc := &v.Spec.Subclusters[i]
		if sc.IsPrimary() {
			return sc
		}
	}
	// We should never get here because the webhook prevents a vdb with no primary.
	return nil
}

// GetPromaryCount returns the number of primary nodes in the cluster.
func (v *VerticaDB) GetPrimaryCount() int {
	sizeSum := 0
	for i := range v.Spec.Subclusters {
		sc := &v.Spec.Subclusters[i]
		if sc.IsPrimary() && !sc.IsSandboxPrimary() {
			sizeSum += int(sc.Size)
		}
	}
	return sizeSum
}

// HasSecondarySubclusters returns true if at least 1 secondary subcluster
// exists in the database.
func (v *VerticaDB) HasSecondarySubclusters() bool {
	for i := range v.Spec.Subclusters {
		if v.Spec.Subclusters[i].IsSecondary() {
			return true
		}
	}
	return false
}

// IsAutoUpgradePolicy returns true
func (v *VerticaDB) IsAutoUpgradePolicy() bool {
	return v.Spec.UpgradePolicy == "" || v.Spec.UpgradePolicy == AutoUpgrade
}

// GetUpgradePolicyToUse returns the upgrade policy that the db should use.
// It will take into account the settings in the vdb as well as what is
// supported in the server. This will never return the auto upgrade policy. If
// you need the current value of that field, just refer to it by referencing
// Spec.UpgradePolicy.
func (v *VerticaDB) GetUpgradePolicyToUse() UpgradePolicyType {
	if v.Spec.UpgradePolicy == OfflineUpgrade {
		return OfflineUpgrade
	}

	if v.IsAutoUpgradePolicy() && v.IsKSafety0() {
		return OfflineUpgrade
	}

	// If we cannot get the version, always default to offline. We cannot make
	// any assumptions about what upgrade policy the server supports.
	vinf, ok := v.MakeVersionInfo()
	if !ok {
		return OfflineUpgrade
	}

	// The Online option can only be chosen explicitly. Although eventually,
	// the Auto option will automatically select this method, we first need to
	// complete the implementation of this new policy.
	if v.Spec.UpgradePolicy == OnlineUpgrade {
		// Online upgrade requires that we scale out the cluster. See if
		// there is evidence that we have already scaled past 3 nodes (CE
		// license limit), or we have a license defined.
		const ceLicenseLimit = 3
		if v.isOnlineUpgradeSupported(vinf) &&
			!v.IsKSafety0() &&
			(v.getNumberOfNodes() > ceLicenseLimit || v.Spec.LicenseSecret != "") &&
			// online upgrade is not allowed if there is already a sandbox
			// in vertica, except from the one used for online upgrade
			!v.containsSandboxNotForUpgrade() {
			return OnlineUpgrade
		} else if vinf.IsEqualOrNewer(ReadOnlyOnlineUpgradeVersion) {
			return ReadOnlyOnlineUpgrade
		}
	}

	if (v.Spec.UpgradePolicy == ReadOnlyOnlineUpgrade || v.IsAutoUpgradePolicy()) &&
		vinf.IsEqualOrNewer(ReadOnlyOnlineUpgradeVersion) {
		return ReadOnlyOnlineUpgrade
	}

	return OfflineUpgrade
}

// containsSandboxNotForUpgrade returns true if there is already a sandbox in the database, except
// from the one created for online upgrade.
func (v *VerticaDB) containsSandboxNotForUpgrade() bool {
	if len(v.Status.Sandboxes) > 1 || len(v.Spec.Sandboxes) > 1 {
		return true
	}
	upgradeSandbox := vmeta.GetOnlineUpgradeSandbox(v.Annotations)
	if len(v.Status.Sandboxes) == 1 {
		if upgradeSandbox != v.Status.Sandboxes[0].Name {
			return true
		}
	}
	if len(v.Spec.Sandboxes) == 1 {
		return upgradeSandbox != v.Spec.Sandboxes[0].Name
	}
	return false
}

// GetIgnoreClusterLease will check if the cluster lease should be ignored.
func (v *VerticaDB) GetIgnoreClusterLease() bool {
	return vmeta.IgnoreClusterLease(v.Annotations)
}

// SetIgnoreClusterLease will set the annotation to ignore the cluster lease
func (v *VerticaDB) SetIgnoreClusterLease(val bool) {
	v.Annotations[vmeta.IgnoreClusterLeaseAnnotation] = strconv.FormatBool(val)
}

// GetIgnoreUpgradePath will check if the upgrade path can be ignored
func (v *VerticaDB) GetIgnoreUpgradePath() bool {
	return vmeta.IgnoreUpgradePath(v.Annotations)
}

// SetIgnoreUpgradePath will set the annotation to ignore the upgrade path
func (v *VerticaDB) SetIgnoreUpgradePath(val bool) {
	v.Annotations[vmeta.IgnoreUpgradePathAnnotation] = strconv.FormatBool(val)
}

// GetRestartTimeout returns the timeout value for restart node and start db
func (v *VerticaDB) GetRestartTimeout() int {
	return vmeta.GetRestartTimeout(v.Annotations)
}

// GetCreateDBNodeStartTimeout returns the timeout value for createdb node startup
func (v *VerticaDB) GetCreateDBNodeStartTimeout() int {
	return vmeta.GetCreateDBNodeStartTimeout(v.Annotations)
}

// GetShutdownDrainSeconds returns time in seconds to wait for a subcluster/database users' disconnection
func (v *VerticaDB) GetShutdownDrainSeconds() int {
	return vmeta.GetShutdownDrainSeconds(v.Annotations)
}

// IsNMASideCarDeploymentEnabled returns true if the conditions to run NMA
// in a sidecar are met
func (v *VerticaDB) IsNMASideCarDeploymentEnabled() bool {
	if !vmeta.UseVClusterOps(v.Annotations) {
		return false
	}
	vinf, hasVersion := v.MakeVersionInfo()
	// Assume NMA is running as a sidecar if version isn't present. We rely on
	// the operator to correct things later if it turns out we are running an
	// older release that doesn't have support.
	if !hasVersion {
		return true
	}
	return vinf.IsEqualOrNewer(NMAInSideCarDeploymentMinVersion)
}

// IsMonolithicDeploymentEnabled returns true if NMA must run in the
// same container as vertica
func (v *VerticaDB) IsMonolithicDeploymentEnabled() bool {
	if !vmeta.UseVClusterOps(v.Annotations) {
		return false
	}
	return !v.IsNMASideCarDeploymentEnabled()
}

// IsKSafety0 returns true if k-safety of 0 is set.
func (v *VerticaDB) IsKSafety0() bool {
	return vmeta.IsKSafety0(v.Annotations)
}

// GetKSafety returns the string value of the k-safety value
func (v *VerticaDB) GetKSafety() string {
	if v.IsKSafety0() {
		return "0"
	}
	return "1"
}

// GetRequeueTime returns the time in seconds to wait for the next reconiliation iteration.
func (v *VerticaDB) GetRequeueTime() int {
	return vmeta.GetRequeueTime(v.Annotations)
}

// GetUpgradeRequeueTime returns the time in seconds to wait between
// reconciliations during an upgrade. This is the raw value as set in the CR.
func (v *VerticaDB) GetUpgradeRequeueTime() int {
	return vmeta.GetUpgradeRequeueTime(v.Annotations)
}

// GetUpgradeRequeueTimeDuration returns default upgrade requeue time if not set
// in the CRD. The value returned is of type Duration.
func (v *VerticaDB) GetUpgradeRequeueTimeDuration() time.Duration {
	if v.GetUpgradeRequeueTime() == 0 {
		return time.Second * time.Duration(URTime)
	}
	return time.Second * time.Duration(v.GetUpgradeRequeueTime())
}

// GetSSHSecretName returns the name of the secret that contains SSH keys to use
// for admintools style of deployments.
func (v *VerticaDB) GetSSHSecretName() string {
	return vmeta.GetSSHSecretName(v.Annotations)
}

// IncludeUIDInPath will return true if the UID should be included in the
// communal path to make it unique.
func (v *VerticaDB) IncludeUIDInPath() bool {
	return vmeta.IncludeUIDInPath(v.Annotations)
}

// IsHDFS returns true if the communal path is stored in an HDFS path
func (v *VerticaDB) IsHDFS() bool {
	for _, p := range hdfsPrefixes {
		if strings.HasPrefix(v.Spec.Communal.Path, p) {
			return true
		}
	}
	return false
}

// IsS3 returns true if VerticaDB has a communal path for S3 compatible storage.
func (v *VerticaDB) IsS3() bool {
	return strings.HasPrefix(v.Spec.Communal.Path, S3Prefix)
}

// ISGCloud returns true if VerticaDB has a communal path in Google Cloud Storage
func (v *VerticaDB) IsGCloud() bool {
	return strings.HasPrefix(v.Spec.Communal.Path, GCloudPrefix)
}

// IsAzure returns true if VerticaDB has a communal path in Azure Blob Storage
func (v *VerticaDB) IsAzure() bool {
	return strings.HasPrefix(v.Spec.Communal.Path, AzurePrefix)
}

// IsSseS3 returns true if VerticaDB is setup for S3 SSE-S3 server-side encryption
func (v *VerticaDB) IsSseS3() bool {
	return strings.EqualFold(string(v.Spec.Communal.S3ServerSideEncryption), string(SseS3))
}

// IsSseKMS returns true if VerticaDB is setup for S3 SSE-KMS server-side encryption
func (v *VerticaDB) IsSseKMS() bool {
	return strings.EqualFold(string(v.Spec.Communal.S3ServerSideEncryption), string(SseKMS))
}

// IsSseC returns true if VerticaDB is setup for S3 SSE-C server-side encryption
func (v *VerticaDB) IsSseC() bool {
	return strings.EqualFold(string(v.Spec.Communal.S3ServerSideEncryption), string(SseC))
}

// IsKnownSseType returns true if VerticaDB is setup for S3 server-side encryption
func (v *VerticaDB) IsKnownSseType() bool {
	if v.IsSseS3() || v.IsSseKMS() || v.IsSseC() {
		return true
	}
	return false
}

// IsKnownCommunalPrefix returns true if the communal has a known prefix that
// indicates the type of communal storage. False means the communal path was
// empty or is a POSIX path.
func (v *VerticaDB) IsKnownCommunalPrefix() bool {
	if v.IsHDFS() || v.IsS3() || v.IsGCloud() || v.IsAzure() {
		return true
	}
	return false
}

// HasKerberosConfig returns true if VerticaDB is setup for Kerberos authentication.
func (v *VerticaDB) HasKerberosConfig() bool {
	// We have a webhook check that makes sure if the principal is set, the
	// other things are set too.
	return v.GetKerberosServiceName() != ""
}

func (v *VerticaDB) GetKerberosRealm() string {
	return v.Spec.Communal.AdditionalConfig[vmeta.KerberosRealmConfig]
}

func (v *VerticaDB) GetKerberosServiceName() string {
	return v.Spec.Communal.AdditionalConfig[vmeta.KerberosServiceNameConfig]
}

func (s *Subcluster) IsPrimary() bool {
	return s.Type == PrimarySubcluster || s.Type == SandboxPrimarySubcluster
}

func (s *Subcluster) IsMainPrimary() bool {
	return s.Type == PrimarySubcluster
}

func (s *Subcluster) IsSandboxPrimary() bool {
	return s.Type == SandboxPrimarySubcluster
}

func (s *Subcluster) IsSecondary() bool {
	return s.Type == SecondarySubcluster
}

func (s *Subcluster) IsTransient() bool {
	return s.Type == TransientSubcluster
}

// GetType returns the type of the subcluster in string form
func (s *Subcluster) GetType() string {
	// Transient subclusters are considered secondary subclusters. This exists
	// for historical reasons because we added separate labels for
	// primary/secondary and transient.
	if s.IsTransient() {
		return SecondarySubcluster
	}
	return s.Type
}

func (v *VerticaDBStatus) InstallCount() int32 {
	var c int32
	for i := range v.Subclusters {
		c += v.Subclusters[i].InstallCount()
	}
	return c
}

func (s *SubclusterStatus) InstallCount() int32 {
	var c int32
	for i := range s.Detail {
		if s.Detail[i].Installed {
			c++
		}
	}
	return c
}

// GetVerticaUser returns the name of Vertica superuser generated in database creation.
func (v *VerticaDB) GetVerticaUser() string {
	return vmeta.GetSuperuserName(v.Annotations)
}

// GetEncryptSpreadComm will return "vertica" if encryptSpreadComm is set to
// an empty string, otherwise return the value of encryptSpreadComm
func (v *VerticaDB) GetEncryptSpreadComm() string {
	if v.Spec.EncryptSpreadComm == "" {
		return EncryptSpreadCommWithVertica
	}
	return v.Spec.EncryptSpreadComm
}

func (v *VerticaDB) IsKSafetyCheckStrict() bool {
	return vmeta.IsKSafetyCheckStrict(v.Annotations)
}

// IsValidRestorePointPolicy returns true if the RestorePointPolicy is properly specified,
// i.e., it has a non-empty archive, and either a valid index or a valid id (but not both).
func (r *RestorePointPolicy) IsValidRestorePointPolicy() bool {
	return r != nil && r.Archive != "" && ((r.Index > 0) != (r.ID != ""))
}

// IsValidForSaveRestorePoint returns true if archive name to be used
// for creating a restore point is set.
func (r *RestorePointPolicy) IsValidForSaveRestorePoint() bool {
	return r != nil && r.Archive != ""
}

// IsRestoreDuringReviveEnabled will return whether the vdb is configured to initialize by reviving from
// a restore point in an archive
func (v *VerticaDB) IsRestoreDuringReviveEnabled() bool {
	return v.Spec.InitPolicy == CommunalInitPolicyRevive && v.Spec.RestorePoint != nil
}

// IsSaveRestorepointEnabled returns true if the status condition that
// control restore point is set to true.
func (v *VerticaDB) IsSaveRestorepointEnabled() bool {
	return v.IsStatusConditionTrue(SaveRestorePointNeeded)
}

// IsHTTPSTLSConfGenerationEnabled return true if the httpstls.json file should
// be generated by the installer.
func (v *VerticaDB) IsHTTPSTLSConfGenerationEnabled() (bool, error) {
	// Early-out if the annotaton is set.
	if vmeta.IsHTTPSTLSConfGenerationAnnotationSet(v.Annotations) {
		enabled := vmeta.IsHTTPSTLSConfGenerationEnabled(v.Annotations)
		return enabled, nil
	}

	// The httpstls.json file doesn't need to be created for databases that were
	// created in 24.1.0+. These versions will automatically seed the catalog
	// with a HTTPS cert during bootstrap-catalog. The next few checks determine
	// if that applies. If any of the checks fail, we will return true to
	// indicate we must generate httpstls.json.
	//
	// 1. Only consider if the operator is going to create the database. That's
	// the only way we know what version we're using during bootstrap-catalog.
	if v.Spec.InitPolicy != CommunalInitPolicyCreate &&
		v.Spec.InitPolicy != CommunalInitPolicyCreateSkipPackageInstall {
		return true, nil
	}
	// 2. If we have created the database already, we don't know what version it
	// was created in. So, we just assume the generation is needed. For cases
	// where we don't want to generate it after creating the database, we rely
	// on the operator setting an annotation to prevent us from generating in
	// subsequent reconcile iterations.
	ok := v.IsStatusConditionTrue(DBInitialized)
	if ok {
		return true, nil
	}
	// 3. Are we at the minimum version that has the bootstrap-catalog change to
	// generate the cert? Older versions return true, newer versions return false.
	inf, err := v.MakeVersionInfoCheck()
	if err != nil {
		return false, err
	}
	return !inf.IsEqualOrNewer(AutoGenerateHTTPSCertsForNewDatabasesMinVersion), nil
}

// GenSubclusterStatusMap returns a map that has a subcluster name as key
// and its status as value
func (v *VerticaDB) GenSubclusterStatusMap() map[string]*SubclusterStatus {
	scMap := map[string]*SubclusterStatus{}
	for i := range v.Status.Subclusters {
		sc := &v.Status.Subclusters[i]
		scMap[sc.Name] = sc
	}
	return scMap
}

func (v *VerticaDB) GetSubclusterSandboxName(scName string) string {
	for i := range v.Status.Sandboxes {
		for j := range v.Status.Sandboxes[i].Subclusters {
			if scName == v.Status.Sandboxes[i].Subclusters[j] {
				return v.Status.Sandboxes[i].Name
			}
		}
	}
	return MainCluster
}

// getNumberOfNodes returns the number of nodes defined in the database, as per the CR.
func (v *VerticaDB) getNumberOfNodes() int {
	count := 0
	for i := range v.Spec.Subclusters {
		count += int(v.Spec.Subclusters[i].Size)
	}
	return count
}

// GetSandbox returns the sandbox given by name. A nil pointer is returned if
// not found.
func (v *VerticaDB) GetSandbox(sbName string) *Sandbox {
	for i := range v.Spec.Sandboxes {
		if v.Spec.Sandboxes[i].Name == sbName {
			return &v.Spec.Sandboxes[i]
		}
	}
	return nil
}

// GetSandboxStatus returns the status of the sandbox given by name. A nil pointer is returned if
// not found.
func (v *VerticaDB) GetSandboxStatus(sbName string) *SandboxStatus {
	for i := range v.Status.Sandboxes {
		if v.Status.Sandboxes[i].Name == sbName {
			return &v.Status.Sandboxes[i]
		}
	}
	return nil
}

// GetSandboxStatusCheck is like GetSandboxStatus but returns an error if the sandbox
// is missing in the status. Use this in places where it is a failure if the sandbox
// is not in the status
func (v *VerticaDB) GetSandboxStatusCheck(sbName string) (*SandboxStatus, error) {
	sb := v.GetSandboxStatus(sbName)
	if sb == nil {
		return nil, fmt.Errorf("could not find sandbox %q in status", sbName)
	}
	return sb, nil
}

// IsSubclusterInStatus will check if a subcluster in vdb status
func (v *VerticaDB) IsSubclusterInStatus(scName string) bool {
	for i := range v.Status.Subclusters {
		if v.Status.Subclusters[i].Name == scName {
			return true
		}
	}
	return false
}

// GetSubclustersForReplicaGroup returns the names of the subclusters that are part of a replica group.
func (v *VerticaDB) GetSubclustersForReplicaGroup(groupName string) []string {
	scNames := []string{}
	for i := range v.Spec.Subclusters {
		if g, found := v.Spec.Subclusters[i].Annotations[vmeta.ReplicaGroupAnnotation]; found && g == groupName {
			scNames = append(scNames, v.Spec.Subclusters[i].Name)
		}
	}
	return scNames
}

// GetSubclustersInSandbox returns the subclusters in the given sandbox
func (v *VerticaDB) GetSubclustersInSandbox(sbName string) []string {
	scNames := []string{}
	scSbMap := v.GenSubclusterSandboxMap()
	if sbName == MainCluster {
		for i := range v.Spec.Subclusters {
			scName := v.Spec.Subclusters[i].Name
			if _, found := scSbMap[scName]; !found {
				scNames = append(scNames, scName)
			}
		}
		return scNames
	}
	sb := v.GetSandbox(sbName)
	if sb == nil {
		return nil
	}
	for i := range sb.Subclusters {
		scNames = append(scNames, sb.Subclusters[i].Name)
	}
	return scNames
}

<<<<<<< HEAD
func IsK8sSecretFound(ctx context.Context, vdb *VerticaDB, k8sClient client.Client, secretName *string) (bool, error) {
=======
func IsK8sSecretFound(ctx context.Context, vdb *VerticaDB, k8sClient client.Client, secretName *string, secret *corev1.Secret) (bool, error) {
>>>>>>> 3085e523
	nm := types.NamespacedName{
		Name:      *secretName,
		Namespace: vdb.GetNamespace(),
	}
<<<<<<< HEAD
	secret := corev1.Secret{}
	err := k8sClient.Get(ctx, nm, &secret)
=======
	err := k8sClient.Get(ctx, nm, secret)
>>>>>>> 3085e523
	if errors.IsNotFound(err) {
		return false, nil
	} else if err != nil {
		return false, err
	} else {
		return true, nil
	}
}<|MERGE_RESOLUTION|>--- conflicted
+++ resolved
@@ -1171,21 +1171,12 @@
 	return scNames
 }
 
-<<<<<<< HEAD
-func IsK8sSecretFound(ctx context.Context, vdb *VerticaDB, k8sClient client.Client, secretName *string) (bool, error) {
-=======
 func IsK8sSecretFound(ctx context.Context, vdb *VerticaDB, k8sClient client.Client, secretName *string, secret *corev1.Secret) (bool, error) {
->>>>>>> 3085e523
 	nm := types.NamespacedName{
 		Name:      *secretName,
 		Namespace: vdb.GetNamespace(),
 	}
-<<<<<<< HEAD
-	secret := corev1.Secret{}
-	err := k8sClient.Get(ctx, nm, &secret)
-=======
 	err := k8sClient.Get(ctx, nm, secret)
->>>>>>> 3085e523
 	if errors.IsNotFound(err) {
 		return false, nil
 	} else if err != nil {

--- conflicted
+++ resolved
@@ -123,8 +123,6 @@
 		}
 		vdb.Spec.LicenseSecret = "v-license"
 		Ω(vdb.GetUpgradePolicyToUse()).Should(Equal(OnlineUpgrade))
-<<<<<<< HEAD
-=======
 		// Ensure we don't pick online if there is already a sandbox
 		const sbName = "sb1"
 		vdb.Spec.Sandboxes = append(vdb.Spec.Sandboxes, Sandbox{Name: sbName})
@@ -144,7 +142,6 @@
 		vdb.Spec.UpgradePolicy = OnlineUpgrade
 		vdb.Annotations[vmeta.VersionAnnotation] = "v24.3.0-0"
 		Ω(vdb.GetUpgradePolicyToUse()).Should(Equal(ReadOnlyOnlineUpgrade))
->>>>>>> 86ba4c34
 
 		// If older version than what we support for online. We should revert to read-only online upgrade.
 		vdb.Spec.UpgradePolicy = OnlineUpgrade

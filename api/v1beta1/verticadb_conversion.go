--- conflicted
+++ resolved
@@ -164,13 +164,9 @@
 		LivenessProbeOverride:  src.LivenessProbeOverride,
 		StartupProbeOverride:   src.StartupProbeOverride,
 		ServiceAccountName:     src.ServiceAccountName,
-<<<<<<< HEAD
-		Sandboxes:              convertToSandboxSlice(src),
-=======
 		ServiceHTTPSPort:       src.ServiceHTTPSPort,
 		ServiceClientPort:      src.ServiceClientPort,
-		Sandboxes:              convertToSandboxSlice(src.Sandboxes),
->>>>>>> ad530d5b
+		Sandboxes:              convertToSandboxSlice(src),
 	}
 	if src.Proxy != nil {
 		dst.Proxy = &v1.Proxy{

--- conflicted
+++ resolved
@@ -261,10 +261,7 @@
 		Conditions:      make([]metav1.Condition, 0),
 		UpgradeStatus:   src.UpgradeStatus,
 		Sandboxes:       make([]v1.SandboxStatus, len(src.Sandboxes)),
-<<<<<<< HEAD
-=======
 		RestorePoint:    (*v1.RestorePointInfo)(src.RestorePoint),
->>>>>>> 86ba4c34
 	}
 	for i := range src.Subclusters {
 		dst.Subclusters[i] = convertToSubclusterStatus(src.Subclusters[i])
@@ -289,10 +286,7 @@
 		Conditions:      make([]VerticaDBCondition, len(src.Conditions)),
 		UpgradeStatus:   src.UpgradeStatus,
 		Sandboxes:       make([]SandboxStatus, len(src.Sandboxes)),
-<<<<<<< HEAD
-=======
 		RestorePoint:    (*RestorePointInfo)(src.RestorePoint),
->>>>>>> 86ba4c34
 	}
 	for i := range src.Subclusters {
 		dst.Subclusters[i] = convertFromSubclusterStatus(src.Subclusters[i])
@@ -308,29 +302,7 @@
 
 // convertToSubcluster will take a v1beta1 Subcluster and convert it to a v1 version
 func convertToSubcluster(src *Subcluster) v1.Subcluster {
-<<<<<<< HEAD
-	return v1.Subcluster{
-		Name:                src.Name,
-		Size:                src.Size,
-		Type:                convertToSubclusterType(src),
-		ImageOverride:       src.ImageOverride,
-		NodeSelector:        src.NodeSelector,
-		Affinity:            v1.Affinity(src.Affinity),
-		PriorityClassName:   src.PriorityClassName,
-		Tolerations:         src.Tolerations,
-		Resources:           src.Resources,
-		ServiceType:         src.ServiceType,
-		ServiceName:         src.ServiceName,
-		ClientNodePort:      src.NodePort,
-		VerticaHTTPNodePort: src.VerticaHTTPNodePort,
-		ExternalIPs:         src.ExternalIPs,
-		LoadBalancerIP:      src.LoadBalancerIP,
-		ServiceAnnotations:  src.ServiceAnnotations,
-		Annotations:         src.Annotations,
-	}
-=======
 	return GetV1SubclusterFromV1beta1(src)
->>>>>>> 86ba4c34
 }
 
 // convertFromSubcluster will take a v1 Subcluster and convert it to a v1beta1 version

--- conflicted
+++ resolved
@@ -260,11 +260,8 @@
 		Subclusters:     make([]v1.SubclusterStatus, len(src.Subclusters)),
 		Conditions:      make([]metav1.Condition, 0),
 		UpgradeStatus:   src.UpgradeStatus,
-<<<<<<< HEAD
 		Sandboxes:       make([]v1.SandboxStatus, len(src.Sandboxes)),
-=======
 		UpgradeState:    (*v1.UpgradeState)(src.UpgradeState),
->>>>>>> b880bb6e
 	}
 	for i := range src.Subclusters {
 		dst.Subclusters[i] = convertToSubclusterStatus(src.Subclusters[i])
@@ -288,11 +285,8 @@
 		Subclusters:     make([]SubclusterStatus, len(src.Subclusters)),
 		Conditions:      make([]VerticaDBCondition, len(src.Conditions)),
 		UpgradeStatus:   src.UpgradeStatus,
-<<<<<<< HEAD
 		Sandboxes:       make([]SandboxStatus, len(src.Sandboxes)),
-=======
 		UpgradeState:    (*UpgradeState)(src.UpgradeState),
->>>>>>> b880bb6e
 	}
 	for i := range src.Subclusters {
 		dst.Subclusters[i] = convertFromSubclusterStatus(src.Subclusters[i])

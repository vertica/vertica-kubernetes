/*
Copyright 2021.

Licensed under the Apache License, Version 2.0 (the "License");
you may not use this file except in compliance with the License.
You may obtain a copy of the License at

    http://www.apache.org/licenses/LICENSE-2.0

Unless required by applicable law or agreed to in writing, software
distributed under the License is distributed on an "AS IS" BASIS,
WITHOUT WARRANTIES OR CONDITIONS OF ANY KIND, either express or implied.
See the License for the specific language governing permissions and
limitations under the License.
*/

// nolint:lll
package v1beta1

import (
	"fmt"
	"regexp"

	"github.com/vertica/vertica-kubernetes/pkg/paths"
	corev1 "k8s.io/api/core/v1"
	"k8s.io/apimachinery/pkg/api/resource"
	metav1 "k8s.io/apimachinery/pkg/apis/meta/v1"
	"k8s.io/apimachinery/pkg/types"
)

// EDIT THIS FILE!  THIS IS SCAFFOLDING FOR YOU TO OWN!
// NOTE: json tags are required.  Any new fields you add must have json tags for the fields to be serialized.

// Important: Run "make" to regenerate code after modifying this file

const VerticaDBKind = "VerticaDB"
const VerticaDBAPIVersion = "vertica.com/v1beta1"

// Set Constant Upgrade Requeue Time
const URTime = 120

// VerticaDBSpec defines the desired state of VerticaDB
type VerticaDBSpec struct {
	// +kubebuilder:validation:Optional
	// +kubebuilder:default:=IfNotPresent
	// +operator-sdk:csv:customresourcedefinitions:type=spec,xDescriptors="urn:alm:descriptor:com.tectonic.ui:imagePullPolicy"
	// This dictates the image pull policy to use
	ImagePullPolicy corev1.PullPolicy `json:"imagePullPolicy,omitempty"`

	// +kubebuilder:validation:Optional
	// +operator-sdk:csv:customresourcedefinitions:type=spec,xDescriptors="urn:alm:descriptor:com.tectonic.ui:advanced"
	// ImagePullSecrets is an optional list of references to secrets in the same
	// namespace to use for pulling the image. If specified, these secrets will
	// be passed to individual puller implementations for them to use. For
	// example, in the case of docker, only DockerConfig type secrets are
	// honored.
	// More info: https://kubernetes.io/docs/concepts/containers/images#specifying-imagepullsecrets-on-a-pod
	ImagePullSecrets []LocalObjectReference `json:"imagePullSecrets,omitempty"`

	// +kubebuilder:validation:Optional
	// +kubebuilder:default:="vertica/vertica-k8s:11.1.0-0-minimal"
	// +operator-sdk:csv:customresourcedefinitions:type=spec
	// The docker image name that contains Vertica.  Whenever this changes, the
	// operator treats this as an upgrade and will stop the entire cluster and
	// restart it with the new image.
	Image string `json:"image,omitempty"`

	// +operator-sdk:csv:customresourcedefinitions:type=spec
	// Custom labels that will be added to all of the objects that the operator
	// will create.
	Labels map[string]string `json:"labels,omitempty"`

	// +operator-sdk:csv:customresourcedefinitions:type=spec
	// Custom annotations that will be added to all of the objects that the
	// operator will create.
	Annotations map[string]string `json:"annotations,omitempty"`

	// +kubebuilder:default:=true
	// +kubebuilder:validation:Optional
	// +operator-sdk:csv:customresourcedefinitions:type=spec,xDescriptors={"urn:alm:descriptor:com.tectonic.ui:booleanSwitch","urn:alm:descriptor:com.tectonic.ui:advanced"}
	// State to indicate whether the operator will restart Vertica if the
	// process is not running. Under normal cicumstances this is set to true.
	// The purpose of this is to allow a maintenance window, such as a
	// manual upgrade, without the operator interfering.
	AutoRestartVertica bool `json:"autoRestartVertica"`

	// +kubebuilder:default:="vertdb"
	// +kubebuilder:validation:Optional
	// +operator-sdk:csv:customresourcedefinitions:type=spec,xDescriptors="urn:alm:descriptor:com.tectonic.ui:advanced"
	// The name of the database.  This cannot be updated once the CRD is created.
	DBName string `json:"dbName"`

	// +kubebuilder:default:=12
	// +kubebuilder:validation:Optional
	// +operator-sdk:csv:customresourcedefinitions:type=spec,xDescriptors="urn:alm:descriptor:com.tectonic.ui:number"
	// The number of shards to create in the database. This cannot be updated
	// once the CRD is created.
	ShardCount int `json:"shardCount"`

	// +kubebuilder:validation:Optional
	// +operator-sdk:csv:customresourcedefinitions:type=spec,xDescriptors="urn:alm:descriptor:io.kubernetes:Secret"
	// An optional name for a secret that contains the password for the
	// database's superuser. If this is not set, then we assume no such password
	// is set for the database. If this is set, it is up the user to create this
	// secret before deployment. The secret must have a key named password.
	SuperuserPasswordSecret string `json:"superuserPasswordSecret,omitempty"`

	// +kubebuilder:validation:Optional
	// +operator-sdk:csv:customresourcedefinitions:type=spec,xDescriptors="urn:alm:descriptor:io.kubernetes:Secret"
	// The name of a secret that contains the contents of license files. The
	// secret must be in the same namespace as the CRD. Each of the keys in the
	// secret will be mounted as files in /home/dbadmin/licensing/mnt. If this
	// is set prior to creating a database, it will include one of the licenses
	// from the secret -- if there are multiple licenses it will pick one by
	// selecting the first one alphabetically.  The user is responsible for
	// installing any additional licenses or if the license was added to the
	// secret after DB creation.
	LicenseSecret string `json:"licenseSecret,omitempty"`

	// +kubebuilder:validation:Optional
	// +kubebuilder:default=false
	// +operator-sdk:csv:customresourcedefinitions:type=spec,xDescriptors={"urn:alm:descriptor:com.tectonic.ui:booleanSwitch","urn:alm:descriptor:com.tectonic.ui:advanced"}
	// Ignore the cluster lease when doing a revive or start_db.  Use this with
	// caution, as ignoring the cluster lease when another system is using the
	// same communal storage will cause corruption.
	IgnoreClusterLease bool `json:"ignoreClusterLease,omitempty"`

	// +kubebuilder:validation:Optional
	// +kubebuilder:default:=Create
	// +operator-sdk:csv:customresourcedefinitions:type=spec,xDescriptors={"urn:alm:descriptor:com.tectonic.ui:select:Create","urn:alm:descriptor:com.tectonic.ui:select:Revive","urn:alm:descriptor:com.tectonic.ui:select:ScheduleOnly"}
	// The initialization policy defines how to setup the database.  Available
	// options are to create a new database or revive an existing one.
	InitPolicy CommunalInitPolicy `json:"initPolicy"`

	// +kubebuilder:validation:Optional
	// +operator-sdk:csv:customresourcedefinitions:type=spec,xDescriptors={"urn:alm:descriptor:com.tectonic.ui:select:Auto","urn:alm:descriptor:com.tectonic.ui:select:Online","urn:alm:descriptor:com.tectonic.ui:select:Offline"}
	// +kubebuilder:default:=Auto
	// Defines how upgrade will be managed.  Available values are: Offline,
	// Online and Auto.
	// - Offline: means we take down the entire cluster then bring it back up
	// with the new image.
	// - Online: will keep the cluster up when the upgrade occurs.  The
	// data will go into read-only mode until the Vertica nodes from the primary
	// subcluster reform the cluster with the new image.
	// - Auto: will pick between Offline or Online.  Online is only chosen if a
	// license Secret exists, the k-Safety of the database is 1 and we are
	// running with a Vertica version that supports read-only subclusters.
	UpgradePolicy UpgradePolicyType `json:"upgradePolicy"`

	// +kubebuilder:validation:Optional
	// +kubebuilder:default:=false
	// +operator-sdk:csv:customresourcedefinitions:type=spec,xDescriptors="urn:alm:descriptor:com.tectonic.ui:hidden"
	// When set to False, this parameter will ensure that when changing the
	// vertica version that we follow the upgrade path.  The Vertica upgrade
	// path means you cannot downgrade a Vertica release, nor can you skip any
	// released Vertica versions when upgrading.
	IgnoreUpgradePath bool `json:"ignoreUpgradePath,omitempty"`

	// +kubebuilder:validation:Optional
	// +operator-sdk:csv:customresourcedefinitions:type=spec,xDescriptors={"urn:alm:descriptor:com.tectonic.ui:fieldDependency:initPolicy:Revive","urn:alm:descriptor:com.tectonic.ui:advanced"}
	// This specifies the order of nodes when doing a revive.  Each entry
	// contains an index to a subcluster, which is an index in Subclusters[],
	// and a pod count of the number of pods include from the subcluster.
	//
	// For example, suppose the database you want to revive has the following setup:
	// v_db_node0001: subcluster A
	// v_db_node0002: subcluster A
	// v_db_node0003: subcluster B
	// v_db_node0004: subcluster A
	// v_db_node0005: subcluster B
	// v_db_node0006: subcluster B
	//
	// And the Subcluster[] array is defined as {'A', 'B'}.  The revive order
	// would be:
	// - {subclusterIndex:0, podCount:2}  # 2 pods from subcluster A
	// - {subclusterIndex:1, podCount:1}  # 1 pod from subcluster B
	// - {subclusterIndex:0, podCount:1}  # 1 pod from subcluster A
	// - {subclusterIndex:1, podCount:2}  # 2 pods from subcluster B
	//
	// If InitPolicy is not Revive, this field can be ignored.
	ReviveOrder []SubclusterPodCount `json:"reviveOrder,omitempty"`

	// +kubebuilder:validation:Optional
	// +operator-sdk:csv:customresourcedefinitions:type=spec,xDescriptors={"urn:alm:descriptor:com.tectonic.ui:number","urn:alm:descriptor:com.tectonic.ui:advanced"}
	// The timeout, in seconds, to use when admintools restarts a node or the
	// entire cluster.  If omitted, we use the admintools default timeout
	// of 20 minutes.
	RestartTimeout int `json:"restartTimeout,omitempty"`

	// +kubebuilder:validation:Optional
	// +operator-sdk:csv:customresourcedefinitions:type=spec
	// Contains details about the communal storage.
	Communal CommunalStorage `json:"communal"`

	// +kubebuilder:validation:Optional
	// +kubebuilder:default={requestSize:"500Gi", dataPath:"/data", depotPath:"/depot"}
	// +operator-sdk:csv:customresourcedefinitions:type=spec
	// Contain details about the local storage
	Local LocalStorage `json:"local"`

	//+operator-sdk:csv:customresourcedefinitions:type=spec
	Subclusters []Subcluster `json:"subclusters"`

	// +kubebuilder:validation:Optional
	// +operator-sdk:csv:customresourcedefinitions:type=spec
	// When doing an online upgrade, we designate a subcluster to
	// accept traffic while the other subclusters restart.  The designated
	// subcluster is specified here.  The name of the subcluster can refer to an
	// existing one or an entirely new subcluster.  If the subcluster is new, it
	// will exist only for the duration of the upgrade.  If this struct is
	// left empty the operator will default to picking existing subclusters.
	TemporarySubclusterRouting SubclusterSelection `json:"temporarySubclusterRouting,omitempty"`

	// +kubebuilder:default:="1"
	// +kubebuilder:validation:Optional
	// +operator-sdk:csv:customresourcedefinitions:type=spec,xDescriptors={"urn:alm:descriptor:com.tectonic.ui:select:0","urn:alm:descriptor:com.tectonic.ui:select:1","urn:alm:descriptor:com.tectonic.ui:advanced"}
	// Sets the fault tolerance for the cluster.  Allowable values are 0 or 1.  0 is only
	// suitable for test environments because we have no fault tolerance and the cluster
	// can only have between 1 and 3 pods.  If set to 1, we have fault tolerance if nodes
	// die and the cluster has a minimum of 3 pods.
	//
	// This value cannot change after the initial creation of the VerticaDB.
	KSafety KSafetyType `json:"kSafety,omitempty"`

	// +kubebuilder:default:=0
	// +kubebuilder:validation:Optional
	// +operator-sdk:csv:customresourcedefinitions:type=spec,xDescriptors={"urn:alm:descriptor:com.tectonic.ui:number","urn:alm:descriptor:com.tectonic.ui:advanced"}
	// If a reconciliation iteration needs to be requeued this controls the
	// amount of time in seconds to wait.  If this is set to 0, then the requeue
	// time will increase using an exponential backoff algorithm.  Caution, when
	// setting this to some positive value the exponential backoff is disabled.
	// This should be reserved for test environments as an error scenario could
	// easily consume the logs.
	RequeueTime int `json:"requeueTime,omitempty"`

	// +kubebuilder:default:=120
	// +kubebuilder:validation:Optional
	// +operator-sdk:csv:customresourcedefinitions:type=spec,xDescriptors={"urn:alm:descriptor:com.tectonic.ui:number","urn:alm:descriptor:com.tectonic.ui:advanced"}
	// If a reconciliation iteration during an operation such as Upgrade needs to be requeued, this controls the
	// amount of time in seconds to delay adding the key to the reconcile queue.  If RequeueTime is set, it overrides this value.
	//  If RequeueTime is not set either, then we set the default value only for upgrades. For other reconciles we use the exponential backoff algorithm.
	UpgradeRequeueTime int `json:"upgradeRequeueTime,omitempty"`

	// +kubebuilder:validation:Optional
	// +operator-sdk:csv:customresourcedefinitions:type=spec,xDescriptors="urn:alm:descriptor:com.tectonic.ui:advanced"
	// Optional sidecar containers that run along side the vertica server.  The
	// operator adds the same volume mounts that are in the vertica server
	// container to each sidecar container.
	Sidecars []corev1.Container `json:"sidecars,omitempty"`

	// +kubebuilder:validation:Optional
	// +operator-sdk:csv:customresourcedefinitions:type=spec,xDescriptors="urn:alm:descriptor:com.tectonic.ui:advanced"
	// Custom volumes that are added to sidecars and the Vertica container.
	// For these volumes to be visible in either container, they must have a
	// corresonding volumeMounts entry.  For sidecars, this is included in
	// `spec.sidecars[*].volumeMounts`.  For the Vertica container, it is
	// included in `spec.volumeMounts`.
	//
	// This accepts any valid volume type.  A unique name must be given for each
	// volume and it cannot conflict with any of the internally generated volumes.
	Volumes []corev1.Volume `json:"volumes,omitempty"`

	// +kubebuilder:validation:Optional
	// +operator-sdk:csv:customresourcedefinitions:type=spec,xDescriptors="urn:alm:descriptor:com.tectonic.ui:advanced"
	// Additional volume mounts to include in the Vertica container.  These
	// reference volumes that are in the Volumes list.  The mount path must not
	// conflict with a mount path that the operator adds internally.
	VolumeMounts []corev1.VolumeMount `json:"volumeMounts,omitempty"`

	// +kubebuilder:validation:Optional
	// +operator-sdk:csv:customresourcedefinitions:type=spec
	// Secrets that will be mounted in the vertica container.  The purpose of
	// this is to allow custom certs to be available.  The full path is:
	//   /certs/<secretName>/<key_i>
	// Where <secretName> is the name provided in the secret and <key_i> is one
	// of the keys in the secret.
	CertSecrets []LocalObjectReference `json:"certSecrets,omitempty"`

	// +kubebuilder:validation:Optional
	// +operator-sdk:csv:customresourcedefinitions:type=spec,xDescriptors={"urn:alm:descriptor:io.kubernetes:Secret","urn:alm:descriptor:com.tectonic.ui:advanced"}
	// A secret that contains files required for Kereberos setup.  The secret
	// must have the following keys:
	// - krb5.conf: The contents of the Kerberos config file
	// - krb5.keytab: The keytab file that stores credentials for each Vertica principal.
	// These files will be mounted in /etc.  We use the same keytab file on each
	// host, so it must contain all of the Vertica principals.
	KerberosSecret string `json:"kerberosSecret,omitempty"`

	// +kubebuilder:validation:Optional
	// +operator-sdk:csv:customresourcedefinitions:type=spec,xDescriptors={"urn:alm:descriptor:io.kubernetes:Secret","urn:alm:descriptor:com.tectonic.ui:advanced"}
	// An optional secret that has the files for /home/dbadmin/.ssh.  If this is
	// omitted, the ssh files from the image are used.  You can this option if
	// you have a cluster that talks to Vertica notes outside of Kubernetes, as
	// it has the public keys to be able to ssh to those nodes.  It must have
	// the following keys present: id_rsa, id_rsa.pub and authorized_keys.
	SSHSecret string `json:"sshSecret,omitempty"`
}

// LocalObjectReference is used instead of corev1.LocalObjectReference and behaves the same.
// This is useful for the Openshift web console. This structure is used in some
// VerticaDB spec fields to define a list of secrets but, with the k8s',
// we could not add the "Secret" x-descriptor. By using this instead,
// we can add it and it (the x-descriptor) will take effect
// wherever this structure is used.
type LocalObjectReference struct {
	// +operator-sdk:csv:customresourcedefinitions:type=spec,xDescriptors="urn:alm:descriptor:io.kubernetes:Secret"
	// Name of the referent.
	// More info: https://kubernetes.io/docs/concepts/overview/working-with-objects/names/#names
	// +optional
	Name string `json:"name,omitempty" protobuf:"bytes,1,opt,name=name"`
}

// SubclusterSelection is used to select between existing subcluster by name
// or provide a template for a new subcluster.  This is used to specify what
// subcluster gets client routing for subcluster we are restarting during online
// upgrade.
type SubclusterSelection struct {
	// +operator-sdk:csv:customresourcedefinitions:type=spec
	// +kubebuilder:validation:Optional
	// Names of existing subclusters to use for temporary routing of client
	// connections.  The operator will use the first subcluster that is online.
	Names []string `json:"names,omitempty"`

	// +operator-sdk:csv:customresourcedefinitions:type=spec
	// +kubebuilder:validation:Optional
	// A new subcluster will be created using this as a template.  This
	// subcluster will only exist for the life of the online upgrade.  It
	// will accept client traffic for a subcluster that are in the process of
	// being restarted.
	Template Subcluster `json:"template,omitempty"`
}

type CommunalInitPolicy string

const (
	// The database in the communal path will be initialized with a create_db.
	// There must not already be a database in the communal path.
	CommunalInitPolicyCreate = "Create"
	// The database in the communal path will be initialized in the VerticaDB
	// through a revive_db.  The communal path must have a preexisting database.
	CommunalInitPolicyRevive = "Revive"
	// Only schedule pods to run with the vertica container.  The bootstrap of
	// the database, either create_db or revive_db, is not handled.  Use this
	// policy when you have a vertica cluster running outside of Kubernetes and
	// you want to provision new nodes to run inside Kubernetes.  Most of the
	// automation is disabled when running in this mode.
	CommunalInitPolicyScheduleOnly = "ScheduleOnly"
)

type KSafetyType string

const (
	KSafety0 KSafetyType = "0"
	KSafety1 KSafetyType = "1"
)

type UpgradePolicyType string

const (
	// Upgrade is done fully offline.  This means the cluster is stopped,
	// then restarted with the new image.
	OfflineUpgrade UpgradePolicyType = "Offline"
	// Upgrade is done online.  The primary subclusters are taken down first,
	// leaving the secondary subclusters in read-only mode.  When the primary
	// subcluster comes back up, we restart/remove all of the secondary
	// subclusters to take them out of read-only mode.
	OnlineUpgrade UpgradePolicyType = "Online"
	// This automatically picks between offline and online upgrade.  Online
	// can only be used if (a) a license secret exists since we may need to scale
	// out, (b) we are already on a minimum Vertica engine version that supports
	// read-only subclusters and (c) has a k-safety of 1.
	AutoUpgrade UpgradePolicyType = "Auto"
)

// Defines a number of pods for a specific subcluster
type SubclusterPodCount struct {
	// +kubebuilder:validation:required
	// +operator-sdk:csv:customresourcedefinitions:type=spec
	// The index of the subcluster.  This is an index into Subclusters[]
	SubclusterIndex int `json:"subclusterIndex"`

	// +kubebuilder:validation:Optional
	// +operator-sdk:csv:customresourcedefinitions:type=spec,xDescriptors="urn:alm:descriptor:com.tectonic.ui:podCount"
	// The number of pods paired with this subcluster.  If this is omitted then,
	// all remaining pods in the subcluster will be used.
	PodCount int `json:"podCount,omitempty"`
}

// Holds details about the communal storage
type CommunalStorage struct {
	// +kubebuilder:validation:Optional
	// +operator-sdk:csv:customresourcedefinitions:type=spec
	// The path to the communal storage. We support S3, Google Cloud Storage,
	// and HDFS paths.  The protocol in the path (e.g. s3:// or webhdfs://)
	// dictates the type of storage.  The path, whether it be a S3 bucket or
	// HDFS path, must exist prior to creating the VerticaDB.  When initPolicy
	// is Create, this field is required and the path must be empty.  When
	// initPolicy is Revive, this field is required and must be non-empty.
	Path string `json:"path"`

	// +kubebuilder:validation:Optional
	// +kubebuilder:default:=false
	// +operator-sdk:csv:customresourcedefinitions:type=spec,xDescriptors={"urn:alm:descriptor:com.tectonic.ui:booleanSwitch","urn:alm:descriptor:com.tectonic.ui:advanced"}
	// If true, the operator will include the VerticaDB's UID in the path.  This
	// option exists if you reuse the communal path in the same endpoint as it
	// forces each database path to be unique.
	IncludeUIDInPath bool `json:"includeUIDInPath,omitempty"`

	// +kubebuilder:validation:Optional
	// +operator-sdk:csv:customresourcedefinitions:type=spec
	// The URL to the communal endpoint. The endpoint must be prefaced with http:// or
	// https:// to know what protocol to connect with. If using S3 or Google
	// Cloud Storage as communal storage and initPolicy is Create or Revive,
	// this field is required and cannot change after creation.
	Endpoint string `json:"endpoint"`

	// +kubebuilder:validation:Optional
	// +operator-sdk:csv:customresourcedefinitions:type=spec,xDescriptors="urn:alm:descriptor:io.kubernetes:Secret"
	// The name of a secret that contains the credentials to connect to the
	// communal endpoint (only applies to s3://, gs:// or azb://). Certain keys
	// need to be set, depending on the endpoint type:
	// - s3:// or gs:// - It must have the following keys set: accessey and secretkey.
	//     When using Google Cloud Storage, the IDs set in the secret are taken
	//     from the hash-based message authentication code (HMAC) keys.
	// - azb:// - It must have the following keys set:
	//     accountName - Name of the Azure account
	//     blobEndpoint - (Optional) Set this to the location of the endpoint.
	//       If using an emulator like Azurite, it can be set to something like
	//       'http://<IP-addr>:<port>'
	//     accountKey - If accessing with an account key set it here
	//     sharedAccessSignature - If accessing with a shared access signature,
	//     	  set it here
	//
	// When initPolicy is Create or Revive, and not using HDFS this field is
	// required.
	CredentialSecret string `json:"credentialSecret"`

	// +kubebuilder:validation:Optional
	// +operator-sdk:csv:customresourcedefinitions:type=spec
	// The absolute path to a certificate bundle of trusted CAs. This CA bundle
	// is used when establishing TLS connections to external services such as
	// AWS, Azure or swebhdf:// scheme.  Typically this would refer to a path to
	// one of the certSecrets.
	CaFile string `json:"caFile,omitempty"`

	// +kubebuilder:validation:Optional
	// +operator-sdk:csv:customresourcedefinitions:type=spec
	// The region containing the bucket.  If you do not set the correct
	// region, you might experience a delay before the bootstrap fails because
	// Vertica retries several times before giving up.
	Region string `json:"region,omitempty"`

	// +kubebuilder:validation:Optional
	// +operator-sdk:csv:customresourcedefinitions:type=spec,xDescriptors="urn:alm:descriptor:io.kubernetes:ConfigMap"
	// A config map that contains the contents of the /etc/hadoop directory.
	// This gets mounted in the container and is used to configure connections
	// to an HDFS communal path
	HadoopConfig string `json:"hadoopConfig,omitempty"`

	// +kubebuilder:validation:Optional
	// +operator-sdk:csv:customresourcedefinitions:type=spec,xDescriptors="urn:alm:descriptor:com.tectonic.ui:advanced"
	// The service name portion of the Vertica Kerberos principal. This is set
	// in the database config parameter KerberosServiceName during bootstrapping.
	KerberosServiceName string `json:"kerberosServiceName,omitempty"`

	// +kubebuilder:validation:Optional
	// +operator-sdk:csv:customresourcedefinitions:type=spec,xDescriptors="urn:alm:descriptor:com.tectonic.ui:advanced"
	// Name of the Kerberos realm.  This is set in the database config parameter
	// KerberosRealm during bootstrapping.
	KerberosRealm string `json:"kerberosRealm,omitempty"`
}

type LocalStorage struct {
	// +kubebuilder:validation:Optional
	// +operator-sdk:csv:customresourcedefinitions:type=spec,xDescriptors="urn:alm:descriptor:io.kubernetes:StorageClass"
	// The local data stores the local catalog, depot and config files. This
	// defines the name of the storageClass to use for that volume. This will be
	// set when creating the PVC. By default, it is not set. This means that
	// that the PVC we create will have the default storage class set in
	// Kubernetes.
	StorageClass string `json:"storageClass,omitempty"`

	// +kubebuilder:validation:Optional
	// +kubebuilder:default:="500Gi"
	// +operator-sdk:csv:customresourcedefinitions:type=spec
	// The minimum size of the local data volume when picking a PV.
	RequestSize resource.Quantity `json:"requestSize,omitempty"`

	// +kubebuilder:validation:Optional
	// +kubebuilder:default:=/data
	// +operator-sdk:csv:customresourcedefinitions:type=spec
	// The path in the container to the local catalog.  When initializing the
	// database with revive, the local path here must match the path that was
	// used when the database was first created.
	DataPath string `json:"dataPath"`

	// +kubebuilder:validation:Optional
	// +kubebuilder:default:=/depot
	// +operator-sdk:csv:customresourcedefinitions:type=spec
	// The path in the container to the depot.  When initializing the database with
	// revive, this path must match the depot path used when the database was
	// first created.
	DepotPath string `json:"depotPath"`
}

type Subcluster struct {
	// +kubebuilder:validation:required
	// +operator-sdk:csv:customresourcedefinitions:type=spec
	// The name of the subcluster. This is a required parameter. This cannot
	// change after CRD creation.
	Name string `json:"name"`

	// +kubebuilder:default:=3
	// +kubebuilder:Minimum:=3
	// +kubebuilder:validation:Optional
	// +operator-sdk:csv:customresourcedefinitions:type=spec,xDescriptors="urn:alm:descriptor:com.tectonic.ui:podCount"
	// The number of pods that the subcluster will have. This determines the
	// number of Vertica nodes that it will have. Changing this number will
	// either delete or schedule new pods.
	//
	// The database has a k-safety of 1. So, if this is a primary subcluster,
	// the minimum value is 3. If this is a secondary subcluster, the minimum is
	// 0.
	//
	// Note, you must have a valid license to pick a value larger than 3. The
	// default license that comes in the vertica container is for the community
	// edition, which can only have 3 nodes. The license can be set with the
	// db.licenseSecret parameter.
	Size int32 `json:"size"`

	// +kubebuilder:default:=true
	// +kubebuilder:validation:Optional
	// +operator-sdk:csv:customresourcedefinitions:type=spec,xDescriptors="urn:alm:descriptor:com.tectonic.ui:booleanSwitch"
	// Indicates whether the subcluster is a primary or secondary. You must have
	// at least one primary subcluster in the database.
	IsPrimary bool `json:"isPrimary"`

	// +kubebuilder:validation:Optional
	// +operator-sdk:csv:customresourcedefinitions:type=spec,xDescriptors="urn:alm:descriptor:com.tectonic.ui:hidden"
	// Internal state that indicates whether this is a transient read-only
	// subcluster used for online upgrade.  A subcluster that exists
	// temporarily to serve traffic for subclusters that are restarting with the
	// new image.
	IsTransient bool `json:"isTransient,omitempty"`

	// +kubebuilder:validation:Optional
	// +operator-sdk:csv:customresourcedefinitions:type=spec,xDescriptors="urn:alm:descriptor:com.tectonic.ui:hidden"
	// This allows a different image to be used for the subcluster than the one
	// in VerticaDB.  This is intended to be used internally by the online image
	// change process.
	ImageOverride string `json:"imageOverride,omitempty"`

	// +operator-sdk:csv:customresourcedefinitions:type=spec
	// A map of label keys and values to restrict Vertica node scheduling to workers
	// with matching labels.
	// More info: https://kubernetes.io/docs/concepts/scheduling-eviction/assign-pod-node/#nodeselector
	NodeSelector map[string]string `json:"nodeSelector,omitempty"`

	// +operator-sdk:csv:customresourcedefinitions:type=spec
	// Like nodeSelector this allows you to constrain the pod only to certain
	// pods. It is more expressive than just using node selectors.
	// More info: https://kubernetes.io/docs/concepts/scheduling-eviction/assign-pod-node/#affinity-and-anti-affinity
	Affinity Affinity `json:"affinity,omitempty"`

	// +operator-sdk:csv:customresourcedefinitions:type=spec
	// The priority class name given to pods in this subcluster. This affects
	// where the pod gets scheduled.
	// More info: https://kubernetes.io/docs/concepts/configuration/pod-priority-preemption/#priorityclass
	PriorityClassName string `json:"priorityClassName,omitempty"`

	// +operator-sdk:csv:customresourcedefinitions:type=spec
	// Any tolerations and taints to use to aid in where to schedule a pod.
	// More info: https://kubernetes.io/docs/concepts/scheduling-eviction/taint-and-toleration/
	Tolerations []corev1.Toleration `json:"tolerations,omitempty"`

	// +operator-sdk:csv:customresourcedefinitions:type=spec,xDescriptors="urn:alm:descriptor:com.tectonic.ui:resourceRequirements"
	// This defines the resource requests and limits for pods in the subcluster.
	// It is advisable that the request and limits match as this ensures the
	// pods are assigned to the guaranteed QoS class. This will reduces the
	// chance that pods are chosen by the OOM killer.
	// More info: https://kubernetes.io/docs/concepts/configuration/manage-resources-containers/
	Resources corev1.ResourceRequirements `json:"resources,omitempty"`

	// +kubebuilder:default:=ClusterIP
	// +kubebuilder:validation:Optional
	// +operator-sdk:csv:customresourcedefinitions:type=spec,xDescriptors={"urn:alm:descriptor:com.tectonic.ui:select:ClusterIP","urn:alm:descriptor:com.tectonic.ui:select:NodePort","urn:alm:descriptor:com.tectonic.ui:select:LoadBalancer"}
	// Identifies the type of Kubernetes service to use for external client
	// connectivity. The default is to use a ClusterIP, which sets a stable IP
	// and port to use that is accessible only from within Kubernetes itself.
	// Depending on the service type chosen the user may need to set other
	// config knobs to further config it. These other knobs follow this one.
	// More info: https://kubernetes.io/docs/concepts/services-networking/service/#publishing-services-service-types
	ServiceType corev1.ServiceType `json:"serviceType,omitempty"`

	// +kubebuilder:validation:Optional
	// +operator-sdk:csv:customresourcedefinitions:type=spec,xDescriptors="urn:alm:descriptor:com.tectonic.ui:advanced"
	// Identifies the name of the service object that will serve this
	// subcluster.  If multiple subclusters share the same service name then
	// they all share the same service object.  This allows for a single service
	// object to round robin between multiple subclusters.  If this is left
	// blank, a service object matching the subcluster name is used.  The actual
	// name of the service object is always prefixed with the name of the owning
	// VerticaDB.
	ServiceName string `json:"serviceName,omitempty"`

	// +kubebuilder:validation:Optional
	// +operator-sdk:csv:customresourcedefinitions:type=spec,xDescriptors="urn:alm:descriptor:com.tectonic.ui:number"
	// When setting serviceType to NodePort, this parameter allows you to define the
	// port that is opened at each node. If using NodePort and this is omitted,
	// Kubernetes will choose the port automatically. This port must be from
	// within the defined range allocated by the control plane (default is
	// 30000-32767).
	NodePort int32 `json:"nodePort,omitempty"`

	// +kubebuilder:validation:Optional
	// +operator-sdk:csv:customresourcedefinitions:type=spec
	// Allows the service object to be attached to a list of external IPs that you
	// specify. If not set, the external IP list is left empty in the service object.
	// More info: https://kubernetes.io/docs/concepts/services-networking/service/#external-ips
	ExternalIPs []string `json:"externalIPs,omitempty"`
}

// Affinity is used instead of corev1.Affinity and behaves the same.
// This structure is used in subcluster to define the "Affinity".
// corev1.Affinity is composed of 3 fields and for each of them,
// there is a x-descriptor. However there is not a x-descriptor for corev1.Affinity itself.
// In this structure, we have the same fields as corev1' but we also added
// the corresponding x-descriptor to each field. That will be useful for the Openshift web console.
type Affinity struct {
	// +operator-sdk:csv:customresourcedefinitions:type=spec,xDescriptors="urn:alm:descriptor:com.tectonic.ui:nodeAffinity"
	// Describes node affinity scheduling rules for the pod.
	// +optional
	NodeAffinity *corev1.NodeAffinity `json:"nodeAffinity,omitempty" protobuf:"bytes,1,opt,name=nodeAffinity"`
	// +operator-sdk:csv:customresourcedefinitions:type=spec,xDescriptors="urn:alm:descriptor:com.tectonic.ui:podAffinity"
	// Describes pod affinity scheduling rules (e.g. co-locate this pod in the same node, zone, etc. as some other pod(s)).
	// +optional
	PodAffinity *corev1.PodAffinity `json:"podAffinity,omitempty" protobuf:"bytes,2,opt,name=podAffinity"`
	// +operator-sdk:csv:customresourcedefinitions:type=spec,xDescriptors="urn:alm:descriptor:com.tectonic.ui:podAntiAffinity"
	// Describes pod anti-affinity scheduling rules (e.g. avoid putting this pod in the same node, zone, etc. as some other pod(s)).
	// +optional
	PodAntiAffinity *corev1.PodAntiAffinity `json:"podAntiAffinity,omitempty" protobuf:"bytes,3,opt,name=podAntiAffinity"`
}

// VerticaDBStatus defines the observed state of VerticaDB
type VerticaDBStatus struct {
	// +operator-sdk:csv:customresourcedefinitions:type=status
	// A count of the number of pods that have been installed into the vertica cluster.
	InstallCount int32 `json:"installCount"`

	// +operator-sdk:csv:customresourcedefinitions:type=status
	// A count of the number of pods that have been added to the database.
	AddedToDBCount int32 `json:"addedToDBCount"`

	// +operator-sdk:csv:customresourcedefinitions:type=status
	// A count of the number of pods that have a running vertica process.
	UpNodeCount int32 `json:"upNodeCount"`

	// +operator-sdk:csv:customresourcedefinitions:type=status
	// The number of subclusters in the database
	SubclusterCount int32 `json:"subclusterCount"`

	// +operator-sdk:csv:customresourcedefinitions:type=status
	// Status per subcluster.
	Subclusters []SubclusterStatus `json:"subclusters,omitempty"`

	// +operator-sdk:csv:customresourcedefinitions:type=status
	// Conditions for VerticaDB
	Conditions []VerticaDBCondition `json:"conditions,omitempty"`

	// +operator-sdk:csv:customresourcedefinitions:type=status
	// +optional
	// Status message for the current running upgrade.   If no upgrade
	// is occurring, this message remains blank.
	UpgradeStatus string `json:"upgradeStatus"`
}

// VerticaDBConditionType defines type for VerticaDBCondition
type VerticaDBConditionType string

const (
	// AutoRestartVertica indicates whether the operator should restart the vertica process
	AutoRestartVertica VerticaDBConditionType = "AutoRestartVertica"
	// DBInitialized indicates the database has been created or revived
	DBInitialized VerticaDBConditionType = "DBInitialized"
	// ImageChangeInProgress indicates if the vertica server is in the process
	// of having its image change (aka upgrade).  We have two additional conditions to
	// distinguish between online and offline upgrade.
	ImageChangeInProgress    VerticaDBConditionType = "ImageChangeInProgress"
	OfflineUpgradeInProgress VerticaDBConditionType = "OfflineUpgradeInProgress"
	OnlineUpgradeInProgress  VerticaDBConditionType = "OnlineUpgradeInProgress"
)

// Fixed index entries for each condition.
const (
	AutoRestartVerticaIndex = iota
	DBInitializedIndex
	ImageChangeInProgressIndex
	OfflineUpgradeInProgressIndex
	OnlineUpgradeInProgressIndex
)

// VerticaDBConditionIndexMap is a map of the VerticaDBConditionType to its
// index in the condition array
var VerticaDBConditionIndexMap = map[VerticaDBConditionType]int{
	AutoRestartVertica:       AutoRestartVerticaIndex,
	DBInitialized:            DBInitializedIndex,
	ImageChangeInProgress:    ImageChangeInProgressIndex,
	OfflineUpgradeInProgress: OfflineUpgradeInProgressIndex,
	OnlineUpgradeInProgress:  OnlineUpgradeInProgressIndex,
}

// VerticaDBConditionNameMap is the reverse of VerticaDBConditionIndexMap.  It
// maps an index to the condition name.
var VerticaDBConditionNameMap = map[int]VerticaDBConditionType{
	AutoRestartVerticaIndex:       AutoRestartVertica,
	DBInitializedIndex:            DBInitialized,
	ImageChangeInProgressIndex:    ImageChangeInProgress,
	OfflineUpgradeInProgressIndex: OfflineUpgradeInProgress,
	OnlineUpgradeInProgressIndex:  OnlineUpgradeInProgress,
}

// VerticaDBCondition defines condition for VerticaDB
type VerticaDBCondition struct {
	// +operator-sdk:csv:customresourcedefinitions:type=status
	// Type is the type of the condition
	Type VerticaDBConditionType `json:"type"`

	// +operator-sdk:csv:customresourcedefinitions:type=status
	// Status is the status of the condition
	// can be True, False or Unknown
	Status corev1.ConditionStatus `json:"status"`

	// +operator-sdk:csv:customresourcedefinitions:type=status
	// Last time the condition transitioned from one status to another.
	// +optional
	LastTransitionTime metav1.Time `json:"lastTransitionTime,omitempty"`
}

// SubclusterStatus defines the per-subcluster status that we track
type SubclusterStatus struct {
	// +operator-sdk:csv:customresourcedefinitions:type=status
	// Name of the subcluster
	Name string `json:"name"`

	// +operator-sdk:csv:customresourcedefinitions:type=status
	// A count of the number of pods that have been installed into the subcluster.
	InstallCount int32 `json:"installCount"`

	// +operator-sdk:csv:customresourcedefinitions:type=status
	// A count of the number of pods that have been added to the database for this subcluster.
	AddedToDBCount int32 `json:"addedToDBCount"`

	// +operator-sdk:csv:customresourcedefinitions:type=status
	// A count of the number of pods that have a running vertica process in this subcluster.
	UpNodeCount int32 `json:"upNodeCount"`

	// +operator-sdk:csv:customresourcedefinitions:type=status
	// A count of the number of pods that are in read-only state in this subcluster.
	ReadOnlyCount int32 `json:"readOnlyCount"`

	// +operator-sdk:csv:customresourcedefinitions:type=status
	Detail []VerticaDBPodStatus `json:"detail"`
}

// VerticaDBPodStatus holds state for a single pod in a subcluster
type VerticaDBPodStatus struct {
	// +operator-sdk:csv:customresourcedefinitions:type=status
	// This is set to true if /opt/vertica/config has been bootstrapped.
	Installed bool `json:"installed"`
	// +operator-sdk:csv:customresourcedefinitions:type=status
	// This is set to true if the DB exists and the pod has been added to it.
	AddedToDB bool `json:"addedToDB"`
	// +operator-sdk:csv:customresourcedefinitions:type=status
	// This is the vnode name that Vertica internally assigned this pod (e.g. v_<dbname>_nodexxxx)
	VNodeName string `json:"vnodeName"`
	// +operator-sdk:csv:customresourcedefinitions:type=status
	// True means the vertica process is running on this pod and it can accept
	// connections on port 5433.
	UpNode bool `json:"upNode"`
	// +operator-sdk:csv:customresourcedefinitions:type=status
	// True means the vertica process on this pod is in read-only state
	ReadOnly bool `json:"readOnly"`
}

//+kubebuilder:object:root=true
//+kubebuilder:subresource:status
//+kubebuilder:resource:categories=all;verticadbs,shortName=vdb
//+kubebuilder:printcolumn:name="Age",type="date",JSONPath=".metadata.creationTimestamp"
//+kubebuilder:printcolumn:name="Subclusters",type="integer",JSONPath=".status.subclusterCount"
//+kubebuilder:printcolumn:name="Installed",type="integer",JSONPath=".status.installCount"
//+kubebuilder:printcolumn:name="DBAdded",type="integer",JSONPath=".status.addedToDBCount"
//+kubebuilder:printcolumn:name="Up",type="integer",JSONPath=".status.upNodeCount"
// +operator-sdk:csv:customresourcedefinitions:resources={{Statefulset,apps/v1,""},{Pod,v1,""},{Service,v1,""}}

// VerticaDB is the CR that defines a Vertica Eon mode cluster that is managed by the verticadb-operator.
type VerticaDB struct {
	metav1.TypeMeta   `json:",inline"`
	metav1.ObjectMeta `json:"metadata,omitempty"`

	Spec   VerticaDBSpec   `json:"spec,omitempty"`
	Status VerticaDBStatus `json:"status,omitempty"`
}

//+kubebuilder:object:root=true

// VerticaDBList contains a list of VerticaDB
type VerticaDBList struct {
	metav1.TypeMeta `json:",inline"`
	metav1.ListMeta `json:"metadata,omitempty"`
	Items           []VerticaDB `json:"items"`
}

func init() {
	SchemeBuilder.Register(&VerticaDB{}, &VerticaDBList{})
}

const (
	// Annotations that we add by parsing vertica --version output
	VersionAnnotation   = "vertica.com/version"
	BuildDateAnnotation = "vertica.com/buildDate"
	BuildRefAnnotation  = "vertica.com/buildRef"

	DefaultS3Region       = "us-east-1"
	DefaultGCloudRegion   = "US-EAST1"
	DefaultGCloudEndpoint = "https://storage.googleapis.com"
)

// ExtractNamespacedName gets the name and returns it as a NamespacedName
func (v *VerticaDB) ExtractNamespacedName() types.NamespacedName {
	return types.NamespacedName{
		Name:      v.ObjectMeta.Name,
		Namespace: v.ObjectMeta.Namespace,
	}
}

// MakeVDBName is a helper that creates a sample name for test purposes
func MakeVDBName() types.NamespacedName {
	return types.NamespacedName{Name: "vertica-sample", Namespace: "default"}
}

// MakeVDB is a helper that constructs a fully formed VerticaDB struct using the sample name.
// This is intended for test purposes.
func MakeVDB() *VerticaDB {
	nm := MakeVDBName()
	return &VerticaDB{
		TypeMeta: metav1.TypeMeta{
			APIVersion: "vertica.com/v1beta1",
			Kind:       "VerticaDB",
		},
		ObjectMeta: metav1.ObjectMeta{
			Name:        nm.Name,
			Namespace:   nm.Namespace,
			UID:         "abcdef-ghi",
			Annotations: make(map[string]string),
		},
		Spec: VerticaDBSpec{
			AutoRestartVertica: true,
			Labels:             make(map[string]string),
			Annotations:        make(map[string]string),
			Image:              "vertica-k8s:latest",
			InitPolicy:         CommunalInitPolicyCreate,
			Communal: CommunalStorage{
				Path:             "s3://nimbusdb/mspilchen",
				Endpoint:         "http://minio",
				CredentialSecret: "s3-auth",
			},
			Local: LocalStorage{
				DataPath:  "/data",
				DepotPath: "/depot",
			},
			DBName:     "db",
			ShardCount: 12,
			Subclusters: []Subcluster{
				{Name: "defaultsubcluster", Size: 3, ServiceType: corev1.ServiceTypeClusterIP, IsPrimary: true},
			},
		},
	}
}

// GenSubclusterMap will organize all of the subclusters into a map for quicker lookup
func (v *VerticaDB) GenSubclusterMap() map[string]*Subcluster {
	scMap := map[string]*Subcluster{}
	for i := range v.Spec.Subclusters {
		sc := &v.Spec.Subclusters[i]
		scMap[sc.Name] = sc
	}
	return scMap
}

// IsValidSubclusterName validates the subcluster name is valid.  We have rules
// about its name because it is included in the name of the statefulset, so we
// must adhere to the Kubernetes rules for object names.
func IsValidSubclusterName(scName string) bool {
	r := regexp.MustCompile(`^[a-z0-9](?:[a-z0-9\-]{0,61}[a-z0-9])?$`)
	return r.MatchString(scName)
}

func (v *VerticaDB) GetVerticaVersion() (string, bool) {
	ver, ok := v.ObjectMeta.Annotations[VersionAnnotation]
	return ver, ok
}

// GenInstallerIndicatorFileName returns the name of the installer indicator file.
// Valid only for the current instance of the vdb.
func (v *VerticaDB) GenInstallerIndicatorFileName() string {
	return paths.InstallerIndicatorFile + string(v.UID)
}

// GetPVSubPath returns the subpath in the local data PV.
// We use the UID so that we create unique paths in the PV.  If the PV is reused
// for a new vdb, the UID will be different.
func (v *VerticaDB) GetPVSubPath(subPath string) string {
	return fmt.Sprintf("%s/%s", v.UID, subPath)
}

// GetDBDataPath get the data path for the current database
func (v *VerticaDB) GetDBDataPath() string {
	return fmt.Sprintf("%s/%s", v.Spec.Local.DataPath, v.Spec.DBName)
}

// GetCommunalPath returns the path to use for communal storage
func (v *VerticaDB) GetCommunalPath() string {
	// We include the UID in the communal path to generate a unique path for
	// each new instance of vdb. This means we can't use the same base path for
	// different databases and we don't require any cleanup if the vdb was
	// recreated.
	if !v.Spec.Communal.IncludeUIDInPath {
		return v.Spec.Communal.Path
	}
	return fmt.Sprintf("%s/%s", v.Spec.Communal.Path, v.UID)
}

func (v *VerticaDB) GetDepotPath() string {
	return fmt.Sprintf("%s/%s", v.Spec.Local.DepotPath, v.Spec.DBName)
}

const (
	PrimarySubclusterType   = "primary"
	SecondarySubclusterType = "secondary"
)

// GetType returns the type of the subcluster in string form
func (s *Subcluster) GetType() string {
	if s.IsPrimary {
		return PrimarySubclusterType
	}
	return SecondarySubclusterType
}

// GetServiceName returns the name of the service object that route traffic to
// this subcluster.
func (s *Subcluster) GetServiceName() string {
	if s.ServiceName == "" {
		return s.Name
	}
	return s.ServiceName
}

// RequiresTransientSubcluster checks if an online upgrade requires a
// transient subcluster.  A transient subcluster exists if the template is
// filled out.
func (v *VerticaDB) RequiresTransientSubcluster() bool {
	return v.Spec.TemporarySubclusterRouting.Template.Name != "" &&
		v.Spec.TemporarySubclusterRouting.Template.Size > 0
}

// IsOnlineUpgradeInProgress returns true if an online upgrade is in progress
func (v *VerticaDB) IsOnlineUpgradeInProgress() bool {
	inx := OnlineUpgradeInProgressIndex
	return inx < len(v.Status.Conditions) && v.Status.Conditions[inx].Status == corev1.ConditionTrue
}

<<<<<<< HEAD
// GetUpgradeRequeueTime returns default (2 minutes) if not set in the CRD
func (v *VerticaDB) GetUpgradeRequeueTime() int {
	if v.Spec.UpgradeRequeueTime == 0 {
		return URTime
	}
	return v.Spec.UpgradeRequeueTime
=======
// buildTransientSubcluster creates a temporary read-only subcluster based on an
// existing subcluster
func (v *VerticaDB) BuildTransientSubcluster(imageOverride string) *Subcluster {
	return &Subcluster{
		Name:              v.Spec.TemporarySubclusterRouting.Template.Name,
		Size:              v.Spec.TemporarySubclusterRouting.Template.Size,
		IsTransient:       true,
		ImageOverride:     imageOverride,
		IsPrimary:         false,
		NodeSelector:      v.Spec.TemporarySubclusterRouting.Template.NodeSelector,
		Affinity:          v.Spec.TemporarySubclusterRouting.Template.Affinity,
		PriorityClassName: v.Spec.TemporarySubclusterRouting.Template.PriorityClassName,
		Tolerations:       v.Spec.TemporarySubclusterRouting.Template.Tolerations,
		Resources:         v.Spec.TemporarySubclusterRouting.Template.Resources,
		// We ignore any parameter that is specific to the subclusters service
		// object.  These are ignored since transient don't have their own
		// service objects.
	}
>>>>>>> 8a86b264
}<|MERGE_RESOLUTION|>--- conflicted
+++ resolved
@@ -970,16 +970,15 @@
 	return inx < len(v.Status.Conditions) && v.Status.Conditions[inx].Status == corev1.ConditionTrue
 }
 
-<<<<<<< HEAD
 // GetUpgradeRequeueTime returns default (2 minutes) if not set in the CRD
 func (v *VerticaDB) GetUpgradeRequeueTime() int {
 	if v.Spec.UpgradeRequeueTime == 0 {
 		return URTime
 	}
 	return v.Spec.UpgradeRequeueTime
-=======
-// buildTransientSubcluster creates a temporary read-only subcluster based on an
-// existing subcluster
+}
+
+// buildTransientSubcluster creates a temporary read-only sc based on an existing subcluster
 func (v *VerticaDB) BuildTransientSubcluster(imageOverride string) *Subcluster {
 	return &Subcluster{
 		Name:              v.Spec.TemporarySubclusterRouting.Template.Name,
@@ -996,5 +995,4 @@
 		// object.  These are ignored since transient don't have their own
 		// service objects.
 	}
->>>>>>> 8a86b264
 }
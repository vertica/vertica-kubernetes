--- conflicted
+++ resolved
@@ -1091,11 +1091,7 @@
 type TLSMode struct {
 	// +operator-sdk:csv:customresourcedefinitions:type=status
 	// TLS mode
-<<<<<<< HEAD
-	Mode string `json:"name"`
-=======
 	Mode string `json:"mode"`
->>>>>>> 62c845b4
 	// +operator-sdk:csv:customresourcedefinitions:type=status
 	// The type of the TLS mode
 	Type string `json:"type"`

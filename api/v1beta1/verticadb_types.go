--- conflicted
+++ resolved
@@ -924,8 +924,6 @@
 	// +optional
 	// The sandbox statuses
 	Sandboxes []SandboxStatus `json:"sandboxes,omitempty"`
-<<<<<<< HEAD
-=======
 
 	// +operator-sdk:csv:customresourcedefinitions:type=status
 	// +optional
@@ -941,7 +939,6 @@
 	StartTimestamp string `json:"startTimestamp"`
 	// +operator-sdk:csv:customresourcedefinitions:type=status
 	EndTimestamp string `json:"endTimestamp"`
->>>>>>> 86ba4c34
 }
 
 type SandboxUpgradeState struct {

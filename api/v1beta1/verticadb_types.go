--- conflicted
+++ resolved
@@ -907,7 +907,11 @@
 
 	// +operator-sdk:csv:customresourcedefinitions:type=status
 	// +optional
-<<<<<<< HEAD
+	// State that is maintained by the operator during an upgrade.
+	UpgradeState *UpgradeState `json:"upgradeState,omitempty"`
+
+	// +operator-sdk:csv:customresourcedefinitions:type=status
+	// +optional
 	// The sandbox statuses
 	Sandboxes []SandboxStatus `json:"sandboxes,omitempty"`
 }
@@ -921,10 +925,6 @@
 	// The names of subclusters that are currently a part of the given sandbox.
 	// This is updated as subclusters become sandboxed or unsandboxed.
 	Subclusters []string `json:"subclusters"`
-=======
-	// State that is maintained by the operator during an upgrade.
-	UpgradeState *UpgradeState `json:"upgradeState,omitempty"`
->>>>>>> b880bb6e
 }
 
 // VerticaDBConditionType defines type for VerticaDBCondition

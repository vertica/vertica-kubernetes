/*
Copyright [2021-2024] Open Text.

Licensed under the Apache License, Version 2.0 (the "License");
you may not use this file except in compliance with the License.
You may obtain a copy of the License at

    http://www.apache.org/licenses/LICENSE-2.0

Unless required by applicable law or agreed to in writing, software
distributed under the License is distributed on an "AS IS" BASIS,
WITHOUT WARRANTIES OR CONDITIONS OF ANY KIND, either express or implied.
See the License for the specific language governing permissions and
limitations under the License.
*/

package v1beta1

import (
<<<<<<< HEAD
	"regexp"

=======
	"fmt"
	"regexp"
	"strconv"
	"time"

	v1 "github.com/vertica/vertica-kubernetes/api/v1"
>>>>>>> 86ba4c34
	corev1 "k8s.io/api/core/v1"
	"k8s.io/apimachinery/pkg/api/meta"
	metav1 "k8s.io/apimachinery/pkg/apis/meta/v1"
	"k8s.io/apimachinery/pkg/types"
)

const (
	ReasonSucceeded = "Succeeded"
)

// Affinity is used instead of corev1.Affinity and behaves the same.
// This structure is used in some CRs fields to define the "Affinity".
// corev1.Affinity is composed of 3 fields and for each of them,
// there is a x-descriptor. However there is not a x-descriptor for corev1.Affinity itself.
// In this structure, we have the same fields as corev1' but we also added
// the corresponding x-descriptor to each field. That will be useful for the Openshift web console.
type Affinity struct {
	// +operator-sdk:csv:customresourcedefinitions:type=spec,xDescriptors="urn:alm:descriptor:com.tectonic.ui:nodeAffinity"
	// Describes node affinity scheduling rules for the pod.
	// +optional
	NodeAffinity *corev1.NodeAffinity `json:"nodeAffinity,omitempty" protobuf:"bytes,1,opt,name=nodeAffinity"`
	// +operator-sdk:csv:customresourcedefinitions:type=spec,xDescriptors="urn:alm:descriptor:com.tectonic.ui:podAffinity"
	// Describes pod affinity scheduling rules (e.g. co-locate this pod in the same node, zone, etc. as some other pod(s)).
	// +optional
	PodAffinity *corev1.PodAffinity `json:"podAffinity,omitempty" protobuf:"bytes,2,opt,name=podAffinity"`
	// +operator-sdk:csv:customresourcedefinitions:type=spec,xDescriptors="urn:alm:descriptor:com.tectonic.ui:podAntiAffinity"
	// Describes pod anti-affinity scheduling rules (e.g. avoid putting this pod in the same node, zone, etc. as some other pod(s)).
	// +optional
	PodAntiAffinity *corev1.PodAntiAffinity `json:"podAntiAffinity,omitempty" protobuf:"bytes,3,opt,name=podAntiAffinity"`
}

// IsStatusConditionTrue returns true when the conditionType is present and set to
// `metav1.ConditionTrue`
func (vscr *VerticaScrutinize) IsStatusConditionTrue(statusCondition string) bool {
	return meta.IsStatusConditionTrue(vscr.Status.Conditions, statusCondition)
}

// IsStatusConditionFalse returns true when the conditionType is present and set to
// `metav1.ConditionFalse`
func (vscr *VerticaScrutinize) IsStatusConditionFalse(statusCondition string) bool {
	return meta.IsStatusConditionFalse(vscr.Status.Conditions, statusCondition)
}

func (vscr *VerticaScrutinize) ExtractNamespacedName() types.NamespacedName {
	return types.NamespacedName{
		Name:      vscr.ObjectMeta.Name,
		Namespace: vscr.ObjectMeta.Namespace,
	}
}

func MakeSampleVscrName() types.NamespacedName {
	return types.NamespacedName{Name: "vscr-sample", Namespace: "default"}
}

// MakeVscr will make an VerticaScrutinize for test purposes
func MakeVscr() *VerticaScrutinize {
	VDBNm := MakeVDBName()
	nm := MakeSampleVscrName()
	return &VerticaScrutinize{
		TypeMeta: metav1.TypeMeta{
			APIVersion: GroupVersion.String(),
			Kind:       VerticaScrutinizeKind,
		},
		ObjectMeta: metav1.ObjectMeta{
			Name:        nm.Name,
			Namespace:   nm.Namespace,
			UID:         "abcdef-123-ttt",
			Annotations: make(map[string]string),
		},
		Spec: VerticaScrutinizeSpec{
			VerticaDBName: VDBNm.Name,
			Labels:        make(map[string]string),
			Annotations:   make(map[string]string),
		},
	}
}

// CopyLabels returns a copy of vscr.Spec.Labels. This is not cheap
// as we have to iterate over the map and copy it entry by entry.
// This is to be used when you want to do a deep copy of the map.
// Once we move to go1.21, we can replace this with maps.Clone()
// from the standard ibrary
func (vscr *VerticaScrutinize) CopyLabels() map[string]string {
	labels := make(map[string]string, len(vscr.Spec.Labels))
	for k, v := range vscr.Spec.Labels {
		labels[k] = v
	}
	return labels
}

// CopyAnnotations returns a copy of vscr.Spec.Annotations. This is not cheap
// as we have to iterate over the map and copy it entry by entry.
// This is to be used when you want to do a deep copy of the map.
// Once we move to go1.21, we can replace this with maps.Clone()
// from the standard ibrary
func (vscr *VerticaScrutinize) CopyAnnotations() map[string]string {
	annotations := make(map[string]string, len(vscr.Spec.Annotations))
	for k, v := range vscr.Spec.Annotations {
		annotations[k] = v
	}
	return annotations
}

// GenerateLogAgeTime returns a string in the format of YYYY-MM-DD HH [+/-XX]
func GenerateLogAgeTime(hourOffset time.Duration, timeZone string) string {
	timeOffset := time.Now().Add(hourOffset * time.Hour)
	timeOffsetFormatted := fmt.Sprintf("%s %s", timeOffset.Format("2006-01-02"), strconv.Itoa(timeOffset.Hour()))

	if timeZone != "" {
		timeOffsetFormatted = fmt.Sprintf("%s %s", timeOffsetFormatted, timeZone)
	}
	return timeOffsetFormatted
}

// FindStatusCondition finds the conditionType in conditions.
func (vscr *VerticaScrutinize) FindStatusCondition(conditionType string) *metav1.Condition {
	return meta.FindStatusCondition(vscr.Status.Conditions, conditionType)
}

// IsStatusConditionPresent returns true when conditionType is present
func (vscr *VerticaScrutinize) IsStatusConditionPresent(conditionType string) bool {
	cond := vscr.FindStatusCondition(conditionType)
	return cond != nil
}

func (vrpq *VerticaRestorePointsQuery) ExtractNamespacedName() types.NamespacedName {
	return types.NamespacedName{
		Name:      vrpq.ObjectMeta.Name,
		Namespace: vrpq.ObjectMeta.Namespace,
	}
}

func (vrpq *VerticaRestorePointsQuery) IsStatusConditionTrue(statusCondition string) bool {
	return meta.IsStatusConditionTrue(vrpq.Status.Conditions, statusCondition)
}

func (vrpq *VerticaRestorePointsQuery) IsStatusConditionFalse(statusCondition string) bool {
	return meta.IsStatusConditionFalse(vrpq.Status.Conditions, statusCondition)
}

func (vrep *VerticaReplicator) IsStatusConditionTrue(statusCondition string) bool {
	return meta.IsStatusConditionTrue(vrep.Status.Conditions, statusCondition)
}

func (vrep *VerticaReplicator) IsStatusConditionFalse(statusCondition string) bool {
	return meta.IsStatusConditionFalse(vrep.Status.Conditions, statusCondition)
}

func (vrep *VerticaReplicator) IsStatusConditionPresent(statusCondition string) bool {
	return meta.FindStatusCondition(vrep.Status.Conditions, statusCondition) != nil
}

func (vrpq *VerticaRestorePointsQuery) IsStatusConditionPresent(statusCondition string) bool {
	return meta.FindStatusCondition(vrpq.Status.Conditions, statusCondition) != nil
}

// FindStatusCondition finds the conditionType in conditions.
func (vrep *VerticaReplicator) FindStatusCondition(conditionType string) *metav1.Condition {
	return meta.FindStatusCondition(vrep.Status.Conditions, conditionType)
}

func (vrep *VerticaReplicator) IsStatusConditionTrue(statusCondition string) bool {
	return meta.IsStatusConditionTrue(vrep.Status.Conditions, statusCondition)
}

func (vrep *VerticaReplicator) IsStatusConditionFalse(statusCondition string) bool {
	return meta.IsStatusConditionFalse(vrep.Status.Conditions, statusCondition)
}

func (vrep *VerticaReplicator) IsStatusConditionPresent(statusCondition string) bool {
	return meta.FindStatusCondition(vrep.Status.Conditions, statusCondition) != nil
}

func MakeSampleVrpqName() types.NamespacedName {
	return types.NamespacedName{Name: "vrpq-sample", Namespace: "default"}
}

// MakeVrpq will make an VerticaRestorePointsQuery for test purposes
func MakeVrpq() *VerticaRestorePointsQuery {
	VDBNm := MakeVDBName()
	nm := MakeSampleVrpqName()
	vrpq := &VerticaRestorePointsQuery{
		TypeMeta: metav1.TypeMeta{
			APIVersion: GroupVersion.String(),
			Kind:       RestorePointsQueryKind,
		},
		ObjectMeta: metav1.ObjectMeta{
			Name:      nm.Name,
			Namespace: nm.Namespace,
			UID:       "zxcvbn-ghi-lkm",
		},
		Spec: VerticaRestorePointsQuerySpec{
			VerticaDBName: VDBNm.Name,
			FilterOptions: &VerticaRestorePointQueryFilterOptions{
				ArchiveName: archiveNm,
			},
		},
	}
	return vrpq
}

func MakeSampleVrepName() types.NamespacedName {
	return types.NamespacedName{Name: "vrep-sample", Namespace: "default"}
}

// MakeVrep will make a VerticaReplicator for test purposes
func MakeVrep() *VerticaReplicator {
	sourceVDBNm := MakeSourceVDBName()
	targetVDBNm := MakeTargetVDBName()
	nm := MakeSampleVrepName()
	vrep := &VerticaReplicator{
		TypeMeta: metav1.TypeMeta{
			APIVersion: GroupVersion.String(),
			Kind:       VerticaReplicatorKind,
		},
		ObjectMeta: metav1.ObjectMeta{
			Name:      nm.Name,
			Namespace: nm.Namespace,
			UID:       "zxcvbn-ghi-lkm-xyz",
		},
		Spec: VerticaReplicatorSpec{
			Source: VerticaReplicatorDatabaseInfo{
				VerticaDB: sourceVDBNm.Name,
			},
			Target: VerticaReplicatorDatabaseInfo{
				VerticaDB: targetVDBNm.Name,
			},
		},
	}
	return vrep
}

func GenCompatibleFQDNHelper(scName string) string {
	m := regexp.MustCompile(`_`)
	return m.ReplaceAllString(scName, "-")
<<<<<<< HEAD
=======
}

func GetV1SubclusterFromV1beta1(src *Subcluster) v1.Subcluster {
	return v1.Subcluster{
		Name:                src.Name,
		Size:                src.Size,
		Type:                convertToSubclusterType(src),
		ImageOverride:       src.ImageOverride,
		NodeSelector:        src.NodeSelector,
		Affinity:            v1.Affinity(src.Affinity),
		PriorityClassName:   src.PriorityClassName,
		Tolerations:         src.Tolerations,
		Resources:           src.Resources,
		ServiceType:         src.ServiceType,
		ServiceName:         src.ServiceName,
		ClientNodePort:      src.NodePort,
		VerticaHTTPNodePort: src.VerticaHTTPNodePort,
		ExternalIPs:         src.ExternalIPs,
		LoadBalancerIP:      src.LoadBalancerIP,
		ServiceAnnotations:  src.ServiceAnnotations,
		Annotations:         src.Annotations,
	}
>>>>>>> 86ba4c34
}<|MERGE_RESOLUTION|>--- conflicted
+++ resolved
@@ -17,17 +17,12 @@
 package v1beta1
 
 import (
-<<<<<<< HEAD
-	"regexp"
-
-=======
 	"fmt"
 	"regexp"
 	"strconv"
 	"time"
 
 	v1 "github.com/vertica/vertica-kubernetes/api/v1"
->>>>>>> 86ba4c34
 	corev1 "k8s.io/api/core/v1"
 	"k8s.io/apimachinery/pkg/api/meta"
 	metav1 "k8s.io/apimachinery/pkg/apis/meta/v1"
@@ -263,8 +258,6 @@
 func GenCompatibleFQDNHelper(scName string) string {
 	m := regexp.MustCompile(`_`)
 	return m.ReplaceAllString(scName, "-")
-<<<<<<< HEAD
-=======
 }
 
 func GetV1SubclusterFromV1beta1(src *Subcluster) v1.Subcluster {
@@ -287,5 +280,4 @@
 		ServiceAnnotations:  src.ServiceAnnotations,
 		Annotations:         src.Annotations,
 	}
->>>>>>> 86ba4c34
 }
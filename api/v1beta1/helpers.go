/*
Copyright [2021-2024] Open Text.

Licensed under the Apache License, Version 2.0 (the "License");
you may not use this file except in compliance with the License.
You may obtain a copy of the License at

    http://www.apache.org/licenses/LICENSE-2.0

Unless required by applicable law or agreed to in writing, software
distributed under the License is distributed on an "AS IS" BASIS,
WITHOUT WARRANTIES OR CONDITIONS OF ANY KIND, either express or implied.
See the License for the specific language governing permissions and
limitations under the License.
*/

package v1beta1

import (
	"fmt"
	"regexp"
	"strconv"
	"time"

	v1 "github.com/vertica/vertica-kubernetes/api/v1"
	autoscalingv2 "k8s.io/api/autoscaling/v2"
	corev1 "k8s.io/api/core/v1"
	"k8s.io/apimachinery/pkg/api/meta"
	metav1 "k8s.io/apimachinery/pkg/apis/meta/v1"
	"k8s.io/apimachinery/pkg/types"
)

const (
	ReasonSucceeded = "Succeeded"
)

// Affinity is used instead of corev1.Affinity and behaves the same.
// This structure is used in some CRs fields to define the "Affinity".
// corev1.Affinity is composed of 3 fields and for each of them,
// there is a x-descriptor. However there is not a x-descriptor for corev1.Affinity itself.
// In this structure, we have the same fields as corev1' but we also added
// the corresponding x-descriptor to each field. That will be useful for the Openshift web console.
type Affinity struct {
	// +operator-sdk:csv:customresourcedefinitions:type=spec,xDescriptors="urn:alm:descriptor:com.tectonic.ui:nodeAffinity"
	// Describes node affinity scheduling rules for the pod.
	// +optional
	NodeAffinity *corev1.NodeAffinity `json:"nodeAffinity,omitempty" protobuf:"bytes,1,opt,name=nodeAffinity"`
	// +operator-sdk:csv:customresourcedefinitions:type=spec,xDescriptors="urn:alm:descriptor:com.tectonic.ui:podAffinity"
	// Describes pod affinity scheduling rules (e.g. co-locate this pod in the same node, zone, etc. as some other pod(s)).
	// +optional
	PodAffinity *corev1.PodAffinity `json:"podAffinity,omitempty" protobuf:"bytes,2,opt,name=podAffinity"`
	// +operator-sdk:csv:customresourcedefinitions:type=spec,xDescriptors="urn:alm:descriptor:com.tectonic.ui:podAntiAffinity"
	// Describes pod anti-affinity scheduling rules (e.g. avoid putting this pod in the same node, zone, etc. as some other pod(s)).
	// +optional
	PodAntiAffinity *corev1.PodAntiAffinity `json:"podAntiAffinity,omitempty" protobuf:"bytes,3,opt,name=podAntiAffinity"`
}

// IsStatusConditionTrue returns true when the conditionType is present and set to
// `metav1.ConditionTrue`
func (vscr *VerticaScrutinize) IsStatusConditionTrue(statusCondition string) bool {
	return meta.IsStatusConditionTrue(vscr.Status.Conditions, statusCondition)
}

// IsStatusConditionFalse returns true when the conditionType is present and set to
// `metav1.ConditionFalse`
func (vscr *VerticaScrutinize) IsStatusConditionFalse(statusCondition string) bool {
	return meta.IsStatusConditionFalse(vscr.Status.Conditions, statusCondition)
}

func (vscr *VerticaScrutinize) ExtractNamespacedName() types.NamespacedName {
	return types.NamespacedName{
		Name:      vscr.ObjectMeta.Name,
		Namespace: vscr.ObjectMeta.Namespace,
	}
}

func MakeSampleVscrName() types.NamespacedName {
	return types.NamespacedName{Name: "vscr-sample", Namespace: "default"}
}

// MakeVscr will make an VerticaScrutinize for test purposes
func MakeVscr() *VerticaScrutinize {
	VDBNm := MakeVDBName()
	nm := MakeSampleVscrName()
	return &VerticaScrutinize{
		TypeMeta: metav1.TypeMeta{
			APIVersion: GroupVersion.String(),
			Kind:       VerticaScrutinizeKind,
		},
		ObjectMeta: metav1.ObjectMeta{
			Name:        nm.Name,
			Namespace:   nm.Namespace,
			UID:         "abcdef-123-ttt",
			Annotations: make(map[string]string),
		},
		Spec: VerticaScrutinizeSpec{
			VerticaDBName: VDBNm.Name,
			Labels:        make(map[string]string),
			Annotations:   make(map[string]string),
		},
	}
}

// CopyLabels returns a copy of vscr.Spec.Labels. This is not cheap
// as we have to iterate over the map and copy it entry by entry.
// This is to be used when you want to do a deep copy of the map.
// Once we move to go1.21, we can replace this with maps.Clone()
// from the standard ibrary
func (vscr *VerticaScrutinize) CopyLabels() map[string]string {
	labels := make(map[string]string, len(vscr.Spec.Labels))
	for k, v := range vscr.Spec.Labels {
		labels[k] = v
	}
	return labels
}

// CopyAnnotations returns a copy of vscr.Spec.Annotations. This is not cheap
// as we have to iterate over the map and copy it entry by entry.
// This is to be used when you want to do a deep copy of the map.
// Once we move to go1.21, we can replace this with maps.Clone()
// from the standard ibrary
func (vscr *VerticaScrutinize) CopyAnnotations() map[string]string {
	annotations := make(map[string]string, len(vscr.Spec.Annotations))
	for k, v := range vscr.Spec.Annotations {
		annotations[k] = v
	}
	return annotations
}

// GenerateLogAgeTime returns a string in the format of YYYY-MM-DD HH [+/-XX]
func GenerateLogAgeTime(hourOffset time.Duration, timeZone string) string {
	timeOffset := time.Now().Add(hourOffset * time.Hour)
	timeOffsetFormatted := fmt.Sprintf("%s %s", timeOffset.Format("2006-01-02"), strconv.Itoa(timeOffset.Hour()))

	if timeZone != "" {
		timeOffsetFormatted = fmt.Sprintf("%s %s", timeOffsetFormatted, timeZone)
	}
	return timeOffsetFormatted
}

// FindStatusCondition finds the conditionType in conditions.
func (vscr *VerticaScrutinize) FindStatusCondition(conditionType string) *metav1.Condition {
	return meta.FindStatusCondition(vscr.Status.Conditions, conditionType)
}

// IsStatusConditionPresent returns true when conditionType is present
func (vscr *VerticaScrutinize) IsStatusConditionPresent(conditionType string) bool {
	cond := vscr.FindStatusCondition(conditionType)
	return cond != nil
}

func (vrpq *VerticaRestorePointsQuery) ExtractNamespacedName() types.NamespacedName {
	return types.NamespacedName{
		Name:      vrpq.ObjectMeta.Name,
		Namespace: vrpq.ObjectMeta.Namespace,
	}
}

func (vrpq *VerticaRestorePointsQuery) IsStatusConditionTrue(statusCondition string) bool {
	return meta.IsStatusConditionTrue(vrpq.Status.Conditions, statusCondition)
}

func (vrpq *VerticaRestorePointsQuery) IsStatusConditionFalse(statusCondition string) bool {
	return meta.IsStatusConditionFalse(vrpq.Status.Conditions, statusCondition)
}

func (vrpq *VerticaRestorePointsQuery) IsStatusConditionPresent(statusCondition string) bool {
	return meta.FindStatusCondition(vrpq.Status.Conditions, statusCondition) != nil
}

// FindStatusCondition finds the conditionType in conditions.
func (vrep *VerticaReplicator) FindStatusCondition(conditionType string) *metav1.Condition {
	return meta.FindStatusCondition(vrep.Status.Conditions, conditionType)
}

func (vrep *VerticaReplicator) IsStatusConditionTrue(statusCondition string) bool {
	return meta.IsStatusConditionTrue(vrep.Status.Conditions, statusCondition)
}

func (vrep *VerticaReplicator) IsStatusConditionFalse(statusCondition string) bool {
	return meta.IsStatusConditionFalse(vrep.Status.Conditions, statusCondition)
}

func (vrep *VerticaReplicator) IsStatusConditionPresent(statusCondition string) bool {
	return meta.FindStatusCondition(vrep.Status.Conditions, statusCondition) != nil
}

// GetHPAMetrics extract an return hpa metrics from MetricDefinition struct.
func (v *VerticaAutoscaler) GetHPAMetrics() []autoscalingv2.MetricSpec {
	metrics := make([]autoscalingv2.MetricSpec, len(v.Spec.CustomAutoscaler.Hpa.Metrics))
	for i := range v.Spec.CustomAutoscaler.Hpa.Metrics {
		metrics[i] = v.Spec.CustomAutoscaler.Hpa.Metrics[i].Metric
	}
	return metrics
}

// GetMap Convert PrometheusSpec to map[string]string
func (p *PrometheusSpec) GetMap() map[string]string {
	result := make(map[string]string)
	result["serverAddress"] = p.ServerAddress
	result["query"] = p.Query
	result["threshold"] = fmt.Sprintf("%d", p.Threshold)
	// Only add ScaleDownThreshold if it is non-zero
	if p.ScaleDownThreshold != 0 {
		result["activationThreshold"] = fmt.Sprintf("%d", p.ScaleDownThreshold)
	}

	return result
}

// GetMap converts CPUMemorySpec to map[string]string
func (r *CPUMemorySpec) GetMap() map[string]string {
	result := make(map[string]string)
	result["value"] = fmt.Sprintf("%d", r.Threshold)
	return result
}

// GetMetadata returns the metric parameters map
func (s *ScaleTrigger) GetMetadata() map[string]string {
	if s.IsPrometheusMetric() {
		return s.Prometheus.GetMap()
	}
	return s.Resource.GetMap()
}

func (s *ScaleTrigger) IsNil() bool {
	return s.Prometheus == nil && s.Resource == nil
}

func (s *ScaleTrigger) IsPrometheusMetric() bool {
	return s.Type == PrometheusTriggerType || s.Type == ""
}

func (s *ScaleTrigger) GetType() string {
	if s.Type == "" {
		return string(PrometheusTriggerType)
	}
	return string(s.Type)
}

// MakeScaledObjectSpec builds a sample scaleObjectSpec.
// This is intended for test purposes.
func MakeScaledObjectSpec() *ScaledObjectSpec {
	return &ScaledObjectSpec{
		MinReplicas:     &[]int32{3}[0],
		MaxReplicas:     &[]int32{6}[0],
		PollingInterval: &[]int32{5}[0],
		Metrics: []ScaleTrigger{
			{
				Name: "sample-metric",
				Prometheus: &PrometheusSpec{
					ServerAddress: "http://localhost",
					Query:         "query",
					Threshold:     5,
				},
			},
		},
	}
}

// HasScaleDownThreshold returns true if scale down threshold is set
func (v *VerticaAutoscaler) HasScaleDownThreshold() bool {
	if !v.IsHpaEnabled() {
		return false
	}
	for i := range v.Spec.CustomAutoscaler.Hpa.Metrics {
		m := &v.Spec.CustomAutoscaler.Hpa.Metrics[i]
		if m.ScaleDownThreshold != nil {
			return true
		}
	}
	return false
}

// GetMinReplicas calculates the minReplicas based on the scale down
// threshold, and returns it
func (v *VerticaAutoscaler) GetMinReplicas() *int32 {
	vasCopy := v.DeepCopy()
	if v.HasScaleDownThreshold() {
		return &vasCopy.Spec.TargetSize
	}
<<<<<<< HEAD
	return v.Spec.CustomAutoscaler.Hpa.MinReplicas
=======
	return vasCopy.Spec.CustomAutoscaler.MinReplicas
>>>>>>> 4b64534f
}

// GetMetricMap returns a map whose key is the metric name and the value is
// the metric's definition.
func (v *VerticaAutoscaler) GetMetricMap() map[string]*MetricDefinition {
	mMap := make(map[string]*MetricDefinition)
	for i := range v.Spec.CustomAutoscaler.Hpa.Metrics {
		m := &v.Spec.CustomAutoscaler.Hpa.Metrics[i]
		var name string
		if m.Metric.Pods != nil {
			name = m.Metric.Pods.Metric.Name
		} else if m.Metric.Object != nil {
			name = m.Metric.Object.Metric.Name
		} else if m.Metric.External != nil {
			name = m.Metric.External.Metric.Name
		} else if m.Metric.Resource != nil {
			name = m.Metric.Resource.Name.String()
		} else {
			name = m.Metric.ContainerResource.Name.String()
		}
		mMap[name] = m
	}
	return mMap
}

func MakeSampleVrpqName() types.NamespacedName {
	return types.NamespacedName{Name: "vrpq-sample", Namespace: "default"}
}

// MakeVrpq will make an VerticaRestorePointsQuery for test purposes
func MakeVrpq() *VerticaRestorePointsQuery {
	VDBNm := MakeVDBName()
	nm := MakeSampleVrpqName()
	vrpq := &VerticaRestorePointsQuery{
		TypeMeta: metav1.TypeMeta{
			APIVersion: GroupVersion.String(),
			Kind:       RestorePointsQueryKind,
		},
		ObjectMeta: metav1.ObjectMeta{
			Name:      nm.Name,
			Namespace: nm.Namespace,
			UID:       "zxcvbn-ghi-lkm",
		},
		Spec: VerticaRestorePointsQuerySpec{
			VerticaDBName: VDBNm.Name,
			FilterOptions: &VerticaRestorePointQueryFilterOptions{
				ArchiveName: archiveNm,
			},
		},
	}
	return vrpq
}

func MakeSampleVrepName() types.NamespacedName {
	return types.NamespacedName{Name: "vrep-sample", Namespace: "default"}
}

// MakeVrep will make a VerticaReplicator for test purposes
func MakeVrep() *VerticaReplicator {
	sourceVDBNm := MakeSourceVDBName()
	targetVDBNm := MakeTargetVDBName()
	nm := MakeSampleVrepName()
	vrep := &VerticaReplicator{
		TypeMeta: metav1.TypeMeta{
			APIVersion: GroupVersion.String(),
			Kind:       VerticaReplicatorKind,
		},
		ObjectMeta: metav1.ObjectMeta{
			Name:      nm.Name,
			Namespace: nm.Namespace,
			UID:       "zxcvbn-ghi-lkm-xyz",
		},
		Spec: VerticaReplicatorSpec{
			Source: VerticaReplicatorSourceDatabaseInfo{
				VerticaReplicatorDatabaseInfo: VerticaReplicatorDatabaseInfo{
					VerticaDB: sourceVDBNm.Name,
				},
			},
			Target: VerticaReplicatorTargetDatabaseInfo{
				VerticaReplicatorDatabaseInfo: VerticaReplicatorDatabaseInfo{
					VerticaDB: targetVDBNm.Name,
				},
			},
		},
	}
	return vrep
}

func GenCompatibleFQDNHelper(scName string) string {
	m := regexp.MustCompile(`_`)
	return m.ReplaceAllString(scName, "-")
}

func GetV1SubclusterFromV1beta1(src *Subcluster) v1.Subcluster {
	return v1.Subcluster{
		Name:                src.Name,
		Size:                src.Size,
		Type:                convertToSubclusterType(src),
		ImageOverride:       src.ImageOverride,
		NodeSelector:        src.NodeSelector,
		Affinity:            v1.Affinity(src.Affinity),
		PriorityClassName:   src.PriorityClassName,
		Tolerations:         src.Tolerations,
		Resources:           src.Resources,
		ServiceType:         src.ServiceType,
		ServiceName:         src.ServiceName,
		ClientNodePort:      src.NodePort,
		VerticaHTTPNodePort: src.VerticaHTTPNodePort,
		ExternalIPs:         src.ExternalIPs,
		LoadBalancerIP:      src.LoadBalancerIP,
		ServiceAnnotations:  src.ServiceAnnotations,
		Annotations:         src.Annotations,
		Proxy:               (*v1.ProxySubclusterConfig)(src.Proxy),
	}
}<|MERGE_RESOLUTION|>--- conflicted
+++ resolved
@@ -279,11 +279,7 @@
 	if v.HasScaleDownThreshold() {
 		return &vasCopy.Spec.TargetSize
 	}
-<<<<<<< HEAD
-	return v.Spec.CustomAutoscaler.Hpa.MinReplicas
-=======
-	return vasCopy.Spec.CustomAutoscaler.MinReplicas
->>>>>>> 4b64534f
+	return vasCopy.Spec.CustomAutoscaler.Hpa.MinReplicas
 }
 
 // GetMetricMap returns a map whose key is the metric name and the value is

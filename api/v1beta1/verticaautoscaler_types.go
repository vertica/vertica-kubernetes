/*
Copyright [2021-2024] Open Text.

Licensed under the Apache License, Version 2.0 (the "License");
you may not use this file except in compliance with the License.
You may obtain a copy of the License at

    http://www.apache.org/licenses/LICENSE-2.0

Unless required by applicable law or agreed to in writing, software
distributed under the License is distributed on an "AS IS" BASIS,
WITHOUT WARRANTIES OR CONDITIONS OF ANY KIND, either express or implied.
See the License for the specific language governing permissions and
limitations under the License.
*/

//nolint:lll
package v1beta1

import (
	autoscalingv2 "k8s.io/api/autoscaling/v2"
	corev1 "k8s.io/api/core/v1"
	metav1 "k8s.io/apimachinery/pkg/apis/meta/v1"
)

// VerticaAutoscalerSpec defines the desired state of VerticaAutoscaler
type VerticaAutoscalerSpec struct {
	// Important: Run "make" to regenerate code after modifying this file

	// +kubebuilder:validation:Required
	// +operator-sdk:csv:customresourcedefinitions:type=spec
	// +operator-sdk:csv:customresourcedefinitions:type=spec,xDescriptors="urn:alm:descriptor:com.tectonic.ui:text"
	// The name of the VerticaDB CR that this autoscaler is defined for.  The
	// VerticaDB object must exist in the same namespace as this object.
	VerticaDBName string `json:"verticaDBName"`

	// +operator-sdk:csv:customresourcedefinitions:type=spec
	// +kubebuilder:default:="Subcluster"
	// +kubebuilder:validation:Optional
	// +operator-sdk:csv:customresourcedefinitions:type=spec,xDescriptors={"urn:alm:descriptor:com.tectonic.ui:select:Pod","urn:alm:descriptor:com.tectonic.ui:select:Subcluster"}
	// This defines how the scaling will happen.  This can be one of the following:
	// - Subcluster: Scaling will be achieved by creating or deleting entire subclusters.
	//   The template for new subclusters are either the template if filled out
	//   or an existing subcluster that matches the service name.
	// - Pod: Only increase or decrease the size of an existing subcluster.
	//   If multiple subclusters are selected by the serviceName, this will grow
	//   the last subcluster only.
	ScalingGranularity ScalingGranularityType `json:"scalingGranularity"`

	// +kubebuilder:validation:Optional
	// +operator-sdk:csv:customresourcedefinitions:type=spec
	// +operator-sdk:csv:customresourcedefinitions:type=spec,xDescriptors="urn:alm:descriptor:com.tectonic.ui:text"
	// This acts as a selector for the subclusters that are being scaled together.
	// Each subcluster has a service name field, which if omitted is the same
	// name as the subcluster name.  Multiple subclusters that have the same
	// service name use the same service object.
	// if this field is empty, all the subclusters will be selected for scaling.
	ServiceName string `json:"serviceName,omitempty"`

	// +operator-sdk:csv:customresourcedefinitions:type=spec
	// +kubebuilder:validation:Optional
	// When the scaling granularity is Subcluster, this field defines a template
	// to use for when a new subcluster needs to be created.  If size is 0, then
	// the operator will use an existing subcluster to use as the template.  If
	// size is > 0 service name must match the serviceName parameter (if non-empty).
	//
	// If the serviceName parameter is empty, service name can be an existing service and
	// in that case the new subcluster will share it with other(s) subcluster, service
	// name can also be non-existing and all the subclusters created from the template
	// will share that service. If service name is empty, each new subcluster will have its
	// own service.
	//
	// The name of the new subcluster is always auto generated.  If the name is set
	// here it will be used as a prefix for the new subcluster.  Otherwise, we
	// use the name of this VerticaAutoscaler object as a prefix for all
	// subclusters.
	Template Subcluster `json:"template"`

	// +operator-sdk:csv:customresourcedefinitions:type=spec
	// +kubebuilder:validation:Optional
	// +operator-sdk:csv:customresourcedefinitions:type=spec,xDescriptors="urn:alm:descriptor:com.tectonic.ui:podCount"
	// This is the total pod count for all subclusters that match the
	// serviceName.  Changing this value may trigger a change in the
	// VerticaDB that is associated with this object.  This value is generally
	// left as zero.  It will get initialized in the operator and then modified
	// via the /scale subresource.
	TargetSize int32 `json:"targetSize"`

	// +kubebuilder:validation:Optional
	// +operator-sdk:csv:customresourcedefinitions:type=spec
	// This struct allows customization of autoscaling. Custom metrics can be used instead of the memory and cpu metrics.
	// The scaling behavior can also be customized to meet different performance requirements. The maximum and mininum of
	// sizes of the replica sets can be specified to limit the use of resources.
	CustomAutoscaler *CustomAutoscalerSpec `json:"customAutoscaler,omitempty"`
}

// CustomAutoscalerSpec customizes VerticaAutoscaler
type CustomAutoscalerSpec struct {
	// +kubebuilder:validation:Optional
	// +kubebuilder:default:=ScaledObject
	// +operator-sdk:csv:customresourcedefinitions:type=spec,xDescriptors={"urn:alm:descriptor:com.tectonic.ui:select:HPA","urn:alm:descriptor:com.tectonic.ui:select:ScaledObject"}
	// The type of autoscaler. It must be one of "HPA" or "ScaledObject".
	Type string `json:"type,omitempty"`

	// +kubebuilder:validation:Optional
	// +operator-sdk:csv:customresourcedefinitions:type=spec,xDescriptors="urn:alm:descriptor:com.tectonic.ui:fieldDependency:type:HPA"
	// It refers to an autoscaling definition through the horizontal pod autoscaler.
	// If type is "HPA", this must be set.
	Hpa *HPASpec `json:"hpa,omitempty"`

	// +kubebuilder:validation:Optional
	// +operator-sdk:csv:customresourcedefinitions:type=spec,xDescriptors="urn:alm:descriptor:com.tectonic.ui:fieldDependency:type:ScaledObject"
	// It refers to an autoscaling definition through a scaledObject.
	// If type is "ScaledObject", this must be set.
	ScaledObject *ScaledObjectSpec `json:"scaledObject,omitempty"`
}

const (
	HPA          = "HPA"
	ScaledObject = "ScaledObject"
)

type HPASpec struct {
	// +kubebuilder:validation:Optional
	// +kubebuilder:Minimum:=0
	// +kubebuilder:default:=1
	// +operator-sdk:csv:customresourcedefinitions:type=spec,xDescriptors="urn:alm:descriptor:com.tectonic.ui:number"
	// The miminum number of pods when scaling.
	MinReplicas *int32 `json:"minReplicas"`

	// +kubebuilder:validation:Required
	// +kubebuilder:Minimum:=1
	// +operator-sdk:csv:customresourcedefinitions:type=spec,xDescriptors="urn:alm:descriptor:com.tectonic.ui:number"
	// The maximum number of pods when scaling.
	MaxReplicas int32 `json:"maxReplicas"`

	// +kubebuilder:validation:Optional
	// +operator-sdk:csv:customresourcedefinitions:type=spec
	// The custom metric definition to be used for autocaling.
	Metrics []MetricDefinition `json:"metrics,omitempty"`

	// +kubebuilder:validation:Optional
	// +operator-sdk:csv:customresourcedefinitions:type=spec
	// Specifies the scaling behavior for both scale up and down.
	Behavior *autoscalingv2.HorizontalPodAutoscalerBehavior `json:"behavior,omitempty"`
}

type ScaledObjectSpec struct {
	// +kubebuilder:validation:Optional
	// +kubebuilder:Minimum:=0
	// +kubebuilder:default:=1
	// +operator-sdk:csv:customresourcedefinitions:type=spec,xDescriptors="urn:alm:descriptor:com.tectonic.ui:number"
	// The miminum number of pods when scaling.
	MinReplicas *int32 `json:"minReplicas"`

	// +kubebuilder:validation:Required
	// +kubebuilder:Minimum:=1
	// +operator-sdk:csv:customresourcedefinitions:type=spec,xDescriptors="urn:alm:descriptor:com.tectonic.ui:number"
	// The maximum number of pods when scaling.
	MaxReplicas *int32 `json:"maxReplicas"`

	// +kubebuilder:validation:Optional
	// +operator-sdk:csv:customresourcedefinitions:type=spec,xDescriptors="urn:alm:descriptor:com.tectonic.ui:number"
	// The time interval at which the scaler will check the metric condition and scale the target (in seconds).
	// If not specified, the default is 30 seconds.
	PollingInterval *int32 `json:"pollingInterval,omitempty"`

	// +kubebuilder:validation:Optional
	// +operator-sdk:csv:customresourcedefinitions:type=spec,xDescriptors="urn:alm:descriptor:com.tectonic.ui:number"
	// Defines the time to wait between scaling actions. This is helpful to avoid constant scaling up/down. Default: 30s.
	CooldownPeriod *int32 `json:"cooldownPeriod,omitempty"`

	// +kubebuilder:validation:Required
	// +operator-sdk:csv:customresourcedefinitions:type=spec
	// The list of prometheus queries that will be used for scaling.
	Metrics []ScaleTrigger `json:"metrics"`

	// +kubebuilder:validation:Optional
	// +operator-sdk:csv:customresourcedefinitions:type=spec
	// Specifies the scaling behavior for both scale up and down.
	Behavior *autoscalingv2.HorizontalPodAutoscalerBehavior `json:"behavior,omitempty"`
}

type ScaleTrigger struct {
	// +kubebuilder:validation:Optional
	// +kubebuilder:default:=""
	// +operator-sdk:csv:customresourcedefinitions:type=spec,xDescriptors={"urn:alm:descriptor:com.tectonic.ui:select:prometheus","urn:alm:descriptor:com.tectonic.ui:select:cpu","urn:alm:descriptor:com.tectonic.ui:select:memory"}
	// The type of metric that is being defined. It can be either cpu, memory, or prometheus.
	// An empty string currently defaults prometheus.
	Type TriggerType `json:"type,omitempty"`

	// +kubebuilder:validation:Optional
	// +operator-sdk:csv:customresourcedefinitions:type=spec
	// The custom name of this metric, which can be used for logging
	// or referring to this particular metric.
	Name string `json:"name,omitempty"`

	// +kubebuilder:validation:Optional
	// +operator-sdk:csv:customresourcedefinitions:type=spec,xDescriptors="urn:alm:descriptor:io.kubernetes:Secret"
	// The secret that contains prometheus credentials. Supports basic auth, bearer tokens, and TLS authentication.
	// It will ignored if the type is not prometheus
	AuthSecret string `json:"authSecret,omitempty"`

	// +kubebuilder:validation:Optional
	// +operator-sdk:csv:customresourcedefinitions:type=spec,xDescriptors={"urn:alm:descriptor:com.tectonic.ui:select:Utilization","urn:alm:descriptor:com.tectonic.ui:select:Value","urn:alm:descriptor:com.tectonic.ui:select:AverageValue"}
	// Represents whether the metric type is Utilization, Value, or AverageValue.
	// Allowed types are 'Value' or 'AverageValue' for prometheus and
	// 'Utilization' or 'AverageValue' for cpu/memory. If not specified, it defaults to Value
	// for prometheus and Utilization for cpu/memory.
	MetricType autoscalingv2.MetricTargetType `json:"metricType,omitempty"`

	// +kubebuilder:validation:Optional
	// +operator-sdk:csv:customresourcedefinitions:type=spec,xDescriptors="urn:alm:descriptor:com.tectonic.ui:fieldDependency:type:prometheus"
	// The detail about how to fetch metrics from Prometheus and scale workloads based on them.
	// if type is "prometheus", this must be set.
	Prometheus *PrometheusSpec `json:"prometheus,omitempty"`

	// +kubebuilder:validation:Optional
	// +operator-sdk:csv:customresourcedefinitions:type=spec,xDescriptors="urn:alm:descriptor:com.tectonic.ui:fieldDependency:type:cpu|memory"
	// The detail about the target value and container name. if type is cpu/memory
	// this must be set.
	Resource *CPUMemorySpec `json:"resource,omitempty"`
}

type TriggerType string

const (
	CPUTriggerType        TriggerType = "cpu"
	MemTriggerType        TriggerType = "memory"
	PrometheusTriggerType TriggerType = "prometheus"
)

type PrometheusSpec struct {
	// +operator-sdk:csv:customresourcedefinitions:type=spec
	// The URL of the Prometheus server.
	ServerAddress string `json:"serverAddress"`

	// +operator-sdk:csv:customresourcedefinitions:type=spec
	// The PromQL query to fetch metrics (e.g., sum(vertica_sessions_running_counter{type="active", initiator="user"})).
	Query string `json:"query"`

	// +operator-sdk:csv:customresourcedefinitions:type=spec,xDescriptors="urn:alm:descriptor:com.tectonic.ui:number"
	// The threshold value at which scale up is triggered.
	Threshold int32 `json:"threshold"`

	// +kubebuilder:validation:Optional
	// +operator-sdk:csv:customresourcedefinitions:type=spec,xDescriptors="urn:alm:descriptor:com.tectonic.ui:number"
	// This is the lower bound at which the autoscaler starts scaling down to the minimum replica count.
	// If the metric falls below threshold but is still above this value, the current replica count remains unchanged.
	ScaleDownThreshold int32 `json:"scaleDownThreshold,omitempty"`
}

type CPUMemorySpec struct {
	// +operator-sdk:csv:customresourcedefinitions:type=spec,xDescriptors="urn:alm:descriptor:com.tectonic.ui:number"
	// The value to trigger scaling for.
	//
	// - When using Utilization, the target value is the average of the resource metric across all relevant pods,
	// 	 represented as a percentage of the requested value of the resource for the pods.
	// - When using AverageValue, the target value is the target value of the average of the metric
	//   across all relevant pods (quantity).
	Threshold int32 `json:"threshold"`
}

// MetricDefinition defines increment and metric to be used for autoscaling
type MetricDefinition struct {

	// +kubebuilder:validation:Optional
	// +operator-sdk:csv:customresourcedefinitions:type=spec
	// +kubebuilder:Minimum:=0
	// The value used to increase the threshold after a scale up or a scale down.
	ThresholdAdjustmentValue int `json:"thresholdAdjustmentValue,omitempty"`

	// +kubebuilder:validation:Optional
	// +operator-sdk:csv:customresourcedefinitions:type=spec
	// The threshold to use for scaling down. It must be of the same type as
	// the one used for scaling up, defined in the metric field.
	ScaleDownThreshold *autoscalingv2.MetricTarget `json:"scaleDownThreshold,omitempty"`

	// +kubebuilder:validation:Optional
	// +operator-sdk:csv:customresourcedefinitions:type=spec
	// The custom metric to be used for autocaling.
	Metric autoscalingv2.MetricSpec `json:"metric,omitempty"`
}

type ScalingGranularityType string

const (
	PodScalingGranularity        = "Pod"
	SubclusterScalingGranularity = "Subcluster"
)

// VerticaAutoscalerStatus defines the observed state of VerticaAutoscaler
type VerticaAutoscalerStatus struct {
	// +operator-sdk:csv:customresourcedefinitions:type=status
	// The total number of times the operator has scaled up/down the VerticaDB.
	ScalingCount int `json:"scalingCount"`

	// +operator-sdk:csv:customresourcedefinitions:type=status
	// The observed size of all pods that are routed through the service name.
	CurrentSize int32 `json:"currentSize"`

	// +operator-sdk:csv:customresourcedefinitions:type=status
	// The selector used to find all of the pods for this autoscaler.
	Selector string `json:"selector"`

	// +operator-sdk:csv:customresourcedefinitions:type=status
	// Conditions for VerticaAutoscaler
	Conditions []VerticaAutoscalerCondition `json:"conditions,omitempty"`
}

// VerticaAutoscalerCondition defines condition for VerticaAutoscaler
type VerticaAutoscalerCondition struct {
	// +operator-sdk:csv:customresourcedefinitions:type=status
	// Type is the type of the condition
	Type VerticaAutoscalerConditionType `json:"type"`

	// +operator-sdk:csv:customresourcedefinitions:type=status
	// Status is the status of the condition
	// can be True, False or Unknown
	Status corev1.ConditionStatus `json:"status"`

	// +operator-sdk:csv:customresourcedefinitions:type=status
	// Last time the condition transitioned from one status to another.
	// +optional
	LastTransitionTime metav1.Time `json:"lastTransitionTime,omitempty"`
}

type VerticaAutoscalerConditionType string

const (
	// TargetSizeInitialized indicates whether the operator has initialized targetSize in the spec
	TargetSizeInitialized VerticaAutoscalerConditionType = "TargetSizeInitialized"
	// ScalingActive indicates that the autoscaler can fetch the metric
	// and is ready for whenever scaling is needed.
	ScalingActive VerticaAutoscalerConditionType = "ScalingActive"
)

// Fixed index entries for each condition.
const (
	TargetSizeInitializedIndex = iota
	ScalingActiveIndex
)

var VasConditionIndexMap = map[VerticaAutoscalerConditionType]int{
	TargetSizeInitialized: TargetSizeInitializedIndex,
	ScalingActive:         ScalingActiveIndex,
}

// +kubebuilder:object:root=true
// +kubebuilder:resource:categories=all;vertica,shortName=vas
// +kubebuilder:subresource:status
// +kubebuilder:subresource:scale:specpath=.spec.targetSize,statuspath=.status.currentSize,selectorpath=.status.selector
// +kubebuilder:printcolumn:name="Granularity",type="string",JSONPath=".spec.scalingGranularity"
// +kubebuilder:printcolumn:name="Current Size",type="integer",JSONPath=".status.currentSize"
// +kubebuilder:printcolumn:name="Target Size",type="integer",JSONPath=".spec.targetSize"
// +kubebuilder:printcolumn:name="Scaling Count",type="integer",JSONPath=".status.scalingCount"
// +kubebuilder:printcolumn:name="Age",type="date",JSONPath=".metadata.creationTimestamp"
// +operator-sdk:csv:customresourcedefinitions:resources={{VerticaDB,vertica.com/v1beta1,""}}

// VerticaAutoscaler is a CR that allows you to autoscale one or more
// subclusters in a VerticaDB.
type VerticaAutoscaler struct {
	metav1.TypeMeta   `json:",inline"`
	metav1.ObjectMeta `json:"metadata,omitempty"`

	Spec   VerticaAutoscalerSpec   `json:"spec,omitempty"`
	Status VerticaAutoscalerStatus `json:"status,omitempty"`
}

// +kubebuilder:object:root=true

// VerticaAutoscalerList contains a list of VerticaAutoscaler
type VerticaAutoscalerList struct {
	metav1.TypeMeta `json:",inline"`
	metav1.ListMeta `json:"metadata,omitempty"`
	Items           []VerticaAutoscaler `json:"items"`
}

func init() {
	SchemeBuilder.Register(&VerticaAutoscaler{}, &VerticaAutoscalerList{})
<<<<<<< HEAD
=======
}

// MakeVASName is a helper that creates a sample name for test purposes
func MakeVASName() types.NamespacedName {
	return types.NamespacedName{Name: "vertica-vas-sample", Namespace: "default"}
}

// MakeVAS is a helper that constructs a fully formed VerticaAutoscaler struct using the sample name.
// This is intended for test purposes.
func MakeVAS() *VerticaAutoscaler {
	vasNm := MakeVASName()
	vdbNm := MakeVDBName()
	return &VerticaAutoscaler{
		TypeMeta: metav1.TypeMeta{
			APIVersion: GroupVersion.String(),
			Kind:       VerticaAutoscalerKind,
		},
		ObjectMeta: metav1.ObjectMeta{
			Name:        vasNm.Name,
			Namespace:   vasNm.Namespace,
			UID:         "abcdef-ghi",
			Annotations: make(map[string]string),
		},
		Spec: VerticaAutoscalerSpec{
			VerticaDBName:      vdbNm.Name,
			ScalingGranularity: PodScalingGranularity,
			ServiceName:        "sc1",
		},
	}
}

// MakeVASWithMetrics is a helper that constructs a fully formed VerticaAutoscaler struct with custom autoscaling enabled.
// This is intended for test purposes.
func MakeVASWithMetrics() *VerticaAutoscaler {
	vas := MakeVAS()
	minRep := int32(3)
	maxRep := int32(6)
	cpu := int32(80)
	vas.Spec.CustomAutoscaler = &CustomAutoscalerSpec{
		Type: HPA,
		Hpa: &HPASpec{
			MinReplicas: &minRep,
			MaxReplicas: maxRep,
			Metrics: []MetricDefinition{
				{
					Metric: autoscalingv2.MetricSpec{
						Type: autoscalingv2.ResourceMetricSourceType,
						Resource: &autoscalingv2.ResourceMetricSource{
							Name: corev1.ResourceCPU,
							Target: autoscalingv2.MetricTarget{
								Type:               autoscalingv2.UtilizationMetricType,
								AverageUtilization: &cpu, // Scale when CPU exceeds 80%
							},
						},
					},
				},
			},
		},
	}
	return vas
}

// CanUseTemplate returns true if we can use the template provided in the spec
func (v *VerticaAutoscaler) CanUseTemplate() bool {
	return v.Spec.Template.Size > 0
}

// IsCustomAutoScalerSet returns true if the customAutoscaler field is set.
func (v *VerticaAutoscaler) IsCustomAutoScalerSet() bool {
	return v.Spec.CustomAutoscaler != nil && v.Spec.CustomAutoscaler.Type != ""
}

// IsCustomMetricsEnabled returns true if the CR is set to use
// custom metrics for scaling.
func (v *VerticaAutoscaler) IsCustomMetricsEnabled() bool {
	return v.IsCustomAutoScalerSet() &&
		(v.Spec.CustomAutoscaler.Hpa != nil || v.Spec.CustomAutoscaler.ScaledObject != nil)
}

// IsHpaEnabled returns true if custom autoscaling with hpa is set.
func (v *VerticaAutoscaler) IsHpaEnabled() bool {
	return v.IsCustomAutoScalerSet() && v.Spec.CustomAutoscaler.Type == HPA && v.Spec.CustomAutoscaler.Hpa != nil
}

// IsScaledObjectEnabled returns true if custom autoscaling with scaledObject is set.
func (v *VerticaAutoscaler) IsScaledObjectEnabled() bool {
	return v.IsCustomAutoScalerSet() && v.Spec.CustomAutoscaler.Type == ScaledObject && v.Spec.CustomAutoscaler.ScaledObject != nil
>>>>>>> 91e65ca2
}<|MERGE_RESOLUTION|>--- conflicted
+++ resolved
@@ -21,6 +21,7 @@
 	autoscalingv2 "k8s.io/api/autoscaling/v2"
 	corev1 "k8s.io/api/core/v1"
 	metav1 "k8s.io/apimachinery/pkg/apis/meta/v1"
+	"k8s.io/apimachinery/pkg/types"
 )
 
 // VerticaAutoscalerSpec defines the desired state of VerticaAutoscaler
@@ -378,8 +379,6 @@
 
 func init() {
 	SchemeBuilder.Register(&VerticaAutoscaler{}, &VerticaAutoscalerList{})
-<<<<<<< HEAD
-=======
 }
 
 // MakeVASName is a helper that creates a sample name for test purposes
@@ -467,5 +466,4 @@
 // IsScaledObjectEnabled returns true if custom autoscaling with scaledObject is set.
 func (v *VerticaAutoscaler) IsScaledObjectEnabled() bool {
 	return v.IsCustomAutoScalerSet() && v.Spec.CustomAutoscaler.Type == ScaledObject && v.Spec.CustomAutoscaler.ScaledObject != nil
->>>>>>> 91e65ca2
 }
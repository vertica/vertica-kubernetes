/*
Copyright [2021-2024] Open Text.

Licensed under the Apache License, Version 2.0 (the "License");
you may not use this file except in compliance with the License.
You may obtain a copy of the License at

    http://www.apache.org/licenses/LICENSE-2.0

Unless required by applicable law or agreed to in writing, software
distributed under the License is distributed on an "AS IS" BASIS,
WITHOUT WARRANTIES OR CONDITIONS OF ANY KIND, either express or implied.
See the License for the specific language governing permissions and
limitations under the License.
*/

//nolint:lll
package v1beta1

import (
	autoscalingv2 "k8s.io/api/autoscaling/v2"
	corev1 "k8s.io/api/core/v1"
	metav1 "k8s.io/apimachinery/pkg/apis/meta/v1"
	"k8s.io/apimachinery/pkg/types"
)

// VerticaAutoscalerSpec defines the desired state of VerticaAutoscaler
type VerticaAutoscalerSpec struct {
	// +kubebuilder:validation:Required
	// +operator-sdk:csv:customresourcedefinitions:type=spec,xDescriptors="urn:alm:descriptor:com.tectonic.ui:text"
	// The name of the VerticaDB CR that this autoscaler is defined for.  The
	// VerticaDB object must exist in the same namespace as this object.
	VerticaDBName string `json:"verticaDBName"`

	// +kubebuilder:default:="Subcluster"
	// +kubebuilder:validation:Optional
	// +operator-sdk:csv:customresourcedefinitions:type=spec,xDescriptors={"urn:alm:descriptor:com.tectonic.ui:select:Pod","urn:alm:descriptor:com.tectonic.ui:select:Subcluster"}
	// This defines how the scaling will happen.  This can be one of the following:
	// - Subcluster: Scaling will be achieved by creating or deleting entire subclusters.
	//   The template for new subclusters are either the template if filled out
	//   or an existing subcluster that matches the service name.
	// - Pod: Only increase or decrease the size of an existing subcluster.
	//   If multiple subclusters are selected by the serviceName, this will grow
	//   the last subcluster only.
	ScalingGranularity ScalingGranularityType `json:"scalingGranularity"`

	// +kubebuilder:validation:Optional
	// +operator-sdk:csv:customresourcedefinitions:type=spec,xDescriptors="urn:alm:descriptor:com.tectonic.ui:text"
	// This acts as a selector for the subclusters that are being scaled together.
	// Each subcluster has a service name field, which if omitted is the same
	// name as the subcluster name.  Multiple subclusters that have the same
	// service name use the same service object.
	// if this field is empty, all the subclusters will be selected for scaling.
	ServiceName string `json:"serviceName,omitempty"`

	// +kubebuilder:validation:Optional
	// +operator-sdk:csv:customresourcedefinitions:type=spec
	// When the scaling granularity is Subcluster, this field defines a template
	// to use for when a new subcluster needs to be created.  If size is 0, then
	// the operator will use an existing subcluster to use as the template.  If
	// size is > 0 service name must match the serviceName parameter (if non-empty).
	//
	// If the serviceName parameter is empty, service name can be an existing service and
	// in that case the new subcluster will share it with other(s) subcluster, service
	// name can also be non-existing and all the subclusters created from the template
	// will share that service. If service name is empty, each new subcluster will have its
	// own service.
	//
	// The name of the new subcluster is always auto generated.  If the name is set
	// here it will be used as a prefix for the new subcluster.  Otherwise, we
	// use the name of this VerticaAutoscaler object as a prefix for all
	// subclusters.
	Template Subcluster `json:"template"`

	// +kubebuilder:validation:Optional
	// +operator-sdk:csv:customresourcedefinitions:type=spec,xDescriptors="urn:alm:descriptor:com.tectonic.ui:podCount"
	// This is the total pod count for all subclusters that match the
	// serviceName.  Changing this value may trigger a change in the
	// VerticaDB that is associated with this object.  This value is generally
	// left as zero.  It will get initialized in the operator and then modified
	// via the /scale subresource.
	TargetSize int32 `json:"targetSize"`

	// +kubebuilder:validation:Optional
	// +operator-sdk:csv:customresourcedefinitions:type=spec
	// This struct allows customization of autoscaling. Custom metrics can be used instead of the memory and cpu metrics.
	// The scaling behavior can also be customized to meet different performance requirements. The maximum and mininum of
	// sizes of the replica sets can be specified to limit the use of resources.
	CustomAutoscaler *CustomAutoscalerSpec `json:"customAutoscaler,omitempty"`
}

// CustomAutoscalerSpec customizes VerticaAutoscaler
type CustomAutoscalerSpec struct {
	// +kubebuilder:validation:Optional
	// +kubebuilder:default:=ScaledObject
	// +operator-sdk:csv:customresourcedefinitions:type=spec,xDescriptors={"urn:alm:descriptor:com.tectonic.ui:select:HPA","urn:alm:descriptor:com.tectonic.ui:select:ScaledObject"}
	// The type of autoscaler. It must be one of "HPA" or "ScaledObject".
	Type string `json:"type,omitempty"`

	// +kubebuilder:validation:Optional
	// +operator-sdk:csv:customresourcedefinitions:type=spec,xDescriptors="urn:alm:descriptor:com.tectonic.ui:fieldDependency:customAutoscaler.type:HPA"
	// It refers to an autoscaling definition through the horizontal pod autoscaler.
	// If type is "HPA", this must be set.
	Hpa *HPASpec `json:"hpa,omitempty"`

	// +kubebuilder:validation:Optional
	// +operator-sdk:csv:customresourcedefinitions:type=spec,xDescriptors="urn:alm:descriptor:com.tectonic.ui:fieldDependency:customAutoscaler.type:ScaledObject"
	// It refers to an autoscaling definition through a scaledObject.
	// If type is "ScaledObject", this must be set.
	ScaledObject *ScaledObjectSpec `json:"scaledObject,omitempty"`
}

const (
	HPA          = "HPA"
	ScaledObject = "ScaledObject"
)

type HPASpec struct {
	// +kubebuilder:validation:Optional
	// +kubebuilder:Minimum:=0
	// +kubebuilder:default:=1
	// +operator-sdk:csv:customresourcedefinitions:type=spec,xDescriptors="urn:alm:descriptor:com.tectonic.ui:number"
	// The miminum number of pods when scaling.
	MinReplicas *int32 `json:"minReplicas"`

	// +kubebuilder:validation:Required
	// +kubebuilder:Minimum:=1
	// +operator-sdk:csv:customresourcedefinitions:type=spec,xDescriptors="urn:alm:descriptor:com.tectonic.ui:number"
	// The maximum number of pods when scaling.
	MaxReplicas int32 `json:"maxReplicas"`

	// +kubebuilder:validation:Optional
	// +operator-sdk:csv:customresourcedefinitions:type=spec
	// The custom metric definition to be used for autocaling.
	Metrics []MetricDefinition `json:"metrics,omitempty"`

	// +kubebuilder:validation:Optional
	// +operator-sdk:csv:customresourcedefinitions:type=spec
	// Specifies the scaling behavior for both scale out and in.
	Behavior *autoscalingv2.HorizontalPodAutoscalerBehavior `json:"behavior,omitempty"`
}

type ScaledObjectSpec struct {
	// +kubebuilder:validation:Optional
	// +kubebuilder:Minimum:=0
	// +kubebuilder:default:=1
	// +operator-sdk:csv:customresourcedefinitions:type=spec,xDescriptors="urn:alm:descriptor:com.tectonic.ui:number"
	// The miminum number of pods when scaling.
	MinReplicas *int32 `json:"minReplicas"`

	// +kubebuilder:validation:Required
	// +kubebuilder:Minimum:=1
	// +operator-sdk:csv:customresourcedefinitions:type=spec,xDescriptors="urn:alm:descriptor:com.tectonic.ui:number"
	// The maximum number of pods when scaling.
	MaxReplicas *int32 `json:"maxReplicas"`

	// +kubebuilder:validation:Optional
	// +kubebuilder:default:=30
	// +operator-sdk:csv:customresourcedefinitions:type=spec,xDescriptors="urn:alm:descriptor:com.tectonic.ui:number"
	// The time interval at which the scaler will check the metric condition and scale the target (in seconds).
	// If not specified, the default is 30 seconds.
	PollingInterval *int32 `json:"pollingInterval,omitempty"`

	// +kubebuilder:validation:Optional
	// +kubebuilder:default:=30
	// +operator-sdk:csv:customresourcedefinitions:type=spec,xDescriptors="urn:alm:descriptor:com.tectonic.ui:number"
	// Defines the time to wait between scaling actions. This is helpful to avoid constant scaling out/in. Default: 30s.
	CooldownPeriod *int32 `json:"cooldownPeriod,omitempty"`

	// +kubebuilder:validation:Required
	// +operator-sdk:csv:customresourcedefinitions:type=spec
	// The list of prometheus queries that will be used for scaling.
	Metrics []ScaleTrigger `json:"metrics"`

	// +kubebuilder:validation:Optional
	// +operator-sdk:csv:customresourcedefinitions:type=spec
	// Specifies the scaling behavior for both scale out and in.
	Behavior *autoscalingv2.HorizontalPodAutoscalerBehavior `json:"behavior,omitempty"`
}

type ScaleTrigger struct {
	// +kubebuilder:validation:Optional
	// +kubebuilder:default:=""
	// +operator-sdk:csv:customresourcedefinitions:type=spec,xDescriptors={"urn:alm:descriptor:com.tectonic.ui:select:prometheus","urn:alm:descriptor:com.tectonic.ui:select:cpu","urn:alm:descriptor:com.tectonic.ui:select:memory"}
	// The type of metric that is being defined. It can be either cpu, memory, or prometheus.
	// An empty string currently defaults prometheus.
	Type TriggerType `json:"type,omitempty"`

	// +kubebuilder:validation:Optional
	// +operator-sdk:csv:customresourcedefinitions:type=spec
	// The custom name of this metric, which can be used for logging
	// or referring to this particular metric.
	Name string `json:"name,omitempty"`

	// +kubebuilder:validation:Optional
	// +operator-sdk:csv:customresourcedefinitions:type=spec,xDescriptors="urn:alm:descriptor:io.kubernetes:Secret"
	// The secret that contains prometheus credentials. Supports basic auth, bearer tokens, and TLS authentication.
	// It will ignored if the type is not prometheus
	AuthSecret string `json:"authSecret,omitempty"`

	// +kubebuilder:validation:Optional
	// +operator-sdk:csv:customresourcedefinitions:type=spec,xDescriptors={"urn:alm:descriptor:com.tectonic.ui:select:Utilization","urn:alm:descriptor:com.tectonic.ui:select:Value","urn:alm:descriptor:com.tectonic.ui:select:AverageValue"}
	// Represents whether the metric type is Utilization, Value, or AverageValue.
	// Allowed types are 'Value' or 'AverageValue' for prometheus and
	// 'Utilization' or 'AverageValue' for cpu/memory. If not specified, it defaults to Value
	// for prometheus and Utilization for cpu/memory.
	MetricType autoscalingv2.MetricTargetType `json:"metricType,omitempty"`

	// +kubebuilder:validation:Optional
	// +operator-sdk:csv:customresourcedefinitions:type=spec,xDescriptors="urn:alm:descriptor:com.tectonic.ui:fieldDependency:customAutoscaler.scaledObject.metrics[0].type:prometheus"
	// The detail about how to fetch metrics from Prometheus and scale workloads based on them.
	// if type is "prometheus", this must be set.
	Prometheus *PrometheusSpec `json:"prometheus,omitempty"`

	// +kubebuilder:validation:Optional
	// +operator-sdk:csv:customresourcedefinitions:type=spec,xDescriptors={"urn:alm:descriptor:com.tectonic.ui:fieldDependency:customAutoscaler.scaledObject.metrics[0].type:cpu","urn:alm:descriptor:com.tectonic.ui:fieldDependency:customAutoscaler.scaledObject.metrics[0].type:memory"}
	// The detail about the target value and container name. if type is cpu/memory
	// this must be set.
	Resource *CPUMemorySpec `json:"resource,omitempty"`
}

type TriggerType string

const (
	CPUTriggerType        TriggerType = "cpu"
	MemTriggerType        TriggerType = "memory"
	PrometheusTriggerType TriggerType = "prometheus"
)

type PrometheusAuthModes string

const (
	PrometheusAuthBasic       PrometheusAuthModes = "basic"
	PrometheusAuthBearer      PrometheusAuthModes = "bearer"
	PrometheusAuthTLS         PrometheusAuthModes = "tls"
	PrometheusAuthCustom      PrometheusAuthModes = "custom"
	PrometheusAuthTLSAndBasic PrometheusAuthModes = "tls,basic"
)

const (
	PrometheusSecretKeyUsername         string = "username"
	PrometheusSecretKeyPassword         string = "password"
	PrometheusSecretKeyBearerToken      string = "bearerToken"
	PrometheusSecretKeyCa               string = "ca"
	PrometheusSecretKeyCert             string = "cert"
	PrometheusSecretKeyKey              string = "key"
	PrometheusSecretKeyCustomAuthHeader string = "customAuthHeader"
	PrometheusSecretKeyCustomAuthValue  string = "customAuthValue"
)

type PrometheusSpec struct {
	// +operator-sdk:csv:customresourcedefinitions:type=spec
	// The URL of the Prometheus server.
	ServerAddress string `json:"serverAddress"`

	// +operator-sdk:csv:customresourcedefinitions:type=spec
	// The PromQL query to fetch metrics (e.g., sum(vertica_sessions_running_counter{type="active", initiator="user"})).
	Query string `json:"query"`

	// +operator-sdk:csv:customresourcedefinitions:type=spec,xDescriptors="urn:alm:descriptor:com.tectonic.ui:number"
	// The threshold value at which scale out is triggered.
	Threshold int32 `json:"threshold"`

	// +kubebuilder:validation:Optional
	// +operator-sdk:csv:customresourcedefinitions:type=spec,xDescriptors="urn:alm:descriptor:com.tectonic.ui:number"
	// This is the lower bound at which the autoscaler starts scaling in to the minimum replica count.
	// If the metric falls below threshold but is still above this value, the current replica count remains unchanged.
	ScaleInThreshold int32 `json:"scaleInThreshold,omitempty"`
<<<<<<< HEAD
=======

	// +kubebuilder:validation:Optional
	// +kubebuilder:default:=""
	// +operator-sdk:csv:customresourcedefinitions:type=spec,xDescriptors={"urn:alm:descriptor:com.tectonic.ui:select:basic","urn:alm:descriptor:com.tectonic.ui:select:bearer","urn:alm:descriptor:com.tectonic.ui:select:tls","urn:alm:descriptor:com.tectonic.ui:select:custom","urn:alm:descriptor:com.tectonic.ui:select:tls,basic"}
	// The authentication methods for Prometheus.
	// Allowed types are 'basic', 'bearer', 'tls', 'custom' and 'tls,basic'.
	// For 'basic' type, 'username' and 'password' are required fields in AuthSecret.
	// For 'bearer' type, 'bearerToken' is required field in AuthSecret.
	// For 'tls' type, 'ca', 'cert' and 'key' are required fields in AuthSecret.
	// For 'custom' type, 'customAuthHeader' and 'customAuthValue' are required fields in AuthSecret.
	// For 'tls,basic' type, 'username', 'password', 'ca', 'cert' and 'key' are required fields in AuthSecret.
	AuthModes PrometheusAuthModes `json:"authModes,omitempty"`

	// +kubebuilder:validation:Optional
	// +kubebuilder:default=false
	// +operator-sdk:csv:customresourcedefinitions:type=spec,xDescriptors={"urn:alm:descriptor:com.tectonic.ui:booleanSwitch","urn:alm:descriptor:com.tectonic.ui:advanced"}
	// Used for skipping certificate check e.g: using self-signed certs.
	UnsafeSsl bool `json:"unsafeSsl,omitempty"`
>>>>>>> 9c02cc19
}

type CPUMemorySpec struct {
	// +operator-sdk:csv:customresourcedefinitions:type=spec,xDescriptors="urn:alm:descriptor:com.tectonic.ui:number"
	// The value to trigger scaling for.
	//
	// - When using Utilization, the target value is the average of the resource metric across all relevant pods,
	// 	 represented as a percentage of the requested value of the resource for the pods.
	// - When using AverageValue, the target value is the target value of the average of the metric
	//   across all relevant pods (quantity).
	Threshold int32 `json:"threshold"`
}

// MetricDefinition defines increment and metric to be used for autoscaling
type MetricDefinition struct {

	// +kubebuilder:validation:Optional
	// +operator-sdk:csv:customresourcedefinitions:type=spec
	// +kubebuilder:Minimum:=0
	// The value used to increase the threshold after a scale out or a scale in.
	ThresholdAdjustmentValue int `json:"thresholdAdjustmentValue,omitempty"`

	// +kubebuilder:validation:Optional
	// +operator-sdk:csv:customresourcedefinitions:type=spec
	// The threshold to use for scaling in. It must be of the same type as
	// the one used for scaling up, defined in the metric field.
	ScaleInThreshold *autoscalingv2.MetricTarget `json:"scaleInThreshold,omitempty"`

	// +kubebuilder:validation:Optional
	// +operator-sdk:csv:customresourcedefinitions:type=spec
	// The custom metric to be used for autocaling.
	Metric autoscalingv2.MetricSpec `json:"metric,omitempty"`
}

type ScalingGranularityType string

const (
	PodScalingGranularity        = "Pod"
	SubclusterScalingGranularity = "Subcluster"
)

// VerticaAutoscalerStatus defines the observed state of VerticaAutoscaler
type VerticaAutoscalerStatus struct {
	// +operator-sdk:csv:customresourcedefinitions:type=status
	// The total number of times the operator has scaled out/in the VerticaDB.
	ScalingCount int `json:"scalingCount"`

	// +operator-sdk:csv:customresourcedefinitions:type=status
	// The observed size of all pods that are routed through the service name.
	CurrentSize int32 `json:"currentSize"`

	// +operator-sdk:csv:customresourcedefinitions:type=status
	// The selector used to find all of the pods for this autoscaler.
	Selector string `json:"selector"`

	// +operator-sdk:csv:customresourcedefinitions:type=status
	// Conditions for VerticaAutoscaler
	Conditions []VerticaAutoscalerCondition `json:"conditions,omitempty"`
}

// VerticaAutoscalerCondition defines condition for VerticaAutoscaler
type VerticaAutoscalerCondition struct {
	// +operator-sdk:csv:customresourcedefinitions:type=status
	// Type is the type of the condition
	Type VerticaAutoscalerConditionType `json:"type"`

	// +operator-sdk:csv:customresourcedefinitions:type=status
	// Status is the status of the condition
	// can be True, False or Unknown
	Status corev1.ConditionStatus `json:"status"`

	// +operator-sdk:csv:customresourcedefinitions:type=status
	// Last time the condition transitioned from one status to another.
	// +optional
	LastTransitionTime metav1.Time `json:"lastTransitionTime,omitempty"`
}

type VerticaAutoscalerConditionType string

const (
	// TargetSizeInitialized indicates whether the operator has initialized targetSize in the spec
	TargetSizeInitialized VerticaAutoscalerConditionType = "TargetSizeInitialized"
	// ScalingActive indicates that the autoscaler can fetch the metric
	// and is ready for whenever scaling is needed.
	ScalingActive VerticaAutoscalerConditionType = "ScalingActive"
)

// Fixed index entries for each condition.
const (
	TargetSizeInitializedIndex = iota
	ScalingActiveIndex
)

var VasConditionIndexMap = map[VerticaAutoscalerConditionType]int{
	TargetSizeInitialized: TargetSizeInitializedIndex,
	ScalingActive:         ScalingActiveIndex,
}

// +kubebuilder:object:root=true
// +kubebuilder:resource:categories=all;vertica,shortName=vas
// +kubebuilder:subresource:status
// +kubebuilder:subresource:scale:specpath=.spec.targetSize,statuspath=.status.currentSize,selectorpath=.status.selector
// +kubebuilder:printcolumn:name="Granularity",type="string",JSONPath=".spec.scalingGranularity"
// +kubebuilder:printcolumn:name="Current Size",type="integer",JSONPath=".status.currentSize"
// +kubebuilder:printcolumn:name="Target Size",type="integer",JSONPath=".spec.targetSize"
// +kubebuilder:printcolumn:name="Scaling Count",type="integer",JSONPath=".status.scalingCount"
// +kubebuilder:printcolumn:name="Age",type="date",JSONPath=".metadata.creationTimestamp"
// +operator-sdk:csv:customresourcedefinitions:resources={{VerticaDB,vertica.com/v1beta1,""},{ScaledObject,keda.sh/v1alpha1,""},{TriggerAuthentication,keda.sh/v1alpha1,""}}
// +kubebuilder:deprecatedversion:warning="vertica.com/v1beta1 VerticaAutoscaler is deprecated, use vertica.com/v1 VerticaAutoscaler"

// VerticaAutoscaler is a CR that allows you to autoscale one or more
// subclusters in a VerticaDB.
type VerticaAutoscaler struct {
	metav1.TypeMeta   `json:",inline"`
	metav1.ObjectMeta `json:"metadata,omitempty"`

	Spec   VerticaAutoscalerSpec   `json:"spec,omitempty"`
	Status VerticaAutoscalerStatus `json:"status,omitempty"`
}

// +kubebuilder:object:root=true

// VerticaAutoscalerList contains a list of VerticaAutoscaler
type VerticaAutoscalerList struct {
	metav1.TypeMeta `json:",inline"`
	metav1.ListMeta `json:"metadata,omitempty"`
	Items           []VerticaAutoscaler `json:"items"`
}

func init() {
	SchemeBuilder.Register(&VerticaAutoscaler{}, &VerticaAutoscalerList{})
}

// MakeVASName is a helper that creates a sample name for test purposes
func MakeVASName() types.NamespacedName {
	return types.NamespacedName{Name: "vertica-vas-sample", Namespace: "default"}
}

// MakeVAS is a helper that constructs a fully formed VerticaAutoscaler struct using the sample name.
// This is intended for test purposes.
func MakeVAS() *VerticaAutoscaler {
	vasNm := MakeVASName()
	vdbNm := MakeVDBName()
	return &VerticaAutoscaler{
		TypeMeta: metav1.TypeMeta{
			APIVersion: GroupVersion.String(),
			Kind:       VerticaAutoscalerKind,
		},
		ObjectMeta: metav1.ObjectMeta{
			Name:        vasNm.Name,
			Namespace:   vasNm.Namespace,
			UID:         "abcdef-ghi",
			Annotations: make(map[string]string),
		},
		Spec: VerticaAutoscalerSpec{
			VerticaDBName:      vdbNm.Name,
			ScalingGranularity: PodScalingGranularity,
			ServiceName:        "sc1",
		},
	}
}

// MakeVASWithMetrics is a helper that constructs a fully formed VerticaAutoscaler struct with custom autoscaling enabled.
// This is intended for test purposes.
func MakeVASWithMetrics() *VerticaAutoscaler {
	vas := MakeVAS()
	minRep := int32(3)
	maxRep := int32(6)
	cpu := int32(80)
	vas.Spec.CustomAutoscaler = &CustomAutoscalerSpec{
		Type: HPA,
		Hpa: &HPASpec{
			MinReplicas: &minRep,
			MaxReplicas: maxRep,
			Metrics: []MetricDefinition{
				{
					Metric: autoscalingv2.MetricSpec{
						Type: autoscalingv2.ResourceMetricSourceType,
						Resource: &autoscalingv2.ResourceMetricSource{
							Name: corev1.ResourceCPU,
							Target: autoscalingv2.MetricTarget{
								Type:               autoscalingv2.UtilizationMetricType,
								AverageUtilization: &cpu, // Scale when CPU exceeds 80%
							},
						},
					},
				},
			},
		},
	}
	return vas
}

// MakeVASWithScaledObject is a helper that constructs a fully formed VerticaAutoscaler struct with custom autoscaling enabled.
// This is intended for test purposes.
func MakeVASWithScaledObject() *VerticaAutoscaler {
	vas := MakeVAS()
	minRep := int32(3)
	maxRep := int32(6)
	threshold := int32(50)
	vas.Spec.CustomAutoscaler = &CustomAutoscalerSpec{
		Type: ScaledObject,
		ScaledObject: &ScaledObjectSpec{
			MinReplicas: &minRep,
			MaxReplicas: &maxRep,
			Metrics: []ScaleTrigger{
				{
					Type:       CPUTriggerType,
					MetricType: autoscalingv2.AverageValueMetricType,
					Resource: &CPUMemorySpec{
						Threshold: threshold,
					},
				},
			},
		},
	}
	return vas
}

// CanUseTemplate returns true if we can use the template provided in the spec
func (v *VerticaAutoscaler) CanUseTemplate() bool {
	return v.Spec.Template.Size > 0
}

// IsCustomAutoScalerSet returns true if the customAutoscaler field is set.
func (v *VerticaAutoscaler) IsCustomAutoScalerSet() bool {
	return v.Spec.CustomAutoscaler != nil && v.Spec.CustomAutoscaler.Type != ""
}

// IsCustomMetricsEnabled returns true if the CR is set to use
// custom metrics for scaling.
func (v *VerticaAutoscaler) IsCustomMetricsEnabled() bool {
	return v.IsCustomAutoScalerSet() &&
		(v.Spec.CustomAutoscaler.Hpa != nil || v.Spec.CustomAutoscaler.ScaledObject != nil)
}

// IsHpaEnabled returns true if custom autoscaling with hpa is set.
func (v *VerticaAutoscaler) IsHpaEnabled() bool {
	return v.IsCustomAutoScalerSet() && v.Spec.CustomAutoscaler.Type == HPA && v.Spec.CustomAutoscaler.Hpa != nil
}

// IsScaledObjectEnabled returns true if custom autoscaling with scaledObject is set.
func (v *VerticaAutoscaler) IsScaledObjectEnabled() bool {
	return v.IsCustomAutoScalerSet() && v.Spec.CustomAutoscaler.Type == ScaledObject && v.Spec.CustomAutoscaler.ScaledObject != nil
}

// IsScaledObjectType returns true if custom autoscaler type is SacledObject.
func (v *VerticaAutoscaler) IsScaledObjectType() bool {
	return v.IsCustomAutoScalerSet() && v.Spec.CustomAutoscaler.Type == ScaledObject
}<|MERGE_RESOLUTION|>--- conflicted
+++ resolved
@@ -266,8 +266,6 @@
 	// This is the lower bound at which the autoscaler starts scaling in to the minimum replica count.
 	// If the metric falls below threshold but is still above this value, the current replica count remains unchanged.
 	ScaleInThreshold int32 `json:"scaleInThreshold,omitempty"`
-<<<<<<< HEAD
-=======
 
 	// +kubebuilder:validation:Optional
 	// +kubebuilder:default:=""
@@ -286,7 +284,6 @@
 	// +operator-sdk:csv:customresourcedefinitions:type=spec,xDescriptors={"urn:alm:descriptor:com.tectonic.ui:booleanSwitch","urn:alm:descriptor:com.tectonic.ui:advanced"}
 	// Used for skipping certificate check e.g: using self-signed certs.
 	UnsafeSsl bool `json:"unsafeSsl,omitempty"`
->>>>>>> 9c02cc19
 }
 
 type CPUMemorySpec struct {

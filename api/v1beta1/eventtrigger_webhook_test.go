package v1beta1

import (
	. "github.com/onsi/ginkgo/v2"
	. "github.com/onsi/gomega"
	corev1 "k8s.io/api/core/v1"
)

var _ = Describe("eventtrigger_webhook", func() {
	// validate VerticaDB spec values
	It("should succeed with all valid fields", func() {
		et := MakeET()
		_, err := et.ValidateCreate()
		Expect(err).Should(Succeed())
		_, err = et.ValidateUpdate(et)
		Expect(err).Should(Succeed())
	})

	It("should fail if reference object type is not VerticaDB", func() {
		et := MakeET()
		et.Spec.References[0].Object.Kind = "Pod"
		_, err := et.ValidateCreate()
		Expect(err).ShouldNot(Succeed())
<<<<<<< HEAD
		_, err = et.ValidateUpdate(et)
		Expect(err).ShouldNot(Succeed())
=======
		_, err1 := et.ValidateUpdate(et)
		Expect(err1).ShouldNot(Succeed())
>>>>>>> 7f7bb7aa
	})

	It("should fail on multiple reference objects", func() {
		et := MakeET()
		name := MakeVDBName().Name
		ref := ETReference{
			Object: &ETRefObject{
				APIVersion: GroupVersion.String(),
				Kind:       VerticaDBKind,
				Name:       name,
			},
		}

		et.Spec.References = append(et.Spec.References, ref)

		_, err := et.ValidateCreate()
		Expect(err).ShouldNot(Succeed())
<<<<<<< HEAD
		_, err = et.ValidateUpdate(et)
		Expect(err).ShouldNot(Succeed())
=======
		_, err1 := et.ValidateUpdate(et)
		Expect(err1).ShouldNot(Succeed())
>>>>>>> 7f7bb7aa
	})

	It("should fail on multiple matches conditions", func() {
		et := MakeET()
		match := ETMatch{
			Condition: &ETCondition{
				Type:   string(DBInitialized),
				Status: corev1.ConditionTrue,
			},
		}
		et.Spec.Matches = append(et.Spec.Matches, match)

		_, err := et.ValidateCreate()
		Expect(err).ShouldNot(Succeed())
<<<<<<< HEAD
		_, err = et.ValidateUpdate(et)
		Expect(err).ShouldNot(Succeed())
=======
		_, err1 := et.ValidateUpdate(et)
		Expect(err1).ShouldNot(Succeed())
>>>>>>> 7f7bb7aa
	})

	It("should fail if job name is not specified", func() {
		et := MakeET()
		et.Spec.Template.Metadata.Name = ""
		et.Spec.Template.Metadata.GenerateName = ""
		_, err := et.ValidateCreate()
		Expect(err).ShouldNot(Succeed())
		et.Spec.Template.Metadata.GenerateName = "job1-"
		_, err = et.ValidateCreate()
		Expect(err).Should(Succeed())
		et.Spec.Template.Metadata.Name = "job1"
		et.Spec.Template.Metadata.GenerateName = ""
		_, err = et.ValidateCreate()
		Expect(err).Should(Succeed())
	})
})<|MERGE_RESOLUTION|>--- conflicted
+++ resolved
@@ -21,13 +21,8 @@
 		et.Spec.References[0].Object.Kind = "Pod"
 		_, err := et.ValidateCreate()
 		Expect(err).ShouldNot(Succeed())
-<<<<<<< HEAD
-		_, err = et.ValidateUpdate(et)
-		Expect(err).ShouldNot(Succeed())
-=======
 		_, err1 := et.ValidateUpdate(et)
 		Expect(err1).ShouldNot(Succeed())
->>>>>>> 7f7bb7aa
 	})
 
 	It("should fail on multiple reference objects", func() {
@@ -45,13 +40,8 @@
 
 		_, err := et.ValidateCreate()
 		Expect(err).ShouldNot(Succeed())
-<<<<<<< HEAD
-		_, err = et.ValidateUpdate(et)
-		Expect(err).ShouldNot(Succeed())
-=======
 		_, err1 := et.ValidateUpdate(et)
 		Expect(err1).ShouldNot(Succeed())
->>>>>>> 7f7bb7aa
 	})
 
 	It("should fail on multiple matches conditions", func() {
@@ -66,13 +56,8 @@
 
 		_, err := et.ValidateCreate()
 		Expect(err).ShouldNot(Succeed())
-<<<<<<< HEAD
-		_, err = et.ValidateUpdate(et)
-		Expect(err).ShouldNot(Succeed())
-=======
 		_, err1 := et.ValidateUpdate(et)
 		Expect(err1).ShouldNot(Succeed())
->>>>>>> 7f7bb7aa
 	})
 
 	It("should fail if job name is not specified", func() {

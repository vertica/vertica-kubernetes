#!/bin/bash

# (c) Copyright [2021-2023] Open Text.
# Licensed under the Apache License, Version 2.0 (the "License");
# You may not use this file except in compliance with the License.
# You may obtain a copy of the License at
#
# http://www.apache.org/licenses/LICENSE-2.0
#
# Unless required by applicable law or agreed to in writing, software
# distributed under the License is distributed on an "AS IS" BASIS,
# WITHOUT WARRANTIES OR CONDITIONS OF ANY KIND, either express or implied.
# See the License for the specific language governing permissions and
# limitations under the License.

# Populate the kustomize and its overlay to run e2e tests.

set -o errexit
set -o pipefail
set -o allexport

SCRIPT_DIR="$( cd "$( dirname "${BASH_SOURCE[0]}" )" &> /dev/null && pwd )"
REPO_DIR=$(dirname $SCRIPT_DIR)
KUSTOMIZE=$REPO_DIR/bin/kustomize

function usage {
    echo "usage: $0 [-hv] [<configFile>]"
    echo
    echo "Use config files to control the endpoints and credentials used.  This script always"
    echo "overrides the defaults with the config file set in the KUSTOMIZE_CFG environment"
    echo "variable.  You can also specify a config file as an option, this will override"
    echo "anything in KUSTOMIZE_CFG."
    echo
    echo "You can use kustomize-defaults.cfg as a base for the config file."
    echo
    echo "Options:"
    echo "  -v                 Verbose output"
    echo
    exit 1
}

OPTIND=1
while getopts "hv" opt; do
    case ${opt} in
        h)
            usage
            ;;
        v)
            set -o xtrace
            VERBOSE=1
            ;;
        \?)
            echo "Unknown option: -${opt}"
            usage
            ;;
    esac
done

USER_CONFIG_FILE=${@:$OPTIND:1}

# Read in the defaults
source $REPO_DIR/tests/kustomize-defaults.cfg

# Override any of the defaults if the KUSTOMIZE_CFG points to a file.
if [ -n "$KUSTOMIZE_CFG" ]
then
  source $KUSTOMIZE_CFG
fi

# Override any of the defaults from the users config file if provided.
if [ -n "$USER_CONFIG_FILE" ]
then
  source $USER_CONFIG_FILE
fi

<<<<<<< HEAD
if [ ! -z "${VERTICA_DEPLOYMENT_METHOD_OVERRIDE}" ]; then
    VERTICA_DEPLOYMENT_METHOD=$VERTICA_DEPLOYMENT_METHOD_OVERRIDE
fi
=======
if [ -z "${VERTICA_DEPLOYMENT_METHOD}" ]; then
    VERTICA_DEPLOYMENT_METHOD=admintools
fi

>>>>>>> 3aaf97c3
if [ -z "${VERTICA_IMG}" ]; then
    VERTICA_IMG=$(cd $REPO_DIR && make echo-images | grep ^VERTICA_IMG= | cut -d'=' -f2)
fi
if [ -z "${BASE_VERTICA_IMG}" ]; then
    BASE_VERTICA_IMG=$(cd $REPO_DIR && make echo-images | grep ^BASE_VERTICA_IMG= | cut -d'=' -f2)
fi
if [ -z "${VLOGGER_IMG}" ]; then
    VLOGGER_IMG=$(cd $REPO_DIR && make echo-images | grep VLOGGER_IMG | cut -d'=' -f2)
fi

# Name of the secret that contains the cert to use for communal access
# authentication.  This is the name of the namespace copy, so it is hard coded
# in this script.
COMMUNAL_EP_CERT_SECRET_NS_COPY="communal-ep-cert"
# Name of the secret that has any credentials to access a private container
# repository.  If using a private repo, this secret is generated in each
# namespace we test in.
PRIVATE_REG_CERT_SERCET_NS_COPY="priv-reg-cred"
# Name of the patch that you can use to mount paths to the server repository.
SERVER_MOUNT_PATCH_NS_COPY="server-mount-patch.yaml"
# Name of the patch that you can use to a communal host path mount
COMUNAL_HOSTPATH_PATCH_NS_COPY="communal-hostpath-patch.yaml"
# The full prefix for the communal path
if [ "$PATH_PROTOCOL" == "azb://" ]
then
  if [ -n "$BLOB_ENDPOINT_HOST" ]
  then
    COMMUNAL_PATH_PREFIX=${PATH_PROTOCOL}${BUCKET_OR_CLUSTER}@${BLOB_ENDPOINT_HOST}/${CONTAINER_NAME}${PATH_PREFIX}
  else
    COMMUNAL_PATH_PREFIX=${PATH_PROTOCOL}${BUCKET_OR_CLUSTER}/${CONTAINER_NAME}${PATH_PREFIX}
  fi
else
  COMMUNAL_PATH_PREFIX=${PATH_PROTOCOL}${BUCKET_OR_CLUSTER}${PATH_PREFIX}
fi

echo "Vertica server image name: $VERTICA_IMG"
echo "Base vertica server image name for upgrade tests: $BASE_VERTICA_IMG"
echo "Vertica logger image name: $VLOGGER_IMG"
echo "Endpoint: $ENDPOINT"
echo "Protocol: $PATH_PROTOCOL"
echo "Communal Path Prefix: $COMMUNAL_PATH_PREFIX"
echo -n "Using private registry: "
if [ -n "$PRIVATE_REG_SERVER" ]; then echo "YES"; else echo "NO"; fi
echo -n "Add server mounts: "
if [ -n "$USE_SERVER_MOUNT_PATCH" ]; then echo "YES"; else echo "NO"; fi
echo "Deployment method: $VERTICA_DEPLOYMENT_METHOD"

function create_vdb_kustomization {
    BASE_DIR=$1
    TESTCASE_NAME=$2
    ENTERPRISE=$3

    cat <<EOF > kustomization.yaml
apiVersion: kustomize.config.k8s.io/v1beta1
kind: Kustomization
resources:
  - $BASE_DIR
  - $(realpath --relative-to="." $REPO_DIR/tests/kustomize-base)

EOF
    if [ -z "$ENTERPRISE" ]
    then
      cat <<EOF >> kustomization.yaml
patches:
- target:
    version: v1beta1
    kind: VerticaDB
  patch: |-
    - op: replace
      path: /spec/communal/path
      value: ${COMMUNAL_PATH_PREFIX}${TESTCASE_NAME}
EOF

        if [ "$PATH_PROTOCOL" == "s3://" ] || [ "$PATH_PROTOCOL" == "gs://" ]
        then
          cat <<EOF >> kustomization.yaml
    - op: replace
      path: /spec/communal/endpoint
      value: $ENDPOINT
    - op: replace
      path: /spec/communal/credentialSecret
      value: communal-creds
    - op: replace
      path: /spec/communal/region
      value: $REGION
EOF
        elif [ "$PATH_PROTOCOL" == "azb://" ]
        then
      cat <<EOF >> kustomization.yaml
    - op: replace
      path: /spec/communal/credentialSecret
      value: communal-creds
EOF
        elif [ "$PATH_PROTOCOL" == "/" ]
        then
          # Using a POSIX path for communal storage. No extra setup is needed.
          true
        else
          echo "*** Unknown protocol (create_vdb_kustomization): $PATH_PROTOCOL"
          exit 1
        fi

        if [ "$VERTICA_DEPLOYMENT_METHOD" == "vclusterops" ]
        then
            cat <<EOF >> kustomization.yaml
    - op: add
      path: /metadata/annotations/vertica.com~1vcluster-ops
      value: "true"
EOF
        fi
    fi

      cat <<EOF >> kustomization.yaml
replacements:
  - source:
      kind: ConfigMap
      name: e2e
      fieldPath: data.verticaImage
    targets:
      - select:
          kind: VerticaDB
        fieldPaths:
          - spec.image
        reject:
        - name: v-upgrade-vertica
        - name: v-base-upgrade
  - source:
      kind: ConfigMap
      name: e2e
      fieldPath: data.baseVerticaImage
    targets:
      - select:
          kind: VerticaDB
          name: v-base-upgrade
        fieldPaths:
          - spec.image
  - source:
      kind: ConfigMap
      name: e2e
      fieldPath: data.verticaImage
    targets:
      - select:
          kind: Pod
        fieldPaths:
          - spec.containers.0.image
  - source:
      kind: ConfigMap
      name: e2e
      fieldPath: data.verticaImage
    targets:
      - select:
          kind: Job
        fieldPaths:
          - spec.template.spec.containers.0.image
  - source:
      kind: ConfigMap
      name: e2e
      fieldPath: data.vloggerImage
    targets:
      - select:
          kind: VerticaDB
        fieldPaths:
          - spec.sidecars.[name=vlogger].image
EOF

    if [ -n "$COMMUNAL_EP_CERT_SECRET" ]
    then
        cat <<EOF >> kustomization.yaml
  - source:
      kind: ConfigMap
      name: e2e
      fieldPath: data.caFile
    targets:
      - select:
          kind: VerticaDB
        fieldPaths:
          - spec.communal.caFile
        options:
          create: true
EOF

        COMMUNAL_EP_CERT_SECRET_PATCH="communal-ep-cert-secret-patch.yaml"
        cat <<EOF > $COMMUNAL_EP_CERT_SECRET_PATCH
        - op: add
          path: /spec/certSecrets/-
          value:
            name: $COMMUNAL_EP_CERT_SECRET_NS_COPY
EOF
        $KUSTOMIZE edit add patch --path $COMMUNAL_EP_CERT_SECRET_PATCH --kind VerticaDB
    fi

    # Add the server mount patch if that was indicated.
    if [ -n "$USE_SERVER_MOUNT_PATCH" ]
    then
        cp ${REPO_DIR}/tests/manifests/kind-hostpath/server-mount-patch.yaml $SERVER_MOUNT_PATCH_NS_COPY
        $KUSTOMIZE edit add patch --path $SERVER_MOUNT_PATCH_NS_COPY --kind VerticaDB
    fi
    # Add the hostpath mount patch if that was indicated. This is used in cases
    # where we want to use a hostpath for the communal path.
    if [ "$PATH_PROTOCOL" == "/" ]
    then
        envsubst < ${REPO_DIR}/tests/manifests/kind-hostpath/communal-hostpath-patch.yaml > $COMUNAL_HOSTPATH_PATCH_NS_COPY
        $KUSTOMIZE edit add patch --path $COMUNAL_HOSTPATH_PATCH_NS_COPY --kind VerticaDB
    fi

    # If using a private container registry add a patch to include the
    # imagePullSecrets to access the registry.
    if [ -n "$PRIVATE_REG_SERVER" ]
    then
        PRIVATE_REG_SECRET_PATCH="private-reg-secret-patch.yaml"
        cat <<EOF > $PRIVATE_REG_SECRET_PATCH
        - op: add
          path: /spec/imagePullSecrets/-
          value: 
            name: $PRIVATE_REG_CERT_SERCET_NS_COPY
        - op: replace
          path: /spec/imagePullPolicy
          value: Always
EOF
        $KUSTOMIZE edit add patch --path $PRIVATE_REG_SECRET_PATCH --kind VerticaDB
    fi
}

function create_vdb_pod_kustomization {
    # Skip directory if it doesn't have any kustomization config
    if [ ! -d $1/base ]
    then
      return 0
    fi
    if [[ $2 =~ ^enterprise ]]
    then
        ENTERPRISE=1
    else
        unset ENTERPRISE
    fi

    TC_OVERLAY=$1/overlay
    mkdir -p $TC_OVERLAY
    pushd $TC_OVERLAY > /dev/null
    if [[ -n "$VERBOSE" ]]; then
        echo "Creating overlay in $TC_OVERLAY"
    fi
    create_vdb_kustomization ../base $2 $ENTERPRISE
    popd > /dev/null
}

function clean_communal_kustomization {
    if [ ! -d $1 ]
    then
      return 0
    fi

    TC_OVERLAY=$1/clean-communal/overlay
    TESTCASE_NAME=$(basename $1)
    mkdir -p $TC_OVERLAY
    pushd $TC_OVERLAY > /dev/null
    cat <<EOF > kustomization.yaml
apiVersion: kustomize.config.k8s.io/v1beta1
kind: Kustomization
resources:
- ../../../../manifests/clean-communal/base
patches:
- target:
    version: v1
    kind: Pod
    name: clean-communal
  patch: |-
EOF

    if [ "$PATH_PROTOCOL" == "s3://" ]
    then
      cat <<EOF >> kustomization.yaml
    - op: replace
      path: /spec/containers/0/command/2
      value: "aws s3 rm --recursive --endpoint $ENDPOINT s3://${BUCKET_OR_CLUSTER}${PATH_PREFIX}${TESTCASE_NAME} --no-verify-ssl"
    - op: replace
      path: /spec/containers/0/image
      value: amazon/aws-cli:2.2.24
    - op: add
      path: /spec/containers/0/env/-
      value:
        name: AWS_ACCESS_KEY_ID
        value: $ACCESSKEY
    - op: add
      path: /spec/containers/0/env/-
      value:
        name: AWS_SECRET_ACCESS_KEY
        value: $SECRETKEY
    - op: add
      path: /spec/containers/0/env/-
      value:
        name: AWS_EC2_METADATA_DISABLED
        value: 'true'
EOF
    elif [ "$PATH_PROTOCOL" == "gs://" ]
    then
      cat <<EOF >> kustomization.yaml
    - op: replace
      path: /spec/containers/0/command/2
      value: "printf \"$ACCESSKEY\n$SECRETKEY\n\" | gsutil config -a && (gsutil -m rm -r ${PATH_PROTOCOL}${BUCKET_OR_CLUSTER}${PATH_PREFIX}${TESTCASE_NAME} || true)"
    - op: replace
      path: /spec/containers/0/image
      value: google/cloud-sdk:360.0.0-alpine
EOF
    # Azure when not using blob endpoint.  This assumes we are using the real
    # Azure service in the cloud.  'az storage delete-batch' is much too slow.
    # 'az storage remove' is quicker.
    elif [ "$PATH_PROTOCOL" == "azb://" ] && [ -z "$BLOB_ENDPOINT_HOST" ]
    then
      cat <<EOF >> kustomization.yaml
    - op: replace
      path: /spec/containers/0/command/2
      value: az storage remove --account-name $BUCKET_OR_CLUSTER --container-name $CONTAINER_NAME --name ${PATH_PREFIX:1}${TESTCASE_NAME} --recursive
    - op: replace
      path: /spec/containers/0/image
      value: mcr.microsoft.com/azure-cli:2.29.0
EOF
      if [ -n "$ACCOUNT_KEY" ]
      then
        cat <<EOF >> kustomization.yaml
    - op: add
      path: /spec/containers/0/env/-
      value:
        name: AZURE_STORAGE_KEY
        value: $ACCOUNT_KEY
EOF
      elif [ -n "$SHARED_ACCESS_SIGNATURE" ]
      then
        cat <<EOF >> kustomization.yaml
    - op: add
      path: /spec/containers/0/env/-
      value:
        name: AZURE_STORAGE_SAS_TOKEN
        value: "$SHARED_ACCESS_SIGNATURE"
EOF
      else
        echo "1 *** No credentials setup for azb://"
        exit 1
      fi
    # Azure when using a blob endpoint.  This assumes we are using Azurite.
    # 'az storage remove' doesn't work (see https://github.com/Azure/azure-cli/issues/19311),
    # so we rely on 'az storage blob delete-batch'.
    elif [ "$PATH_PROTOCOL" == "azb://" ] && [ -n "$BLOB_ENDPOINT_HOST" ]
    then
      if [ -z "$ACCOUNT_KEY" ]
      then
        echo "*** When using blob endpoint, expecting an account key"
        exit 1
      fi

      cat <<EOF >> kustomization.yaml
    - op: replace
      path: /spec/containers/0/command/2
      value: az storage blob delete-batch --account-name $BUCKET_OR_CLUSTER --source $CONTAINER_NAME --pattern "${PATH_PREFIX:1}${TESTCASE_NAME}/*"
    - op: replace
      path: /spec/containers/0/image
      value: mcr.microsoft.com/azure-cli:2.29.0
    - op: add
      path: /spec/containers/0/env/-
      value:
        name: AZURE_STORAGE_CONNECTION_STRING
        value: "DefaultEndpointsProtocol=$BLOB_ENDPOINT_PROTOCOL;AccountName=$BUCKET_OR_CLUSTER;AccountKey=$ACCOUNT_KEY;BlobEndpoint=$BLOB_ENDPOINT_PROTOCOL://$BLOB_ENDPOINT_HOST/$BUCKET_OR_CLUSTER;"
EOF
    elif [ "$PATH_PROTOCOL" == "/" ]
    then
      cat <<EOF >> kustomization.yaml
    - op: replace
      path: /spec/containers/0/command/2
      value: "cd ${COMMUNAL_PATH_PREFIX} && rm -rf ${TESTCASE_NAME}"
    - op: replace
      path: /spec/containers/0/image
      value: quay.io/helmpack/chart-testing:v3.3.1
    - op: add
      path: /spec/containers/0/volumeMounts/-
      value:
        name: hostpath
        mountPath: ${COMMUNAL_PATH_PREFIX}
        subPath: ${COMMUNAL_STORAGE_SUBPATH}
    - op: add
      path: /spec/volumes/-
      value:
        name: hostpath
        hostPath:
          path: ${COMMUNAL_PATH_PREFIX}
EOF
    else
      echo "*** Unknown protocol (clean_communal_kustomization): $PATH_PROTOCOL"
      exit 1
    fi
    popd > /dev/null
}

function create_communal_cfg {
    pushd kustomize-base > /dev/null
    cat <<EOF > e2e.yaml
apiVersion: v1
kind: ConfigMap
metadata:
  name: e2e
data:
  verticaImage: ${VERTICA_IMG}
  vloggerImage: ${VLOGGER_IMG}
  baseVerticaImage: ${BASE_VERTICA_IMG}
EOF

    # If a cert was specified for communal endpoint access, include a datapoint
    # for the container relative location of the cert.
    if [ -n "$COMMUNAL_EP_CERT_SECRET" ]
    then
        cat <<EOF >> e2e.yaml
  caFile: /certs/$COMMUNAL_EP_CERT_SECRET_NS_COPY/ca.crt
  caFileSecretName: $COMMUNAL_EP_CERT_SECRET_NS_COPY
EOF
    fi

    popd > /dev/null
}

function copy_communal_ep_cert {
    pushd kustomize-base > /dev/null
    if [ -z "$COMMUNAL_EP_CERT_SECRET" ]
    then
        # Communal endpoint cert isn't set.  We will just create an empty file
        # so that kustomize doesn't complain about a missing resource.
        echo "" > communal-ep-cert.json
    else
        # Copy the secret over stripping out all of the metadata.
        kubectl get secrets -o json -n $COMMUNAL_EP_CERT_NAMESPACE $COMMUNAL_EP_CERT_SECRET \
        | jq 'del(.metadata)' \
        | jq ".metadata += {name: \"$COMMUNAL_EP_CERT_SECRET_NS_COPY\"}" > communal-ep-cert.json
    fi
    popd > /dev/null
}

function create_communal_creds {
    pushd manifests/communal-creds > /dev/null

    mkdir -p overlay
    pushd overlay > /dev/null

    if [ "$PATH_PROTOCOL" == "s3://" ] || [ "$PATH_PROTOCOL" == "gs://" ] || [ "$PATH_PROTOCOL" == "azb://" ]
    then
      if [ "$PATH_PROTOCOL" != "azb://" ]
      then
        cat <<EOF > creds.yaml
apiVersion: v1
kind: Secret
metadata:
  name: communal-creds
type: Opaque
data:
  accesskey: $(echo -n "$ACCESSKEY" | base64)
  secretkey: $(echo -n "$SECRETKEY" | base64)
EOF
      else
        cat <<EOF > creds.yaml
apiVersion: v1
kind: Secret
metadata:
  name: communal-creds
type: Opaque
data:
  accountName: $(echo -n "$BUCKET_OR_CLUSTER" | base64)
EOF
        if [ -n "$BLOB_ENDPOINT_HOST" ]
        then
          cat <<EOF >> creds.yaml
  blobEndpoint: $(echo -n "$BLOB_ENDPOINT_PROTOCOL://$BLOB_ENDPOINT_HOST" | base64 | tr -d '\n')
EOF

          # When using Azurite you can only connect using a single word hostname
          # or IP.  We include a service object so that it is created in the
          # same namespace that we are deploying VerticaDB.  It will create a
          # single word hostname (azure) that maps to the service in the
          # kuttl-e2e-azb namespace.  For example we can access Azurite with
          # this: http://azurite:10000
          AZURITE_NS=kuttl-e2e-azb
          if kubectl get -n $AZURITE_NS svc azurite > /dev/null
          then
            AZURITE_SVC=ext-svc.yaml
            cat <<EOF > $AZURITE_SVC
kind: Service
apiVersion: v1
metadata:
  name: azurite
spec:
  type: ExternalName
  externalName: azurite.$AZURITE_NS.svc.cluster.local
EOF
          fi
        fi

        if [ -n "$ACCOUNT_KEY" ]
        then
          cat <<EOF >> creds.yaml
  accountKey: $(echo -n "$ACCOUNT_KEY" | base64 | tr -d '\n')
EOF
        elif [ -n "$SHARED_ACCESS_SIGNATURE" ]
        then
          cat <<EOF >> creds.yaml
  sharedAccessSignature: $(echo -n "$SHARED_ACCESS_SIGNATURE" | base64 | tr -d '\n')
EOF
        else
          echo "*** No credentials setup for azb://"
          exit 1
        fi
      fi

      cat <<EOF > kustomization.yaml
apiVersion: kustomize.config.k8s.io/v1beta1
kind: Kustomization
resources:
- ../base
- creds.yaml
EOF
      # Include the ExternalName service object if one was created.
      if [ -n "$AZURITE_SVC" ]
      then
        cat <<EOF >> kustomization.yaml
- $AZURITE_SVC
EOF
      fi
    elif [ "$PATH_PROTOCOL" == "/" ]
    then
      cat <<EOF > kustomization.yaml
resources:
- ../base
EOF
    else
      echo "*** Unknown protocol (create_communal_creds): $PATH_PROTOCOL"
      exit 1
    fi
    
    popd > /dev/null
    popd > /dev/null
}

function setup_creds_for_create_s3_bucket {
    pushd manifests/create-s3-bucket > /dev/null

    mkdir -p overlay
    pushd overlay > /dev/null

    if [ "$PATH_PROTOCOL" == "s3://" ]
    then
      cat <<EOF > kustomization.yaml
apiVersion: kustomize.config.k8s.io/v1beta1
kind: Kustomization
resources:
- ../base

patches:
- target:
    version: v1
    kind: Pod
    name: create-s3-bucket
  patch: |-
    - op: replace
      path: /spec/containers/0/env/0/value
      value: $BUCKET_OR_CLUSTER
    - op: replace
      path: /spec/containers/0/env/1/value
      value: $ACCESSKEY
    - op: replace
      path: /spec/containers/0/env/2/value
      value: $SECRETKEY
    - op: replace
      path: /spec/containers/0/env/4/value
      value: $ENDPOINT
EOF
    elif [ "$PATH_PROTOCOL" == "gs://" ] || [ "$PATH_PROTOCOL" == "azb://" ] || \
         [ "$PATH_PROTOCOL" == "/" ]
    then
      cat <<EOF > kustomization.yaml
# Intentionally blank -- either no permissions to create a bucket or one doesn't exist for protocol.
EOF
    else
      echo "*** Unknown protocol (setup_creds_for_create_s3_bucket): $PATH_PROTOCOL"
      exit 1
    fi
    
    popd > /dev/null
    popd > /dev/null
}

function setup_creds_for_private_repo {
    pushd manifests/priv-container-creds > /dev/null

    mkdir -p overlay
    pushd overlay > /dev/null

    if [ -n "$PRIVATE_REG_SERVER" ]
    then
        AUTH_ENC=$(echo -n "$PRIVATE_REG_USERNAME:$PRIVATE_REG_PASSWORD" | base64 | tr -d '\n')
        DOCKER_CONFIG_JSON="{\"auths\":{\"$PRIVATE_REG_SERVER\":{\"username\":\"$PRIVATE_REG_USERNAME\",\"password\":\"$PRIVATE_REG_PASSWORD\",\"auth\":\"$AUTH_ENC\"}}}"
        DOCKER_CONFIG_JSON_ENC=$(echo $DOCKER_CONFIG_JSON | base64 | tr -d '\n')
        cat <<EOF > priv-container-cred-secret.yaml
apiVersion: v1
kind: Secret
metadata:
  name: $PRIVATE_REG_CERT_SERCET_NS_COPY
type: kubernetes.io/dockerconfigjson
data:
  .dockerconfigjson: $DOCKER_CONFIG_JSON_ENC
EOF

        cat <<EOF > kustomization.yaml
apiVersion: kustomize.config.k8s.io/v1beta1
kind: Kustomization
bases:
- ../base

resources:
- priv-container-cred-secret.yaml
EOF
    else
      # If we don't have any credentials for a private registry, we are pulling
      # from a public registry or in the case of kind, the image was pushed to
      # k8s already.  We still go ahead and create an empty kustomization just
      # so we can still run the kustomize build on the overlay.
      cat <<EOF > kustomization.yaml
bases:
- ../base
EOF
    fi

    popd > /dev/null
    popd > /dev/null
}

function create_volume_expansion_overlay {
    # Some tests have different outcomes depending on whether volume expansion
    # is allowed with the PVC.
    TDIR=$1
    VOL_EXPANSION_ENABLED_SUBDIR=$2
    VOL_EXPANSION_DISABLED_SUBDIR=$3

    OVERLAY_DIR=${TDIR}/overlay
    rm -rf $OVERLAY_DIR
    if [ -n "$ALLOW_VOLUME_EXPANSION" ]
    then
        cp -r ${TDIR}/$VOL_EXPANSION_ENABLED_SUBDIR $OVERLAY_DIR
    else
        cp -r ${TDIR}/$VOL_EXPANSION_DISABLED_SUBDIR $OVERLAY_DIR
    fi
}

cd $REPO_DIR/tests

# Create the configMap that is used to control the communal endpoint and creds.
create_communal_cfg
# Copy over the cert that was used to set up the communal endpoint
copy_communal_ep_cert
# Setup the communal credentials according to the protocol used
create_communal_creds
# Setup an overlay for create-s3-bucket so it has access to the credentials
setup_creds_for_create_s3_bucket
# Setup credential secret to access a private container registry
setup_creds_for_private_repo

# Descend into each test and create the overlay kustomization.
# The overlay is created in a directory like: overlay/<tc-name>
for tdir in e2e-leg-*/*/*/base e2e-server-upgrade/*/*/base e2e-operator-upgrade-overlays/*/*/base e2e-udx/*/*/base e2e-http-server/*/*/base e2e-enterprise/*/*/base e2e-vcluster/*/*/base
do
    create_vdb_pod_kustomization $(dirname $tdir) $(basename $(realpath $tdir/../..))
done
for tdir in e2e-leg-*/* e2e-server-upgrade/* e2e-operator-upgrade-overlays/* e2e-udx/* e2e-http-server/* e2e-vcluster/*
do
    clean_communal_kustomization $tdir
done
for tdir in e2e-leg-4/pvc-expansion/verify-pvc-change
do
    create_volume_expansion_overlay $tdir volume-expansion-enabled volume-expansion-disabled
done<|MERGE_RESOLUTION|>--- conflicted
+++ resolved
@@ -73,16 +73,10 @@
   source $USER_CONFIG_FILE
 fi
 
-<<<<<<< HEAD
-if [ ! -z "${VERTICA_DEPLOYMENT_METHOD_OVERRIDE}" ]; then
-    VERTICA_DEPLOYMENT_METHOD=$VERTICA_DEPLOYMENT_METHOD_OVERRIDE
-fi
-=======
 if [ -z "${VERTICA_DEPLOYMENT_METHOD}" ]; then
     VERTICA_DEPLOYMENT_METHOD=admintools
 fi
 
->>>>>>> 3aaf97c3
 if [ -z "${VERTICA_IMG}" ]; then
     VERTICA_IMG=$(cd $REPO_DIR && make echo-images | grep ^VERTICA_IMG= | cut -d'=' -f2)
 fi

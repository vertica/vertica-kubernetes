#!/bin/bash

# (c) Copyright [2021-2024] Open Text.
# Licensed under the Apache License, Version 2.0 (the "License");
# You may not use this file except in compliance with the License.
# You may obtain a copy of the License at
#
# http://www.apache.org/licenses/LICENSE-2.0
#
# Unless required by applicable law or agreed to in writing, software
# distributed under the License is distributed on an "AS IS" BASIS,
# WITHOUT WARRANTIES OR CONDITIONS OF ANY KIND, either express or implied.
# See the License for the specific language governing permissions and
# limitations under the License.

# Populate the kustomize and its overlay to run e2e tests.

set -o errexit
set -o pipefail
set -o allexport

SCRIPT_DIR="$( cd "$( dirname "${BASH_SOURCE[0]}" )" &> /dev/null && pwd )"
REPO_DIR=$(dirname $SCRIPT_DIR)
KUSTOMIZE=$REPO_DIR/bin/kustomize

function usage {
    echo "usage: $0 [-hv] [<configFile>]"
    echo
    echo "Use config files to control the endpoints and credentials used.  This script always"
    echo "overrides the defaults with the config file set in the KUSTOMIZE_CFG environment"
    echo "variable.  You can also specify a config file as an option, this will override"
    echo "anything in KUSTOMIZE_CFG."
    echo
    echo "You can use kustomize-defaults.cfg as a base for the config file."
    echo
    echo "Options:"
    echo "  -v                 Verbose output"
    echo
    exit 1
}

OPTIND=1
while getopts "hv" opt; do
    case ${opt} in
        h)
            usage
            ;;
        v)
            set -o xtrace
            VERBOSE=1
            ;;
        \?)
            echo "Unknown option: -${opt}"
            usage
            ;;
    esac
done

USER_CONFIG_FILE=${@:$OPTIND:1}

source $SCRIPT_DIR/image-utils.sh

# Read in the defaults
source $REPO_DIR/tests/kustomize-defaults.cfg

# Override any of the defaults if the KUSTOMIZE_CFG points to a file.
if [ -n "$KUSTOMIZE_CFG" ]
then
  source $KUSTOMIZE_CFG
fi

# Override any of the defaults from the users config file if provided.
if [ -n "$USER_CONFIG_FILE" ]
then
  source $USER_CONFIG_FILE
fi

if [ -z "${VERTICA_DEPLOYMENT_METHOD}" ]; then
    VERTICA_DEPLOYMENT_METHOD=admintools
fi

if [ -z "${VERTICA_SUPERUSER_NAME}" ]; then
    VERTICA_SUPERUSER_NAME=dbadmin
fi

if [ -z "${VERTICA_IMG}" ]; then
    VERTICA_IMG=$(cd $REPO_DIR && make echo-images | grep ^VERTICA_IMG= | cut -d'=' -f2)
fi
if [ -z "${BASE_VERTICA_IMG}" ]; then
    BASE_VERTICA_IMG=$(cd $REPO_DIR && make echo-images | grep ^BASE_VERTICA_IMG= | cut -d'=' -f2)
fi
if [ -z "${VLOGGER_IMG}" ]; then
    VLOGGER_IMG=$(cd $REPO_DIR && make echo-images | grep VLOGGER_IMG | cut -d'=' -f2)
fi

# Name of the secret that contains the cert to use for communal access
# authentication.  This is the name of the namespace copy, so it is hard coded
# in this script.
COMMUNAL_EP_CERT_SECRET_NS_COPY="communal-ep-cert"
# Name of the secret that has any credentials to access a private container
# repository.  If using a private repo, this secret is generated in each
# namespace we test in.
PRIVATE_REG_CERT_SERCET_NS_COPY="priv-reg-cred"
# Name of the patch that you can use to mount paths to the server repository.
SERVER_MOUNT_PATCH_NS_COPY="server-mount-patch.yaml"
# Name of the patch that you can use to a communal host path mount
COMUNAL_HOSTPATH_PATCH_NS_COPY="communal-hostpath-patch.yaml"
# The full prefix for the communal path
if [ "$PATH_PROTOCOL" == "azb://" ]
then
  if [ -n "$BLOB_ENDPOINT_HOST" ]
  then
    COMMUNAL_PATH_PREFIX=${PATH_PROTOCOL}${BUCKET_OR_CLUSTER}@${BLOB_ENDPOINT_HOST}/${CONTAINER_NAME}${PATH_PREFIX}
  else
    COMMUNAL_PATH_PREFIX=${PATH_PROTOCOL}${BUCKET_OR_CLUSTER}/${CONTAINER_NAME}${PATH_PREFIX}
  fi
else
  COMMUNAL_PATH_PREFIX=${PATH_PROTOCOL}${BUCKET_OR_CLUSTER}${PATH_PREFIX}
fi

echo "Vertica server image name: $VERTICA_IMG"
echo "Base vertica server image name for upgrade tests: $BASE_VERTICA_IMG"
echo "Vertica logger image name: $VLOGGER_IMG"
echo -n "License file: "
if [ -n "$LICENSE_FILE" ]; then echo "YES ($LICENSE_FILE)"; else echo "NO"; fi
echo "Endpoint: $ENDPOINT"
echo "Protocol: $PATH_PROTOCOL"
echo "Communal Path Prefix: $COMMUNAL_PATH_PREFIX"
echo -n "Using private registry: "
if [ -n "$PRIVATE_REG_SERVER" ]; then echo "YES"; else echo "NO"; fi
echo -n "Add server mounts: "
if [ -n "$USE_SERVER_MOUNT_PATCH" ]; then echo "YES"; else echo "NO"; fi
echo "Deployment method: $VERTICA_DEPLOYMENT_METHOD"
echo "Image version: $(determine_image_version $VERTICA_IMG)"
echo "Vertica superuser name: $VERTICA_SUPERUSER_NAME"

function create_vdb_kustomization {
    BASE_DIR=$1
    TESTCASE_NAME=$2
    ENTERPRISE=$3

    cat <<EOF > kustomization.yaml
apiVersion: kustomize.config.k8s.io/v1beta1
kind: Kustomization
resources:
  - $BASE_DIR
  - $(realpath --relative-to="." $REPO_DIR/tests/kustomize-base)

EOF
    if [ -z "$ENTERPRISE" ]
    then
      cat <<EOF >> kustomization.yaml
patches:
- target:
    kind: VerticaDB
  patch: |-
    - op: replace
      path: /spec/communal/path
      value: ${COMMUNAL_PATH_PREFIX}${TESTCASE_NAME}
EOF

        if [ "$PATH_PROTOCOL" == "s3://" ] || [ "$PATH_PROTOCOL" == "gs://" ]
        then
          cat <<EOF >> kustomization.yaml
    - op: replace
      path: /spec/communal/endpoint
      value: $ENDPOINT
    - op: replace
      path: /spec/communal/credentialSecret
      value: communal-creds
    - op: replace
      path: /spec/communal/region
      value: $REGION
EOF
        elif [ "$PATH_PROTOCOL" == "azb://" ]
        then
      cat <<EOF >> kustomization.yaml
    - op: replace
      path: /spec/communal/credentialSecret
      value: communal-creds
EOF
        elif [ "$PATH_PROTOCOL" == "/" ]
        then
          # Using a POSIX path for communal storage. No extra setup is needed.
          true
        else
          echo "*** Unknown protocol (create_vdb_kustomization): $PATH_PROTOCOL"
          exit 1
        fi

        if [ "$VERTICA_DEPLOYMENT_METHOD" == "vclusterops" ]
        then
            cat <<EOF >> kustomization.yaml
    - op: add
      path: /metadata/annotations/vertica.com~1vcluster-ops
      value: "true"
EOF
        else
            cat <<EOF >> kustomization.yaml
    - op: add
      path: /metadata/annotations/vertica.com~1vcluster-ops
      value: "false"
EOF
        fi

        if [ "$VERTICA_DEPLOYMENT_METHOD" == "vclusterops" -a "$VERTICA_SUPERUSER_NAME" != "dbadmin" ]
        then
            cat <<EOF >> kustomization.yaml
    - op: add
      path: /metadata/annotations/vertica.com~1superuser-name
      value: $VERTICA_SUPERUSER_NAME
EOF
        fi
    fi

      cat <<EOF >> kustomization.yaml
replacements:
  - source:
      kind: ConfigMap
      name: e2e
      fieldPath: data.verticaImage
    targets:
      - select:
          kind: VerticaDB
        fieldPaths:
          - spec.image
        reject:
        - name: v-upgrade-vertica
        - name: v-base-upgrade
<<<<<<< HEAD
        - name: v-upgrade-bad-image
=======
        - name: v-fallback
>>>>>>> b68a4b5c
  - source:
      kind: ConfigMap
      name: e2e
      fieldPath: data.baseVerticaImage
    targets:
      - select:
          kind: VerticaDB
          name: v-base-upgrade
        fieldPaths:
          - spec.image
      - select:
          kind: VerticaDB
<<<<<<< HEAD
          name: v-upgrade-bad-image
=======
          name: v-fallback
>>>>>>> b68a4b5c
        fieldPaths:
          - spec.image
  - source:
      kind: ConfigMap
      name: e2e
      fieldPath: data.verticaImage
    targets:
      - select:
          kind: Pod
        fieldPaths:
          - spec.containers.0.image
  - source:
      kind: ConfigMap
      name: e2e
      fieldPath: data.verticaImage
    targets:
      - select:
          kind: Job
        fieldPaths:
          - spec.template.spec.containers.0.image
  - source:
      kind: ConfigMap
      name: e2e
      fieldPath: data.vloggerImage
    targets:
      - select:
          kind: VerticaDB
        fieldPaths:
          - spec.sidecars.[name=vlogger].image
EOF

    if [ -n "$COMMUNAL_EP_CERT_SECRET" ]
    then
        cat <<EOF >> kustomization.yaml
  - source:
      kind: ConfigMap
      name: e2e
      fieldPath: data.caFile
    targets:
      - select:
          kind: VerticaDB
        fieldPaths:
          - spec.communal.caFile
        options:
          create: true
EOF

        COMMUNAL_EP_CERT_SECRET_PATCH="communal-ep-cert-secret-patch.yaml"
        cat <<EOF > $COMMUNAL_EP_CERT_SECRET_PATCH
        - op: add
          path: /spec/certSecrets/-
          value:
            name: $COMMUNAL_EP_CERT_SECRET_NS_COPY
EOF
        $KUSTOMIZE edit add patch --path $COMMUNAL_EP_CERT_SECRET_PATCH --kind VerticaDB
    fi

    # Add the server mount patch if that was indicated.
    if [ -n "$USE_SERVER_MOUNT_PATCH" ]
    then
        cp ${REPO_DIR}/tests/manifests/kind-hostpath/server-mount-patch.yaml $SERVER_MOUNT_PATCH_NS_COPY
        $KUSTOMIZE edit add patch --path $SERVER_MOUNT_PATCH_NS_COPY --kind VerticaDB
    fi
    # Add the hostpath mount patch if that was indicated. This is used in cases
    # where we want to use a hostpath for the communal path.
    if [ "$PATH_PROTOCOL" == "/" ]
    then
        envsubst < ${REPO_DIR}/tests/manifests/kind-hostpath/communal-hostpath-patch.yaml > $COMUNAL_HOSTPATH_PATCH_NS_COPY
        $KUSTOMIZE edit add patch --path $COMUNAL_HOSTPATH_PATCH_NS_COPY --kind VerticaDB
    fi

    # If using a private container registry add a patch to include the
    # imagePullSecrets to access the registry.
    if [ -n "$PRIVATE_REG_SERVER" ]
    then
        PRIVATE_REG_SECRET_PATCH="private-reg-secret-patch.yaml"
        cat <<EOF > $PRIVATE_REG_SECRET_PATCH
        - op: add
          path: /spec/imagePullSecrets/-
          value: 
            name: $PRIVATE_REG_CERT_SERCET_NS_COPY
        - op: replace
          path: /spec/imagePullPolicy
          value: Always
EOF
        $KUSTOMIZE edit add patch --path $PRIVATE_REG_SECRET_PATCH --kind VerticaDB
    fi

    if [[ -n "$LICENSE_FILE" ]]
    then
        LICENSE_PATCH_FILE="license-patch.yaml"
        cat <<EOF > $LICENSE_PATCH_FILE
        - op: add
          path: /spec/licenseSecret
          value: license
EOF
        $KUSTOMIZE edit add patch --path $LICENSE_PATCH_FILE --kind VerticaDB
    fi

}

function create_vdb_pod_kustomization {
    # Skip directory if it doesn't have any kustomization config
    if [ ! -d $1/base ]
    then
      return 0
    fi
    if [[ $2 =~ ^enterprise ]]
    then
        ENTERPRISE=1
    else
        unset ENTERPRISE
    fi

    TC_OVERLAY=$1/overlay
    mkdir -p $TC_OVERLAY
    pushd $TC_OVERLAY > /dev/null
    if [[ -n "$VERBOSE" ]]; then
        echo "Creating overlay in $TC_OVERLAY"
    fi
    create_vdb_kustomization ../base $2 $ENTERPRISE
    popd > /dev/null
}

function clean_communal_kustomization {
    if [ ! -d $1 ]
    then
      return 0
    fi

    TC_OVERLAY=$1/clean-communal/overlay
    TESTCASE_NAME=$(basename $1)
    mkdir -p $TC_OVERLAY
    pushd $TC_OVERLAY > /dev/null
    cat <<EOF > kustomization.yaml
apiVersion: kustomize.config.k8s.io/v1beta1
kind: Kustomization
resources:
- ../../../../manifests/clean-communal/base
patches:
- target:
    version: v1
    kind: Pod
    name: clean-communal
  patch: |-
EOF

    if [ "$PATH_PROTOCOL" == "s3://" ]
    then
      cat <<EOF >> kustomization.yaml
    - op: replace
      path: /spec/containers/0/command/2
      value: "aws s3 rm --recursive --endpoint $ENDPOINT s3://${BUCKET_OR_CLUSTER}${PATH_PREFIX}${TESTCASE_NAME} --no-verify-ssl"
    - op: replace
      path: /spec/containers/0/image
      value: amazon/aws-cli:2.2.24
    - op: add
      path: /spec/containers/0/env/-
      value:
        name: AWS_ACCESS_KEY_ID
        value: $ACCESSKEY
    - op: add
      path: /spec/containers/0/env/-
      value:
        name: AWS_SECRET_ACCESS_KEY
        value: $SECRETKEY
    - op: add
      path: /spec/containers/0/env/-
      value:
        name: AWS_EC2_METADATA_DISABLED
        value: 'true'
EOF
    elif [ "$PATH_PROTOCOL" == "gs://" ]
    then
      cat <<EOF >> kustomization.yaml
    - op: replace
      path: /spec/containers/0/command/2
      value: "printf \"$ACCESSKEY\n$SECRETKEY\n\" | gsutil config -a && (gsutil -m rm -r ${PATH_PROTOCOL}${BUCKET_OR_CLUSTER}${PATH_PREFIX}${TESTCASE_NAME} || true)"
    - op: replace
      path: /spec/containers/0/image
      value: google/cloud-sdk:360.0.0-alpine
EOF
    # Azure when not using blob endpoint.  This assumes we are using the real
    # Azure service in the cloud.  'az storage delete-batch' is much too slow.
    # 'az storage remove' is quicker.
    elif [ "$PATH_PROTOCOL" == "azb://" ] && [ -z "$BLOB_ENDPOINT_HOST" ]
    then
      cat <<EOF >> kustomization.yaml
    - op: replace
      path: /spec/containers/0/command/2
      value: az storage remove --account-name $BUCKET_OR_CLUSTER --container-name $CONTAINER_NAME --name ${PATH_PREFIX:1}${TESTCASE_NAME} --recursive
    - op: replace
      path: /spec/containers/0/image
      value: mcr.microsoft.com/azure-cli:2.29.0
EOF
      if [ -n "$ACCOUNT_KEY" ]
      then
        cat <<EOF >> kustomization.yaml
    - op: add
      path: /spec/containers/0/env/-
      value:
        name: AZURE_STORAGE_KEY
        value: $ACCOUNT_KEY
EOF
      elif [ -n "$SHARED_ACCESS_SIGNATURE" ]
      then
        cat <<EOF >> kustomization.yaml
    - op: add
      path: /spec/containers/0/env/-
      value:
        name: AZURE_STORAGE_SAS_TOKEN
        value: "$SHARED_ACCESS_SIGNATURE"
EOF
      else
        echo "1 *** No credentials setup for azb://"
        exit 1
      fi
    # Azure when using a blob endpoint.  This assumes we are using Azurite.
    # 'az storage remove' doesn't work (see https://github.com/Azure/azure-cli/issues/19311),
    # so we rely on 'az storage blob delete-batch'.
    elif [ "$PATH_PROTOCOL" == "azb://" ] && [ -n "$BLOB_ENDPOINT_HOST" ]
    then
      if [ -z "$ACCOUNT_KEY" ]
      then
        echo "*** When using blob endpoint, expecting an account key"
        exit 1
      fi

      cat <<EOF >> kustomization.yaml
    - op: replace
      path: /spec/containers/0/command/2
      value: az storage blob delete-batch --account-name $BUCKET_OR_CLUSTER --source $CONTAINER_NAME --pattern "${PATH_PREFIX:1}${TESTCASE_NAME}/*"
    - op: replace
      path: /spec/containers/0/image
      value: mcr.microsoft.com/azure-cli:2.29.0
    - op: add
      path: /spec/containers/0/env/-
      value:
        name: AZURE_STORAGE_CONNECTION_STRING
        value: "DefaultEndpointsProtocol=$BLOB_ENDPOINT_PROTOCOL;AccountName=$BUCKET_OR_CLUSTER;AccountKey=$ACCOUNT_KEY;BlobEndpoint=$BLOB_ENDPOINT_PROTOCOL://$BLOB_ENDPOINT_HOST/$BUCKET_OR_CLUSTER;"
EOF
    elif [ "$PATH_PROTOCOL" == "/" ]
    then
      cat <<EOF >> kustomization.yaml
    - op: replace
      path: /spec/containers/0/command/2
      value: "cd ${COMMUNAL_PATH_PREFIX} && rm -rf ${TESTCASE_NAME}"
    - op: replace
      path: /spec/containers/0/image
      value: quay.io/helmpack/chart-testing:v3.3.1
    - op: add
      path: /spec/containers/0/volumeMounts/-
      value:
        name: hostpath
        mountPath: ${COMMUNAL_PATH_PREFIX}
        subPath: ${COMMUNAL_STORAGE_SUBPATH}
    - op: add
      path: /spec/volumes/-
      value:
        name: hostpath
        hostPath:
          path: ${COMMUNAL_PATH_PREFIX}
EOF
    else
      echo "*** Unknown protocol (clean_communal_kustomization): $PATH_PROTOCOL"
      exit 1
    fi
    popd > /dev/null
}

function create_communal_cfg {
    pushd kustomize-base > /dev/null
    cat <<EOF > e2e.yaml
apiVersion: v1
kind: ConfigMap
metadata:
  name: e2e
data:
  verticaImage: ${VERTICA_IMG}
  vloggerImage: ${VLOGGER_IMG}
  baseVerticaImage: ${BASE_VERTICA_IMG}
EOF

    # If a cert was specified for communal endpoint access, include a datapoint
    # for the container relative location of the cert.
    if [ -n "$COMMUNAL_EP_CERT_SECRET" ]
    then
        cat <<EOF >> e2e.yaml
  caFile: /certs/$COMMUNAL_EP_CERT_SECRET_NS_COPY/ca.crt
  caFileSecretName: $COMMUNAL_EP_CERT_SECRET_NS_COPY
EOF
    fi

    popd > /dev/null
}

function copy_communal_ep_cert {
    pushd kustomize-base > /dev/null
    if [ -z "$COMMUNAL_EP_CERT_SECRET" ]
    then
        # Communal endpoint cert isn't set.  We will just create an empty file
        # so that kustomize doesn't complain about a missing resource.
        echo "" > communal-ep-cert.json
    else
        # Copy the secret over stripping out all of the metadata.
        kubectl get secrets -o json -n $COMMUNAL_EP_CERT_NAMESPACE $COMMUNAL_EP_CERT_SECRET \
        | jq 'del(.metadata)' \
        | jq ".metadata += {name: \"$COMMUNAL_EP_CERT_SECRET_NS_COPY\"}" > communal-ep-cert.json
    fi
    popd > /dev/null
}

function create_license_secret {
    if [ -n "$LICENSE_FILE" ]
    then
        pushd manifests/vertica-license > /dev/null

        mkdir -p overlay
        pushd overlay > /dev/null

        cat <<EOF > license.yaml
apiVersion: v1
kind: Secret
metadata:
  name: license
type: Opaque
data:
  license.dat: $(cat $LICENSE_FILE | base64 -w 0)
EOF

        cat <<EOF > kustomization.yaml
apiVersion: kustomize.config.k8s.io/v1beta1
kind: Kustomization
resources:
- ../base
- license.yaml
EOF
        popd > /dev/null
        popd > /dev/null
    fi
}

function create_communal_creds {
    pushd manifests/communal-creds > /dev/null

    mkdir -p overlay
    pushd overlay > /dev/null

    if [ "$PATH_PROTOCOL" == "s3://" ] || [ "$PATH_PROTOCOL" == "gs://" ] || [ "$PATH_PROTOCOL" == "azb://" ]
    then
      if [ "$PATH_PROTOCOL" != "azb://" ]
      then
        cat <<EOF > creds.yaml
apiVersion: v1
kind: Secret
metadata:
  name: communal-creds
type: Opaque
data:
  accesskey: $(echo -n "$ACCESSKEY" | base64)
  secretkey: $(echo -n "$SECRETKEY" | base64)
EOF
      else
        cat <<EOF > creds.yaml
apiVersion: v1
kind: Secret
metadata:
  name: communal-creds
type: Opaque
data:
  accountName: $(echo -n "$BUCKET_OR_CLUSTER" | base64)
EOF
        if [ -n "$BLOB_ENDPOINT_HOST" ]
        then
          cat <<EOF >> creds.yaml
  blobEndpoint: $(echo -n "$BLOB_ENDPOINT_PROTOCOL://$BLOB_ENDPOINT_HOST" | base64 | tr -d '\n')
EOF

          # When using Azurite you can only connect using a single word hostname
          # or IP.  We include a service object so that it is created in the
          # same namespace that we are deploying VerticaDB.  It will create a
          # single word hostname (azure) that maps to the service in the
          # kuttl-e2e-azb namespace.  For example we can access Azurite with
          # this: http://azurite:10000
          AZURITE_NS=kuttl-e2e-azb
          if kubectl get -n $AZURITE_NS svc azurite > /dev/null
          then
            AZURITE_SVC=ext-svc.yaml
            cat <<EOF > $AZURITE_SVC
kind: Service
apiVersion: v1
metadata:
  name: azurite
spec:
  type: ExternalName
  externalName: azurite.$AZURITE_NS.svc.cluster.local
EOF
          fi
        fi

        if [ -n "$ACCOUNT_KEY" ]
        then
          cat <<EOF >> creds.yaml
  accountKey: $(echo -n "$ACCOUNT_KEY" | base64 | tr -d '\n')
EOF
        elif [ -n "$SHARED_ACCESS_SIGNATURE" ]
        then
          cat <<EOF >> creds.yaml
  sharedAccessSignature: $(echo -n "$SHARED_ACCESS_SIGNATURE" | base64 | tr -d '\n')
EOF
        else
          echo "*** No credentials setup for azb://"
          exit 1
        fi
      fi

      cat <<EOF > kustomization.yaml
apiVersion: kustomize.config.k8s.io/v1beta1
kind: Kustomization
resources:
- ../base
- creds.yaml
EOF
      # Include the ExternalName service object if one was created.
      if [ -n "$AZURITE_SVC" ]
      then
        cat <<EOF >> kustomization.yaml
- $AZURITE_SVC
EOF
      fi
    elif [ "$PATH_PROTOCOL" == "/" ]
    then
      cat <<EOF > kustomization.yaml
resources:
- ../base
EOF
    else
      echo "*** Unknown protocol (create_communal_creds): $PATH_PROTOCOL"
      exit 1
    fi
    
    popd > /dev/null
    popd > /dev/null
}

function setup_creds_for_create_s3_bucket {
    pushd manifests/create-s3-bucket > /dev/null

    mkdir -p overlay
    pushd overlay > /dev/null

    if [ "$PATH_PROTOCOL" == "s3://" ]
    then
      cat <<EOF > kustomization.yaml
apiVersion: kustomize.config.k8s.io/v1beta1
kind: Kustomization
resources:
- ../base

patches:
- target:
    version: v1
    kind: Pod
    name: create-s3-bucket
  patch: |-
    - op: replace
      path: /spec/containers/0/env/0/value
      value: $BUCKET_OR_CLUSTER
    - op: replace
      path: /spec/containers/0/env/1/value
      value: $ACCESSKEY
    - op: replace
      path: /spec/containers/0/env/2/value
      value: $SECRETKEY
    - op: replace
      path: /spec/containers/0/env/4/value
      value: $ENDPOINT
EOF
    elif [ "$PATH_PROTOCOL" == "gs://" ] || [ "$PATH_PROTOCOL" == "azb://" ] || \
         [ "$PATH_PROTOCOL" == "/" ]
    then
      cat <<EOF > kustomization.yaml
# Intentionally blank -- either no permissions to create a bucket or one doesn't exist for protocol.
EOF
    else
      echo "*** Unknown protocol (setup_creds_for_create_s3_bucket): $PATH_PROTOCOL"
      exit 1
    fi
    
    popd > /dev/null
    popd > /dev/null
}

function setup_creds_for_private_repo {
    pushd manifests/priv-container-creds > /dev/null

    mkdir -p overlay
    pushd overlay > /dev/null

    if [ -n "$PRIVATE_REG_SERVER" ]
    then
        AUTH_ENC=$(echo -n "$PRIVATE_REG_USERNAME:$PRIVATE_REG_PASSWORD" | base64 | tr -d '\n')
        DOCKER_CONFIG_JSON="{\"auths\":{\"$PRIVATE_REG_SERVER\":{\"username\":\"$PRIVATE_REG_USERNAME\",\"password\":\"$PRIVATE_REG_PASSWORD\",\"auth\":\"$AUTH_ENC\"}}}"
        DOCKER_CONFIG_JSON_ENC=$(echo $DOCKER_CONFIG_JSON | base64 | tr -d '\n')
        cat <<EOF > priv-container-cred-secret.yaml
apiVersion: v1
kind: Secret
metadata:
  name: $PRIVATE_REG_CERT_SERCET_NS_COPY
type: kubernetes.io/dockerconfigjson
data:
  .dockerconfigjson: $DOCKER_CONFIG_JSON_ENC
EOF

        cat <<EOF > kustomization.yaml
apiVersion: kustomize.config.k8s.io/v1beta1
kind: Kustomization
bases:
- ../base

resources:
- priv-container-cred-secret.yaml
EOF
    else
      # If we don't have any credentials for a private registry, we are pulling
      # from a public registry or in the case of kind, the image was pushed to
      # k8s already.  We still go ahead and create an empty kustomization just
      # so we can still run the kustomize build on the overlay.
      cat <<EOF > kustomization.yaml
bases:
- ../base
EOF
    fi

    popd > /dev/null
    popd > /dev/null
}

function create_volume_expansion_overlay {
    # Some tests have different outcomes depending on whether volume expansion
    # is allowed with the PVC.
    TDIR=$1
    VOL_EXPANSION_ENABLED_SUBDIR=$2
    VOL_EXPANSION_DISABLED_SUBDIR=$3

    OVERLAY_DIR=${TDIR}/overlay
    rm -rf $OVERLAY_DIR
    if [ -n "$ALLOW_VOLUME_EXPANSION" ]
    then
        cp -r ${TDIR}/$VOL_EXPANSION_ENABLED_SUBDIR $OVERLAY_DIR
    else
        cp -r ${TDIR}/$VOL_EXPANSION_DISABLED_SUBDIR $OVERLAY_DIR
    fi
}

cd $REPO_DIR/tests

# Refresh the operator upgrade testsuite
$REPO_DIR/scripts/setup-operator-upgrade-testsuite.sh
# Create the configMap that is used to control the communal endpoint and creds.
create_communal_cfg
# Copy over the cert that was used to set up the communal endpoint
copy_communal_ep_cert
# Setup the communal credentials according to the protocol used
create_communal_creds
# Setup an overlay for create-s3-bucket so it has access to the credentials
setup_creds_for_create_s3_bucket
# Setup credential secret to access a private container registry
setup_creds_for_private_repo
# Setup an overlay so that we can inject a vertica license in each test
create_license_secret

# Descend into each test and create the overlay kustomization.
# The overlay is created in a directory like: overlay/<tc-name>
for tdir in e2e-leg-*/*/*/base e2e-server-upgrade*/*/*/base e2e-operator-upgrade-overlays/*/*/base e2e-udx*/*/*/base
do
    create_vdb_pod_kustomization $(dirname $tdir) $(basename $(realpath $tdir/../..))
done
for tdir in e2e-leg-*/* e2e-server-upgrade*/* e2e-operator-upgrade-overlays/* e2e-udx*/*
do
    clean_communal_kustomization $tdir
done
for tdir in e2e-leg-4/pvc-expansion/verify-pvc-change
do
    create_volume_expansion_overlay $tdir volume-expansion-enabled volume-expansion-disabled
done<|MERGE_RESOLUTION|>--- conflicted
+++ resolved
@@ -227,11 +227,8 @@
         reject:
         - name: v-upgrade-vertica
         - name: v-base-upgrade
-<<<<<<< HEAD
         - name: v-upgrade-bad-image
-=======
         - name: v-fallback
->>>>>>> b68a4b5c
   - source:
       kind: ConfigMap
       name: e2e
@@ -244,11 +241,12 @@
           - spec.image
       - select:
           kind: VerticaDB
-<<<<<<< HEAD
           name: v-upgrade-bad-image
-=======
+        fieldPaths:
+          - spec.image
+      - select:
+          kind: VerticaDB
           name: v-fallback
->>>>>>> b68a4b5c
         fieldPaths:
           - spec.image
   - source:

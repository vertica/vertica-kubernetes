#!/bin/bash

# (c) Copyright [2021-2024] Open Text.
# Licensed under the Apache License, Version 2.0 (the "License");
# You may not use this file except in compliance with the License.
# You may obtain a copy of the License at
#
# http://www.apache.org/licenses/LICENSE-2.0
#
# Unless required by applicable law or agreed to in writing, software
# distributed under the License is distributed on an "AS IS" BASIS,
# WITHOUT WARRANTIES OR CONDITIONS OF ANY KIND, either express or implied.
# See the License for the specific language governing permissions and
# limitations under the License.

# A script that will add templating to the manifests in the helm chart template
# dir.  This will allow us to customize the deployment for different helm chart
# parameters.

set -o errexit
set -o pipefail

SCRIPT_DIR="$( cd "$( dirname "${BASH_SOURCE[0]}" )" &> /dev/null && pwd )"
REPO_DIR=$(dirname $SCRIPT_DIR)
TEMPLATE_DIR=$1

if [ -z $TEMPLATE_DIR ]
then
    echo "*** Must specify directory to find the manifests to template"
    exit 1
fi

if [ ! -d $TEMPLATE_DIR ]
then
    echo "*** The directory $MANIFEST_DIR doesn't exist"
    exit 1
fi

# Add in the templating
# 1. Template the namespace
perl -i -0777 -pe 's/verticadb-operator-system/{{ .Release.Namespace }}/g' $TEMPLATE_DIR/*
# 2. Template image names
perl -i -0777 -pe "s|image: controller|image: '{{ with .Values.image }}{{ join \"/\" (list .repo .name) }}{{ end }}'|" $TEMPLATE_DIR/verticadb-operator-manager-deployment.yaml
perl -i -0777 -pe "s|image: gcr.io/kubebuilder/kube-rbac-proxy:v.*|image: '{{ with .Values.rbac_proxy_image }}{{ join \"/\" (list .repo .name) }}{{ end }}'|" $TEMPLATE_DIR/verticadb-operator-manager-deployment.yaml
# 3. Template imagePullPolicy
perl -i -0777 -pe 's/imagePullPolicy: IfNotPresent/imagePullPolicy: {{ default "IfNotPresent" .Values.image.pullPolicy }}/' $TEMPLATE_DIR/verticadb-operator-manager-deployment.yaml
# 4. Append imagePullSecrets
cat >>$TEMPLATE_DIR/verticadb-operator-manager-deployment.yaml << END
{{ if .Values.imagePullSecrets }}
      imagePullSecrets:
{{ .Values.imagePullSecrets | toYaml | indent 8 }}
{{ end }}
END
# 5. Template the tls secret name
for fn in verticadb-operator-manager-deployment.yaml \
    verticadb-operator-serving-cert-certificate.yaml
do
  perl -i -0777 -pe 's/secretName: webhook-server-cert/secretName: {{ include "vdb-op.certSecret" . }}/' $TEMPLATE_DIR/$fn
done
for fn in $TEMPLATE_DIR/verticadb-operator-manager-deployment.yaml
do
  # Include the secret only if not using webhook.certSource=internal
  perl -i -0777 -pe 's/(.*- name: webhook-cert\n.*secret:\n.*defaultMode:.*\n.*secretName:.*)/\{\{- if or (ne .Values.webhook.certSource "internal") (not (empty .Values.webhook.tlsSecret)) \}\}\n$1\n\{\{- end \}\}/g' $fn
  perl -i -0777 -pe 's/(.*- mountPath: .*\n.*name: webhook-cert\n.*readOnly:.*)/\{\{- if or (ne .Values.webhook.certSource "internal") (not (empty .Values.webhook.tlsSecret)) \}\}\n$1\n\{\{- end \}\}/g' $fn
done
for fn in verticadb-operator-selfsigned-issuer-issuer.yaml \
    verticadb-operator-serving-cert-certificate.yaml
do
  perl -i -pe 's/^/{{- if eq .Values.webhook.certSource "cert-manager" }}\n/ if 1 .. 1' $TEMPLATE_DIR/$fn
  echo "{{- end -}}" >> $TEMPLATE_DIR/$fn
done
# Include WEBHOOK_CERT_SOURCE in the config map
perl -i -0777 -pe 's/(\ndata:)/$1\n  WEBHOOK_CERT_SOURCE: {{ include "vdb-op.certSource" . }}/g' $TEMPLATE_DIR/verticadb-operator-manager-config-cm.yaml
# 7. Template the resource limits and requests
perl -i -0777 -pe 's/resources: template-placeholder/resources:\n          {{- toYaml .Values.resources | nindent 10 }}/' $TEMPLATE_DIR/verticadb-operator-manager-deployment.yaml

# 8.  Template the logging
perl -i -0777 -pe "s/--filepath=.*/--filepath={{ .Values.logging.filePath }}/" $TEMPLATE_DIR/verticadb-operator-manager-deployment.yaml
perl -i -0777 -pe "s/--maxfilesize=.*/--maxfilesize={{ .Values.logging.maxFileSize }}/" $TEMPLATE_DIR/verticadb-operator-manager-deployment.yaml
perl -i -0777 -pe "s/--maxfileage=.*/--maxfileage={{ .Values.logging.maxFileAge }}/" $TEMPLATE_DIR/verticadb-operator-manager-deployment.yaml
perl -i -0777 -pe "s/--maxfilerotation=.*/--maxfilerotation={{ .Values.logging.maxFileRotation }}/" $TEMPLATE_DIR/verticadb-operator-manager-deployment.yaml
perl -i -0777 -pe "s/--level=.*/--level={{ .Values.logging.level }}/" $TEMPLATE_DIR/verticadb-operator-manager-deployment.yaml
perl -i -0777 -pe "s/--dev=.*/--dev={{ .Values.logging.dev }}/" $TEMPLATE_DIR/verticadb-operator-manager-deployment.yaml

# 9.  Template the serviceaccount, roles and rolebindings
perl -i -0777 -pe 's/serviceAccountName: verticadb-operator-manager/serviceAccountName: {{ include "vdb-op.serviceAccount" . }}/' $TEMPLATE_DIR/verticadb-operator-manager-deployment.yaml
perl -i -0777 -pe 's/name: .*/name: {{ include "vdb-op.serviceAccount" . }}/' $TEMPLATE_DIR/verticadb-operator-manager-sa.yaml
cat << EOF >> $TEMPLATE_DIR/verticadb-operator-manager-sa.yaml
{{- if .Values.serviceAccountAnnotations }}
  annotations:
    {{- toYaml .Values.serviceAccountAnnotations | nindent 4 }}
{{- end }}
EOF
for f in  \
    verticadb-operator-leader-election-rolebinding-rb.yaml \
    verticadb-operator-proxy-rolebinding-crb.yaml \
    verticadb-operator-metrics-reader-crb.yaml \
    verticadb-operator-manager-clusterrolebinding-crb.yaml \
    verticadb-operator-webhook-config-crb.yaml
do
    perl -i -0777 -pe 's/kind: ServiceAccount\n.*name: .*/kind: ServiceAccount\n  name: {{ include "vdb-op.serviceAccount" . }}/g' $TEMPLATE_DIR/$f
done

# 10.  Template the webhook access enablement
for f in $TEMPLATE_DIR/verticadb-operator-validating-webhook-configuration-validatingwebhookconfiguration.yaml \
    $TEMPLATE_DIR/verticadb-operator-mutating-webhook-configuration-mutatingwebhookconfiguration.yaml
do
    perl -i -pe 's/^/{{- if .Values.webhook.enable -}}\n/ if 1 .. 1' $f
    echo "{{- end }}" >> $f
    perl -i -0777 -pe 's/(  annotations:)/$1\n{{- if eq .Values.webhook.certSource "cert-manager" }}/' $f
    perl -i -0777 -pe 's/(    cert-manager.io.*)/$1\n{{- else }}\n    \{\}\n{{- end }}/' $f
done
for f in $TEMPLATE_DIR/verticadb-operator-webhook-config-cr.yaml \
  $TEMPLATE_DIR/verticadb-operator-webhook-config-crb.yaml
do
  perl -i -pe 's/^/{{- if .Values.webhook.enable -}}\n/ if 1 .. 1' $f
  echo "{{- end }}" >> $f
done

# 11.  Template the prometheus metrics service
perl -i -pe 's/^/{{- if hasPrefix "Enable" .Values.prometheus.expose -}}\n/ if 1 .. 1' $TEMPLATE_DIR/verticadb-operator-metrics-service-svc.yaml
echo "{{- end }}" >> $TEMPLATE_DIR/verticadb-operator-metrics-service-svc.yaml

# 12.  Template the roles/rolebindings for access to the rbac proxy
for f in verticadb-operator-proxy-rolebinding-crb.yaml \
    verticadb-operator-proxy-role-cr.yaml \
    verticadb-operator-metrics-reader-cr.yaml \
    verticadb-operator-metrics-reader-crb.yaml
do
    perl -i -pe 's/^/{{- if and (.Values.prometheus.createProxyRBAC) (eq .Values.prometheus.expose "EnableWithAuthProxy") -}}\n/ if 1 .. 1' $TEMPLATE_DIR/$f
    echo "{{- end }}" >> $TEMPLATE_DIR/$f
    perl -i -0777 -pe 's/-metrics-reader/-{{ include "vdb-op.metricsRbacPrefix" . }}metrics-reader/g' $TEMPLATE_DIR/$f
    perl -i -0777 -pe 's/-(proxy-role.*)/-{{ include "vdb-op.metricsRbacPrefix" . }}$1/g' $TEMPLATE_DIR/$f
done

# 13.  Template the ServiceMonitor object for Promtheus operator
perl -i -pe 's/^/{{- if .Values.prometheus.createServiceMonitor -}}\n/ if 1 .. 1' $TEMPLATE_DIR/verticadb-operator-metrics-monitor-servicemonitor.yaml
echo "{{- end }}" >> $TEMPLATE_DIR/verticadb-operator-metrics-monitor-servicemonitor.yaml
perl -i -0777 -pe 's/(.*endpoints:)/$1\n{{- if eq "EnableWithAuthProxy" .Values.prometheus.expose }}/g' $TEMPLATE_DIR/verticadb-operator-metrics-monitor-servicemonitor.yaml
perl -i -0777 -pe 's/(.*insecureSkipVerify:.*)/$1\n{{- else }}\n  - path: \/metrics\n    port: metrics\n    scheme: http\n{{- end }}/g' $TEMPLATE_DIR/verticadb-operator-metrics-monitor-servicemonitor.yaml

# 14.  Template the metrics bind address
perl -i -0777 -pe 's/(METRICS_ADDR: )(.*)/$1 "{{ if eq "EnableWithAuthProxy" .Values.prometheus.expose }}127.0.0.1{{ end }}:{{ if eq "EnableWithAuthProxy" .Values.prometheus.expose }}8080{{ else }}8443{{ end }}"/' $TEMPLATE_DIR/verticadb-operator-manager-config-cm.yaml
perl -i -0777 -pe 's/(.*METRICS_ADDR:.*)/{{- if hasPrefix "Enable" .Values.prometheus.expose }}\n$1\n{{- else }}\n  METRICS_ADDR: ""\n{{- end }}/g' $TEMPLATE_DIR/verticadb-operator-manager-config-cm.yaml
perl -i -0777 -pe 's/(.*ports:\n.*containerPort: 9443\n.*webhook-server.*\n.*)/$1\n{{- if hasPrefix "EnableWithoutAuth" .Values.prometheus.expose }}\n        - name: metrics\n          containerPort: 8443\n          protocol: TCP\n{{- end }}/g' $TEMPLATE_DIR/verticadb-operator-manager-deployment.yaml

# 15.  Template the rbac container
perl -i -0777 -pe 's/(.*- args:.*\n.*secure)/{{- if eq .Values.prometheus.expose "EnableWithAuthProxy" }}\n$1/g' $TEMPLATE_DIR/verticadb-operator-manager-deployment.yaml
# We need to put the matching end at the end of the container spec.
perl -i -0777 -pe 's/(memory: 64Mi)/$1\n{{- end }}/g' $TEMPLATE_DIR/verticadb-operator-manager-deployment.yaml

# 16.  Template places that refer to objects by name.  Do this in all files.
# In the config/ directory we hardcoded everything to start with
# verticadb-operator.
perl -i -0777 -pe 's/verticadb-operator/{{ include "vdb-op.name" . }}/g' $TEMPLATE_DIR/*yaml

# 17.  Mount TLS certs in the rbac proxy
for f in $TEMPLATE_DIR/verticadb-operator-manager-deployment.yaml
do
    perl -i -0777 -pe 's/(.*--v=[0-9]+)/$1\n{{- if not (empty .Values.prometheus.tlsSecret) }}\n        - --tls-cert-file=\/cert\/tls.crt\n        - --tls-private-key-file=\/cert\/tls.key\n        - --client-ca-file=\/cert\/ca.crt\n{{- end }}/g' $f
    perl -i -0777 -pe 's/(volumes:)/$1\n{{- if not (empty .Values.prometheus.tlsSecret) }}\n      - name: auth-cert\n        secret:\n          secretName: {{ .Values.prometheus.tlsSecret }}\n{{- end }}/g' $f
    perl -i -0777 -pe 's/(name: kube-rbac-proxy)/$1\n{{- if not (empty .Values.prometheus.tlsSecret) }}\n        volumeMounts:\n        - mountPath: \/cert\n          name: auth-cert\n{{- end }}/g' $f
done

# 18.  Add pod scheduling options
cat << EOF >> $TEMPLATE_DIR/verticadb-operator-manager-deployment.yaml
{{- if .Values.nodeSelector }}
      nodeSelector:
        {{- toYaml .Values.nodeSelector | nindent 8 }}
{{- end }}
{{- if .Values.affinity }}
      affinity:
        {{- toYaml .Values.affinity | nindent 8 }}
{{- end }}
{{- if .Values.priorityClassName }}
      priorityClassName: {{ .Values.priorityClassName }}
{{- end }}
{{- if .Values.tolerations }}
      tolerations:
        {{- toYaml .Values.tolerations | nindent 8 }}
{{- end }}
EOF

# 19. Template the per-CR concurrency parameters
for f in $TEMPLATE_DIR/verticadb-operator-manager-config-cm.yaml
do
    perl -i -0777 -pe 's/(CONCURRENCY_VERTICADB: ).*/$1\{\{ .Values.reconcileConcurrency.verticadb | quote \}\}/g' $f
    perl -i -0777 -pe 's/(CONCURRENCY_VERTICAAUTOSCALER: ).*/$1\{\{ .Values.reconcileConcurrency.verticaautoscaler | quote \}\}/g' $f
    perl -i -0777 -pe 's/(CONCURRENCY_EVENTTRIGGER: ).*/$1\{\{ .Values.reconcileConcurrency.eventtrigger | quote \}\}/g' $f
    perl -i -0777 -pe 's/(CONCURRENCY_VERTICARESTOREPOINTSQUERY: ).*/$1\{\{ .Values.reconcileConcurrency.verticarestorepointsquery | quote \}\}/g' $f
    perl -i -0777 -pe 's/(CONCURRENCY_VERTICASCRUTINIZE: ).*/$1\{\{ .Values.reconcileConcurrency.verticascrutinize | quote \}\}/g' $f
<<<<<<< HEAD
    perl -i -0777 -pe 's/(CONCURRENCY_SANDBOXCONFIGMAP: ).*/$1\{\{ .Values.reconcileConcurrency.sandboxconfigmap | quote \}\}/g' $f
=======
    perl -i -0777 -pe 's/(CONCURRENCY_VERTICAREPLICATOR: ).*/$1\{\{ .Values.reconcileConcurrency.verticareplicator | quote \}\}/g' $f
>>>>>>> ba19325b
done

# 20. Add permissions to manager ClusterRole to allow it to patch the CRD. This
# is only needed if the webhook cert is generated by the operator or provided
# by a Secret.
cat << EOF >> $TEMPLATE_DIR/verticadb-operator-webhook-config-cr.yaml
{{- if .Values.webhook.enable }}
- apiGroups:
  - apiextensions.k8s.io
  resources:
  - customresourcedefinitions
  verbs:
  - get
  - list
  - patch
  - update
{{- end }}
EOF

# 21. Change change ClusterRoles/ClusterRoleBindings for the manager to be
# Roles/RoleBindings if the operator is scoped to a single namespace.
for f in $TEMPLATE_DIR/verticadb-operator-manager-clusterrolebinding-crb.yaml \
    $TEMPLATE_DIR/verticadb-operator-manager-role-cr.yaml
do
    perl -i -0777 -pe 's/kind: ClusterRoleBinding/kind: {{ include "vdb-op.roleBindingKind" . }}/g' $f
    perl -i -0777 -pe 's/kind: ClusterRole/kind: {{ include "vdb-op.roleKind" . }}/g' $f
    perl -i -pe 's/^/{{- if .Values.controllers.enable -}}\n/ if 1 .. 1' $f
    echo "{{- end }}" >> $f
done

# 22. Template the operator config
for fn in $TEMPLATE_DIR/verticadb-operator-manager-config-cm.yaml
do
  perl -i -0777 -pe 's/(WEBHOOKS_ENABLED:).*/$1 {{ quote .Values.webhook.enable }}/g' $fn
  perl -i -0777 -pe 's/(CONTROLLERS_ENABLED:).*/$1 {{ quote .Values.controllers.enable }}/g' $fn
  perl -i -0777 -pe 's/(CONTROLLERS_SCOPE:).*/$1 {{ quote .Values.controllers.scope }}/g' $fn
  # Update the webhook-cert-secret configMap entry to include the actual name of the secret
  perl -i -0777 -pe 's/(WEBHOOK_CERT_SECRET: )(.*)/$1\{\{ include "vdb-op.certSecret" . \}\}/g' $fn
  perl -i -0777 -pe 's/(LOG_LEVEL: )(.*)/$1\{{ quote .Values.logging.level }}\n  LOG_FILE_PATH: {{ default "" .Values.logging.filePath | quote }}\n  LOG_MAX_FILE_SIZE: {{ default "" .Values.logging.maxFileSize | quote }}\n  LOG_MAX_FILE_AGE: {{ default "" .Values.logging.maxFileAge | quote }}\n  LOG_MAX_FILE_ROTATION: {{ default "" .Values.logging.maxFileRotation | quote }}\n  DEV_MODE: {{ default "" .Values.logging.dev | quote }}/g' $fn
done<|MERGE_RESOLUTION|>--- conflicted
+++ resolved
@@ -189,11 +189,8 @@
     perl -i -0777 -pe 's/(CONCURRENCY_EVENTTRIGGER: ).*/$1\{\{ .Values.reconcileConcurrency.eventtrigger | quote \}\}/g' $f
     perl -i -0777 -pe 's/(CONCURRENCY_VERTICARESTOREPOINTSQUERY: ).*/$1\{\{ .Values.reconcileConcurrency.verticarestorepointsquery | quote \}\}/g' $f
     perl -i -0777 -pe 's/(CONCURRENCY_VERTICASCRUTINIZE: ).*/$1\{\{ .Values.reconcileConcurrency.verticascrutinize | quote \}\}/g' $f
-<<<<<<< HEAD
     perl -i -0777 -pe 's/(CONCURRENCY_SANDBOXCONFIGMAP: ).*/$1\{\{ .Values.reconcileConcurrency.sandboxconfigmap | quote \}\}/g' $f
-=======
     perl -i -0777 -pe 's/(CONCURRENCY_VERTICAREPLICATOR: ).*/$1\{\{ .Values.reconcileConcurrency.verticareplicator | quote \}\}/g' $f
->>>>>>> ba19325b
 done
 
 # 20. Add permissions to manager ClusterRole to allow it to patch the CRD. This

#!/bin/bash

# (c) Copyright [2021-2024] Open Text.
# Licensed under the Apache License, Version 2.0 (the "License");
# You may not use this file except in compliance with the License.
# You may obtain a copy of the License at
#
# http://www.apache.org/licenses/LICENSE-2.0
#
# Unless required by applicable law or agreed to in writing, software
# distributed under the License is distributed on an "AS IS" BASIS,
# WITHOUT WARRANTIES OR CONDITIONS OF ANY KIND, either express or implied.
# See the License for the specific language governing permissions and
# limitations under the License.

# A script that will return an image name to use as the base image to upgrade
# from. The caller gives the target image. We will parse the image, guessing
# what the vertica version is. Then produce an image that follows a proper
# upgrade path.

set -o errexit
set -o pipefail

SCRIPT_DIR="$( cd "$( dirname "${BASH_SOURCE[0]}" )" &> /dev/null && pwd )"
REPO_DIR=$(dirname $SCRIPT_DIR)

source $SCRIPT_DIR/logging-utils.sh
source $SCRIPT_DIR/image-utils.sh

function usage() {
    echo "usage: $0 <image-name>"
    echo
    echo "Positional Arguments:"
    echo " <image-name>   Name of the image that we will upgrade too."
    exit 1
}

while getopts "h" opt
do
    case $opt in
      h) usage;;
    esac
done

if [ $(( $# - $OPTIND )) -lt 0 ]
then
    logError "Image name is required"
    usage
fi

TARGET_IMG=${@:$OPTIND:1}

# We used to have a strict upgrade path policy. So, it was important to pick the
# preceding image version. However, we have since relaxed that. The only factor
# in picking the base image is the deployment type. vclusterops we cannot pick
# a version prior to 24.1.0 since that was the first version we supported that
# deployment method. For admintools deployments, we can pick any version
# supported by the operator so arbitrarily I picked 12.0.2.
if [[ $VERTICA_DEPLOYMENT_METHOD == vclusterops ]]
then
    if [ "$(determine_image_version $TARGET_IMG)" == "24.1.0" ]
    then
        # To make things easier in our e2e tests, whenever we are upgrading to
        # 24.1.0, we pick another 24.1.0 image. This saves us having to change
        # the deployment type during the upgrade. We don't go to a newer image
        # because in 24.2.0 we support the NMA sidecar only. This git ref
        # refers to a 24.1.0 build.
        print_vertica_k8s_img_with_tag $PRIVATE_REPO $PRIVATE_IMAGE "36ee8c3de77d43c6ad7bbef252302977952ac9d6-minimal"
    elif [ "$(determine_image_version $TARGET_IMG)" == "24.2.0" ]
    then
        # For versions 24.2.0, we need to pick a corresponding image to
        # upgrade from. We will pick a random 24.2.0 image.
        print_vertica_k8s_img_with_tag $PRIVATE_REPO $PRIVATE_IMAGE "1f759615f0f723080b398edcf096a0bc8bc03aef-minimal"
    else
<<<<<<< HEAD
        # For all newer versions, we pick a random 24.3.0 image.
        print_vertica_k8s_img_with_tag $PRIVATE_REPO $PRIVATE_IMAGE "20240526-minimal"
=======
        # For all newer versions, we pick a random 24.4.0 image.
        print_vertica_k8s_img_with_tag $PRIVATE_REPO $PRIVATE_IMAGE "20240928-minimal"
>>>>>>> 86ba4c34
    fi
else
    print_vertica_k8s_img $PUBLIC_REPO $PUBLIC_IMAGE 12 0 2
fi<|MERGE_RESOLUTION|>--- conflicted
+++ resolved
@@ -72,13 +72,8 @@
         # upgrade from. We will pick a random 24.2.0 image.
         print_vertica_k8s_img_with_tag $PRIVATE_REPO $PRIVATE_IMAGE "1f759615f0f723080b398edcf096a0bc8bc03aef-minimal"
     else
-<<<<<<< HEAD
-        # For all newer versions, we pick a random 24.3.0 image.
-        print_vertica_k8s_img_with_tag $PRIVATE_REPO $PRIVATE_IMAGE "20240526-minimal"
-=======
         # For all newer versions, we pick a random 24.4.0 image.
         print_vertica_k8s_img_with_tag $PRIVATE_REPO $PRIVATE_IMAGE "20240928-minimal"
->>>>>>> 86ba4c34
     fi
 else
     print_vertica_k8s_img $PUBLIC_REPO $PUBLIC_IMAGE 12 0 2

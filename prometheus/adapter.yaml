# Customize the adapter configuration to map Prometheus metrics to Kubernetes metrics
rules:
  default: false
  custom:
    # Number of attempted query requests per second. Type: counter.
    # The mapped Kubernetes metric name will be vertica_query_requests_attempted_rate_per_second.
    - seriesQuery: 'vertica_query_requests_attempted_total{namespace!="", pod!=""}'
      resources:
        overrides:
          namespace:
            resource: namespace
          pod:
            resource: pod
      name:
        matches: "^(.*)_total$"
        as: "${1}_rate_per_second"
      metricsQuery: 'sum(increase(vertica_query_requests_attempted_total[5m])) by (namespace, pod)'
    # Aggregate CPU usage, expressed as a percentage of total CPU capacity. Type: gauge
    - seriesQuery: 'vertica_cpu_aggregate_usage_percentage{namespace!="", pod!=""}'
      resources:
        overrides:
          namespace:
            resource: namespace
          pod:
            resource: pod
      metricsQuery: 'avg_over_time(vertica_cpu_aggregate_usage_percentage[60m])'
    # Total Vertica process memory usage, expressed as a percentage of total usable RAM. Type: gauge
    - seriesQuery: 'vertica_process_memory_usage_percent{namespace!="", pod!=""}'
      resources:
        overrides:
          namespace:
            resource: namespace
          pod:
            resource: pod
      metricsQuery: 'avg_over_time(vertica_process_memory_usage_percent[60m])'
    # Total number of active sessions. Type: guage
    - metricsQuery: sum(vertica_sessions_running_counter{namespace!="", service!= "", type="active", initiator="user"}) by (namespace, service)
      name:
        as: ${1}_active_count
        matches: ^(.*)_running_counter$
      resources:
        overrides:
          namespace:
            resource: namespace
          service:
            resource: service
      seriesQuery: vertica_sessions_running_counter{namespace!="", service!= "", type="active", initiator="user"}
<<<<<<< HEAD
    # Total number of active sessions. Used for testing
    - metricsQuery: sum(vertica_sessions_running_counter{type="active", initiator="user"}) by (namespace, pod)
=======
    # Number of requests that are queued in the resource pool. Type: guage
    - seriesQuery: 'vertica_queued_requests_total{namespace!="", pod!=""}'
      name:
        as: ${1}_count
        matches: ^(.*)_total$
>>>>>>> 7f4759e1
      resources:
        overrides:
          namespace:
            resource: namespace
          pod:
            resource: pod
<<<<<<< HEAD
      name:
        matches: "^(.*)_counter$"
        as: "${1}_total" # vertica_sessions_running_total
      seriesQuery: vertica_sessions_running_counter{namespace!="", pod!="", type="active", initiator="user"}
=======
      metricsQuery: 'sum(vertica_queued_requests_total) by (namespace, pod)'
>>>>>>> 7f4759e1
<|MERGE_RESOLUTION|>--- conflicted
+++ resolved
@@ -45,27 +45,27 @@
           service:
             resource: service
       seriesQuery: vertica_sessions_running_counter{namespace!="", service!= "", type="active", initiator="user"}
-<<<<<<< HEAD
-    # Total number of active sessions. Used for testing
-    - metricsQuery: sum(vertica_sessions_running_counter{type="active", initiator="user"}) by (namespace, pod)
-=======
-    # Number of requests that are queued in the resource pool. Type: guage
+    # Number of requests that are queued in the resource pool. Type: gauge
     - seriesQuery: 'vertica_queued_requests_total{namespace!="", pod!=""}'
       name:
         as: ${1}_count
         matches: ^(.*)_total$
->>>>>>> 7f4759e1
       resources:
         overrides:
           namespace:
             resource: namespace
           pod:
             resource: pod
-<<<<<<< HEAD
+      metricsQuery: 'sum(vertica_queued_requests_total) by (namespace, pod)'
+    # Total number of active sessions. Used for testing
+    - metricsQuery: sum(vertica_sessions_running_counter{type="active", initiator="user"}) by (namespace, pod)
+      resources:
+        overrides:
+          namespace:
+            resource: namespace
+          pod:
+            resource: pod
       name:
         matches: "^(.*)_counter$"
         as: "${1}_total" # vertica_sessions_running_total
-      seriesQuery: vertica_sessions_running_counter{namespace!="", pod!="", type="active", initiator="user"}
-=======
-      metricsQuery: 'sum(vertica_queued_requests_total) by (namespace, pod)'
->>>>>>> 7f4759e1
+      seriesQuery: vertica_sessions_running_counter{namespace!="", pod!="", type="active", initiator="user"}
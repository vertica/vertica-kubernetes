--- conflicted
+++ resolved
@@ -73,11 +73,7 @@
 		// show the hosts that aren't responding
 		msg := fmt.Sprintf("did not successfully poll for NMA certificate health on the hosts '%v', details: %s",
 			util.SliceDiff(op.hosts, op.okHosts), err)
-<<<<<<< HEAD
-		op.logger.PrintError(msg)
-=======
 		op.logger.PrintError("%s", msg)
->>>>>>> 9c02cc19
 		return errors.New(msg)
 	}
 

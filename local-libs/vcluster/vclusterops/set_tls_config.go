/*
 (c) Copyright [2023-2025] Open Text.
 Licensed under the Apache License, Version 2.0 (the "License");
 You may not use this file except in compliance with the License.
 You may obtain a copy of the License at

 http://www.apache.org/licenses/LICENSE-2.0

 Unless required by applicable law or agreed to in writing, software
 distributed under the License is distributed on an "AS IS" BASIS,
 WITHOUT WARRANTIES OR CONDITIONS OF ANY KIND, either express or implied.
 See the License for the specific language governing permissions and
 limitations under the License.
*/

package vclusterops

import (
	"fmt"

	"github.com/vertica/vcluster/vclusterops/vlog"
)

type VSetTLSConfigOptions struct {
	DatabaseOptions
	// Server TLS Configuration
	ServerTLSConfig TLSConfig
	// HTTPS TLS Configuration
	HTTPSTLSConfig TLSConfig
<<<<<<< HEAD
	// Inter Node TLS configuraton
=======
	// Inter Node TLS configuration
>>>>>>> 9944ad5f
	InterNodeTLSConfig TLSConfig
}

const DefaultCacheDuration = 0

func VSetTLSConfigOptionsFactory() VSetTLSConfigOptions {
	options := VSetTLSConfigOptions{}
	options.setDefaultValues()
	options.ServerTLSConfig = TLSConfig{
		ConfigMap:     make(map[string]string),
		ConfigType:    ServerTLSKeyPrefix,
		GrantAuth:     false,
		CacheDuration: uint64(DefaultCacheDuration),
	}
	options.HTTPSTLSConfig = TLSConfig{
		ConfigMap:     make(map[string]string),
		ConfigType:    HTTPSTLSKeyPrefix,
		GrantAuth:     true,
		CacheDuration: uint64(DefaultCacheDuration),
	}
	options.InterNodeTLSConfig = TLSConfig{
		ConfigMap:     make(map[string]string),
		ConfigType:    InterNodeTLSKeyPrefix,
		GrantAuth:     false,
		CacheDuration: uint64(DefaultCacheDuration),
	}
	return options
}

// validateTLSConfig makes sure the tls configuration for server and/or https
// has the required fields with appropriate values
func (options *VSetTLSConfigOptions) validateTLSConfig(logger vlog.Printer) error {
	var err error

	if !options.ServerTLSConfig.hasConfigParam() && !options.HTTPSTLSConfig.hasConfigParam() &&
		!options.InterNodeTLSConfig.hasConfigParam() {
		return fmt.Errorf("missing TLS configuration: specify settings for at least one of server, HTTPS or InterNode")
	}

<<<<<<< HEAD
	if options.ServerTLSConfig.GrantAuth && options.HTTPSTLSConfig.GrantAuth || options.ServerTLSConfig.GrantAuth &&
		options.InterNodeTLSConfig.GrantAuth || options.InterNodeTLSConfig.GrantAuth && options.HTTPSTLSConfig.GrantAuth {
		return fmt.Errorf("only one of server, https and internode TLS configurations can set GrantAuth to true")
=======
	if options.ServerTLSConfig.GrantAuth && options.HTTPSTLSConfig.GrantAuth {
		return fmt.Errorf("only one of server, and https TLS configurations can set GrantAuth to true")
	}
	if options.InterNodeTLSConfig.GrantAuth {
		return fmt.Errorf("internode TLS configurations cannot set GrantAuth to true")
>>>>>>> 9944ad5f
	}

	err = options.ServerTLSConfig.validate(logger)
	if err != nil {
		return err
	}

	err = options.InterNodeTLSConfig.validate(logger)
	if err != nil {
		return err
	}
	return options.HTTPSTLSConfig.validate(logger)
}

func (options *VSetTLSConfigOptions) analyzeOptions() (err error) {
	return options.resolveToIPAndNormalizePaths()
}

func (options *VSetTLSConfigOptions) validateParseOptions(logger vlog.Printer) error {
	// validate base options
	err := options.validateBaseOptions(SetTLSConfigCmd, logger)
	if err != nil {
		return err
	}

	return options.validateTLSConfig(logger)
}

func (options *VSetTLSConfigOptions) validateAnalyzeOptions(log vlog.Printer) error {
	if err := options.validateParseOptions(log); err != nil {
		return err
	}

	if err := options.analyzeOptions(); err != nil {
		return err
	}

	if err := options.setUsePassword(log); err != nil {
		return err
	}

	return options.validateUserName(log)
}

func (vcc VClusterCommands) VSetTLSConfig(options *VSetTLSConfigOptions) error {
	// validate and analyze all options
	err := options.validateAnalyzeOptions(vcc.Log)
	if err != nil {
		return err
	}

	instructions, err := vcc.produceSetTLSConfigInstructions(options)
	if err != nil {
		return err
	}

	clusterOpEngine := makeClusterOpEngine(instructions, options)

	// Give the instructions to the VClusterOpEngine to run
	runError := clusterOpEngine.run(vcc.Log)
	if runError != nil {
		return fmt.Errorf("fail to set tls config: %w", runError)
	}

	return nil
}

func (vcc VClusterCommands) produceSetTLSConfigInstructions(options *VSetTLSConfigOptions) ([]clusterOp, error) {
	var instructions []clusterOp
	nmaHealthOp := makeNMAHealthOp(options.Hosts)
	instructions = append(instructions, &nmaHealthOp)
	if options.ServerTLSConfig.hasConfigParam() {
		nmaSetServerTLSOp, err := makeNMASetTLSOp(&options.DatabaseOptions, string(options.ServerTLSConfig.ConfigType),
			options.ServerTLSConfig.GrantAuth,
			true, // syncCatalog
			options.ServerTLSConfig.CacheDuration,
			options.ServerTLSConfig.ConfigMap)
		if err != nil {
			return instructions, err
		}
		instructions = append(instructions, &nmaSetServerTLSOp)
	}
	if options.InterNodeTLSConfig.hasConfigParam() {
		nmaSetInterNodeTLSOp, err := makeNMASetTLSOp(&options.DatabaseOptions, string(options.InterNodeTLSConfig.ConfigType),
			options.InterNodeTLSConfig.GrantAuth,
			true, // syncCatalog
			options.InterNodeTLSConfig.CacheDuration,
			options.InterNodeTLSConfig.ConfigMap)
		if err != nil {
			return instructions, err
		}
		instructions = append(instructions, &nmaSetInterNodeTLSOp)
	}

	if options.HTTPSTLSConfig.hasConfigParam() {
		nmaSetHTTPSTLSOp, err := makeNMASetTLSOp(&options.DatabaseOptions, string(options.HTTPSTLSConfig.ConfigType),
			options.HTTPSTLSConfig.GrantAuth,
			true, // syncCatalog
			options.HTTPSTLSConfig.CacheDuration,
			options.HTTPSTLSConfig.ConfigMap)
		if err != nil {
			return instructions, err
		}
		instructions = append(instructions, &nmaSetHTTPSTLSOp)
	}

	return instructions, nil
}<|MERGE_RESOLUTION|>--- conflicted
+++ resolved
@@ -27,11 +27,7 @@
 	ServerTLSConfig TLSConfig
 	// HTTPS TLS Configuration
 	HTTPSTLSConfig TLSConfig
-<<<<<<< HEAD
-	// Inter Node TLS configuraton
-=======
 	// Inter Node TLS configuration
->>>>>>> 9944ad5f
 	InterNodeTLSConfig TLSConfig
 }
 
@@ -71,17 +67,11 @@
 		return fmt.Errorf("missing TLS configuration: specify settings for at least one of server, HTTPS or InterNode")
 	}
 
-<<<<<<< HEAD
-	if options.ServerTLSConfig.GrantAuth && options.HTTPSTLSConfig.GrantAuth || options.ServerTLSConfig.GrantAuth &&
-		options.InterNodeTLSConfig.GrantAuth || options.InterNodeTLSConfig.GrantAuth && options.HTTPSTLSConfig.GrantAuth {
-		return fmt.Errorf("only one of server, https and internode TLS configurations can set GrantAuth to true")
-=======
 	if options.ServerTLSConfig.GrantAuth && options.HTTPSTLSConfig.GrantAuth {
 		return fmt.Errorf("only one of server, and https TLS configurations can set GrantAuth to true")
 	}
 	if options.InterNodeTLSConfig.GrantAuth {
 		return fmt.Errorf("internode TLS configurations cannot set GrantAuth to true")
->>>>>>> 9944ad5f
 	}
 
 	err = options.ServerTLSConfig.validate(logger)

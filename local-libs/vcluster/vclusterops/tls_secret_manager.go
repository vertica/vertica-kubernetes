--- conflicted
+++ resolved
@@ -71,11 +71,7 @@
 const (
 	ServerTLSKeyPrefix    TLSConfigType = "server"
 	HTTPSTLSKeyPrefix     TLSConfigType = "https"
-<<<<<<< HEAD
-	InterNodeTLSKeyPrefix TLSConfigType = "data_channel"
-=======
 	InterNodeTLSKeyPrefix TLSConfigType = "Internode"
->>>>>>> 9944ad5f
 )
 
 type TLSConfig struct {

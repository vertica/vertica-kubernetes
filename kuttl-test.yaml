--- conflicted
+++ resolved
@@ -30,15 +30,10 @@
   - tests/e2e-leg-6
   - tests/e2e-leg-6-revivedb
   - tests/e2e-leg-7
-<<<<<<< HEAD
-  - tests/e2e-leg-8
-  - tests/e2e-leg-9
-=======
   - tests/e2e-leg-8-offline
   - tests/e2e-leg-8-online
   - tests/e2e-leg-9
   - tests/e2e-leg-10
->>>>>>> 86ba4c34
   - tests/e2e-udx
   - tests/e2e-server-upgrade
   - tests/e2e-server-upgrade-at-only
@@ -76,8 +71,4 @@
   # only deploy the webhook here.
   - script: make undeploy || true
   - script: if [ "$CONTROLLERS_SCOPE" != "namespace" ]; then NAMESPACE=verticadb-operator make deploy; fi
-<<<<<<< HEAD
-  - script: if [ "$CONTROLLERS_SCOPE" = "namespace" ]; then NAMESPACE=verticadb-operator make deploy-webhook; fi
-=======
-  - script: if [ "$CONTROLLERS_SCOPE" = "namespace" ]; then NAMESPACE=verticadb-operator make deploy-webhook; fi
->>>>>>> 86ba4c34
+  - script: if [ "$CONTROLLERS_SCOPE" = "namespace" ]; then NAMESPACE=verticadb-operator make deploy-webhook; fi
--- conflicted
+++ resolved
@@ -197,26 +197,6 @@
               exit 0
             fi
           fi
-<<<<<<< HEAD
-        fi
-
-        # Setup prometheus and prometheus-adapter
-        if [[ "${{ inputs.leg-identifier }}" == "leg-12" ]]; then
-          export NEED_PROMETHEUS=true
-        fi
-
-        # Run int test script
-        export DOCKER_PRUNE=yes
-        if [[ "${{ inputs.communal-storage-type }}" == "azb" ]]; then
-          scripts/run-k8s-int-tests.sh -s -e tests/external-images-azb-ci.txt;
-        elif [[ "${{ inputs.communal-storage-type }}" == "hostpath" ]]; then
-          mkdir -p $GITHUB_WORKSPACE/../host-path;
-          scripts/run-k8s-int-tests.sh -m $GITHUB_WORKSPACE/../host-path -s;
-        else
-          scripts/run-k8s-int-tests.sh -s -e tests/external-images-s3-ci.txt;
-        fi
-=======
->>>>>>> 91e65ca2
 
           # Set an env var that will later be checked to pull an extra
           # vertica image used for multi-online-upgrade test
@@ -244,6 +224,8 @@
             export CONCURRENCY_VERTICAAUTOSCALER=5
           fi
 
+          # Set to YES to clean up disk space on self-hosted runners
+          export DOCKER_PRUNE=YES
           # Run int test script
           if [[ "${{ inputs.communal-storage-type }}" == "azb" ]]; then
             scripts/run-k8s-int-tests.sh -s -e tests/external-images-azb-ci.txt;

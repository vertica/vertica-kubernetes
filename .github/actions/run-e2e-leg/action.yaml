--- conflicted
+++ resolved
@@ -64,8 +64,6 @@
     description: 'Contents of a vertica license to use with the tests'
     required: false
     default: ''
-<<<<<<< HEAD
-=======
   need-legacy-image:
     description: 'If the test needs vertica legacy image'
     required: false
@@ -74,7 +72,6 @@
     description: 'If skip downloading test packages inside vertica image'
     required: false
     default: 'true'
->>>>>>> 86ba4c34
 runs:
   using: "composite"
   steps:

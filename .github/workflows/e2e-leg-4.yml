--- conflicted
+++ resolved
@@ -80,14 +80,11 @@
         export VLOGGER_IMG=${{ inputs.vlogger-image }}
         export E2E_TEST_DIRS="tests/e2e-leg-4"
         export VERTICA_DEPLOYMENT_METHOD=${{ inputs.vertica-deployment-method }}
-<<<<<<< HEAD
-=======
         if [ "${VERTICA_DEPLOYMENT_METHOD}" != "vclusterops" ]; then E2E_TEST_DIRS+=" tests/e2e-leg-4-at-only"; fi
         export VERTICA_SUPERUSER_NAME=${{ inputs.vertica-superuser-name }}
         if [ -z "${VERTICA_SUPERUSER_NAME}" -o "${VERTICA_DEPLOYMENT_METHOD}" != "vclusterops" ]; then 
           export VERTICA_SUPERUSER_NAME="dbadmin"
         fi
->>>>>>> ab543f12
         # All helm deployments will use cert-manager to create the webhook cert
         export HELM_OVERRIDES="--set webhook.certSource=cert-manager"
         scripts/run-k8s-int-tests.sh -s -e tests/external-images-s3-ci.txt

name: e2e tests

on: 
  push:
    branches: [main, k8s-sync-*]
  pull_request:
  workflow_dispatch:
    inputs:
      operator_image:
        description: 'Name of an existing operator image. Leave blank to build one with the default name'
        type: string
        required: false
      full_vertica_image:
        description: 'Name of an existing full vertica v2 image. Leave blank to build one with the default name'
        type: string
        required: false
      minimal_vertica_image:
        description: 'Name of an existing minimal vertica v2 image. Leave blank to build one with the default name'
        type: string
        required: false
      legacy_vertica_image:
        description: 'Name of an existing full image with admintools and SSH support. Leave blank to build one with the default name'
        type: string
        required: false
      vlogger_image:
        description: 'Name of an existing vlogger image. Leave blank to build oe with the default name'
        type: string
        required: false
      e2e_test_suites:
        description: 'E2E test suites to run'
        required: false
        type: choice
        default: all
        options:
        - all
        - none
        - admintools leg 1 
        - admintools leg 2
        - admintools leg 3
        - admintools leg 4
        - admintools leg 5
        - admintools server upgrade
        - admintools operator upgrade
        - admintools udx
        - vcluster leg 1
        - vcluster leg 2
        - vcluster leg 3
        - vcluster leg 4
        - vcluster leg 5
        - vcluster leg 6
        - vcluster leg 7
        - leg 8
        - vcluster leg 9
        - vcluster server upgrade
        - vcluster udx
      run_security_scan:
        description: 'What images to scan?'
        type: choice
        default: 'all, except vertica server'
        options:
        - all
        - none
        - all, except vertica server
      build_release_assets:
        description: 'Build the release assets?'
        type: choice
        options:
        - all
        - none
        default: all
        required: false
      reason:
        description: 'Descriptive name of the workflow run'
        required: false
        default: ''

run-name: ${{ inputs.reason }}

jobs:
  build:
    uses: ./.github/workflows/build-images.yml
    with:
      vlogger_image: ${{ inputs.vlogger_image }}
      operator_image: ${{ inputs.operator_image }}
      minimal_vertica_image: ${{ inputs.minimal_vertica_image }}
      full_vertica_image: ${{ inputs.full_vertica_image }}
      legacy_vertica_image: ${{ inputs.legacy_vertica_image }}
      run_security_scan: ${{ inputs.run_security_scan }}
    secrets:
      DOCKERHUB_USERNAME: ${{ secrets.DOCKERHUB_USERNAME }}
      DOCKERHUB_TOKEN: ${{ secrets.DOCKERHUB_TOKEN }}

  unittests:
    uses: ./.github/workflows/unittests.yml
    secrets:
      DOCKERHUB_USERNAME: ${{ secrets.DOCKERHUB_USERNAME }}
      DOCKERHUB_TOKEN: ${{ secrets.DOCKERHUB_TOKEN }}

  scorecardtests:
    uses: ./.github/workflows/scorecardtests.yml

  build-release-assets:
    uses: ./.github/workflows/build-release-assets.yml
    if: ${{ inputs.build_release_assets == 'all' || inputs.build_release_assests == '' }}

  e2e-leg-1-admintools:
    if: ${{ ! contains(github.ref, 'k8s-sync')  && (inputs.e2e_test_suites == 'all' || inputs.e2e_test_suites == 'admintools leg 1' || inputs.e2e_test_suites == '') }}
    needs: [build]
    runs-on: ubuntu-latest
    steps:
      - name: Checkout
        uses: actions/checkout@v4
      - name: Test
        uses: ./.github/actions/run-e2e-leg
        with:
          leg-identifier: 'leg-1'
          dockerhub-username: ${{ secrets.DOCKERHUB_USERNAME }}
          dockerhub-token: ${{ secrets.DOCKERHUB_TOKEN }}
          vlogger-image: ${{ needs.build.outputs.vlogger-image }}
          operator-image: ${{ needs.build.outputs.operator-image }}
          vertica-image: ${{ needs.build.outputs.legacy-vertica-image }}
          vertica-deployment-method: admintools
          communal-storage-type: azb
          deploy-with: olm
          need-legacy-image: true
  
  e2e-leg-1-admintools-previous-release:
    if: ${{ ! contains(github.ref, 'k8s-sync')  && (inputs.e2e_test_suites == 'all' || inputs.e2e_test_suites == 'admintools leg 1' || inputs.e2e_test_suites == '') }}
    needs: [build]
    runs-on: ubuntu-latest
    steps:
      - name: Checkout
        uses: actions/checkout@v4
      - name: Test
        uses: ./.github/actions/run-e2e-leg
        with:
          leg-identifier: 'leg-1'
          dockerhub-username: ${{ secrets.DOCKERHUB_USERNAME }}
          dockerhub-token: ${{ secrets.DOCKERHUB_TOKEN }}
          vlogger-image: ${{ needs.build.outputs.vlogger-image }}
          operator-image: ${{ needs.build.outputs.operator-image }}
          vertica-image: "opentext/vertica-k8s:23.4.0-0-minimal"
          artifact-suffix: "-23.4.0-release"
          vertica-deployment-method: admintools
          communal-storage-type: azb
          deploy-with: olm

  e2e-leg-1-vcluster:
    if: ${{ ! github.event.pull_request.head.repo.fork  && (inputs.e2e_test_suites == 'all' || inputs.e2e_test_suites == 'vcluster leg 1' || inputs.e2e_test_suites == '')}}
    needs: [build]
    runs-on: ubuntu-latest
    steps:
      - name: Checkout
        uses: actions/checkout@v4
      - name: Test
        uses: ./.github/actions/run-e2e-leg
        with:
          leg-identifier: 'leg-1'
          dockerhub-username: ${{ secrets.DOCKERHUB_USERNAME }}
          dockerhub-token: ${{ secrets.DOCKERHUB_TOKEN }}
          vlogger-image: ${{ needs.build.outputs.vlogger-image }}
          operator-image: ${{ needs.build.outputs.operator-image }}
          vertica-image: ${{ needs.build.outputs.full-vertica-image }}
          vertica-deployment-method: vclusterops
          communal-storage-type: azb
          deploy-with: olm

  e2e-leg-2-admintools:
    if: ${{ ! contains(github.ref, 'k8s-sync')  && (inputs.e2e_test_suites == 'all' || inputs.e2e_test_suites == 'admintools leg 2' || inputs.e2e_test_suites == '') }}
    needs: [build]
    runs-on: ubuntu-latest
    steps:
      - name: Checkout
        uses: actions/checkout@v4
      - name: Test
        uses: ./.github/actions/run-e2e-leg
        with:
          leg-identifier: 'leg-2'
          dockerhub-username: ${{ secrets.DOCKERHUB_USERNAME }}
          dockerhub-token: ${{ secrets.DOCKERHUB_TOKEN }}
          vlogger-image: ${{ needs.build.outputs.vlogger-image }}
          operator-image: ${{ needs.build.outputs.operator-image }}
          vertica-image: ${{ needs.build.outputs.legacy-vertica-image }}
          vertica-deployment-method: admintools
          communal-storage-type: hostpath
          controllers-scope: namespace
          need-legacy-image: true

  e2e-leg-2-admintools-previous-release:
    if: ${{ ! contains(github.ref, 'k8s-sync')  && (inputs.e2e_test_suites == 'all' || inputs.e2e_test_suites == 'admintools leg 2' || inputs.e2e_test_suites == '') }}
    needs: [build]
    runs-on: ubuntu-latest
    steps:
      - name: Checkout
        uses: actions/checkout@v4
      - name: Test
        uses: ./.github/actions/run-e2e-leg
        with:
          leg-identifier: 'leg-2'
          dockerhub-username: ${{ secrets.DOCKERHUB_USERNAME }}
          dockerhub-token: ${{ secrets.DOCKERHUB_TOKEN }}
          vlogger-image: ${{ needs.build.outputs.vlogger-image }}
          operator-image: ${{ needs.build.outputs.operator-image }}
          vertica-image: "opentext/vertica-k8s:12.0.4-0-minimal"
          artifact-suffix: "-12.0.4-release"
          vertica-deployment-method: admintools
          communal-storage-type: hostpath
          controllers-scope: namespace

  e2e-leg-2-vcluster:
    if: ${{ ! github.event.pull_request.head.repo.fork  && (inputs.e2e_test_suites == 'all' || inputs.e2e_test_suites == 'vcluster leg 2' || inputs.e2e_test_suites == '')}}
    needs: [build]
    runs-on: ubuntu-latest
    steps:
      - name: Checkout
        uses: actions/checkout@v4
      - name: Test
        uses: ./.github/actions/run-e2e-leg
        with:
          leg-identifier: 'leg-2'
          dockerhub-username: ${{ secrets.DOCKERHUB_USERNAME }}
          dockerhub-token: ${{ secrets.DOCKERHUB_TOKEN }}
          vlogger-image: ${{ needs.build.outputs.vlogger-image }}
          operator-image: ${{ needs.build.outputs.operator-image }}
          vertica-image: ${{ needs.build.outputs.minimal-vertica-image }}
          vertica-deployment-method: vclusterops
          communal-storage-type: hostpath
          controllers-scope: namespace

  e2e-leg-3-admintools:
    if: ${{ ! contains(github.ref, 'k8s-sync')  && (inputs.e2e_test_suites == 'all' || inputs.e2e_test_suites == 'admintools leg 3' || inputs.e2e_test_suites == '') }}
    needs: [build]
    runs-on: ubuntu-latest
    steps:
      - name: Checkout
        uses: actions/checkout@v4
      - name: Test
        uses: ./.github/actions/run-e2e-leg
        with:
          leg-identifier: 'leg-3'
          dockerhub-username: ${{ secrets.DOCKERHUB_USERNAME }}
          dockerhub-token: ${{ secrets.DOCKERHUB_TOKEN }}
          vlogger-image: ${{ needs.build.outputs.vlogger-image }}
          operator-image: ${{ needs.build.outputs.operator-image }}
          vertica-image: ${{ needs.build.outputs.legacy-vertica-image }}
          vertica-deployment-method: admintools
          communal-storage-type: hostpath
          need-legacy-image: true
  
  e2e-leg-3-vclusterops-previous-release:
    if: ${{ inputs.e2e_test_suites == 'all' || inputs.e2e_test_suites == 'vcluster leg 3' || inputs.e2e_test_suites == '' }}
    needs: [build]
    runs-on: ubuntu-latest
    steps:
      - name: Checkout
        uses: actions/checkout@v4
      - name: Test
        uses: ./.github/actions/run-e2e-leg
        with:
          leg-identifier: 'leg-3'
          dockerhub-username: ${{ secrets.DOCKERHUB_USERNAME }}
          dockerhub-token: ${{ secrets.DOCKERHUB_TOKEN }}
          vlogger-image: ${{ needs.build.outputs.vlogger-image }}
          operator-image: ${{ needs.build.outputs.operator-image }}
          vertica-image: "opentext/vertica-k8s:24.1.0-0-minimal"
          artifact-suffix: "-24.1.0-release"
          vertica-deployment-method: vclusterops
          communal-storage-type: hostpath

  e2e-leg-3-vcluster:
    if: ${{ ! github.event.pull_request.head.repo.fork  && (inputs.e2e_test_suites == 'all' || inputs.e2e_test_suites == 'vcluster leg 3' || inputs.e2e_test_suites == '')}}
    needs: [build]
    runs-on: ubuntu-latest
    steps:
      - name: Checkout
        uses: actions/checkout@v4
      - name: Test
        uses: ./.github/actions/run-e2e-leg
        with:
          leg-identifier: 'leg-3'
          dockerhub-username: ${{ secrets.DOCKERHUB_USERNAME }}
          dockerhub-token: ${{ secrets.DOCKERHUB_TOKEN }}
          vlogger-image: ${{ needs.build.outputs.vlogger-image }}
          operator-image: ${{ needs.build.outputs.operator-image }}
          vertica-image: ${{ needs.build.outputs.full-vertica-image }}
          vertica-deployment-method: vclusterops
          communal-storage-type: hostpath

  e2e-leg-4-admintools:
    if: ${{ ! contains(github.ref, 'k8s-sync')  && (inputs.e2e_test_suites == 'all' || inputs.e2e_test_suites == 'admintools leg 4' || inputs.e2e_test_suites == '') }}
    needs: [build]
    runs-on: ubuntu-latest
    steps:
      - name: Checkout
        uses: actions/checkout@v4
      - name: Test
        uses: ./.github/actions/run-e2e-leg
        with:
          leg-identifier: 'leg-4'
          dockerhub-username: ${{ secrets.DOCKERHUB_USERNAME }}
          dockerhub-token: ${{ secrets.DOCKERHUB_TOKEN }}
          vlogger-image: ${{ needs.build.outputs.vlogger-image }}
          operator-image: ${{ needs.build.outputs.operator-image }}
          vertica-image: ${{ needs.build.outputs.legacy-vertica-image }}
          vertica-deployment-method: admintools
          communal-storage-type: s3
          vertica-superuser-name: dbadmin
          # All helm deployments will use cert-manager to create the webhook cert
          helm-overrides: '--set webhook.certSource=cert-manager'
          need-legacy-image: true
  
  e2e-leg-4-vcluster:
    if: ${{ ! github.event.pull_request.head.repo.fork  && (inputs.e2e_test_suites == 'all' || inputs.e2e_test_suites == 'vcluster leg 4' || inputs.e2e_test_suites == '')}}
    needs: [build]
    runs-on: ubuntu-latest
    steps:
      - name: Checkout
        uses: actions/checkout@v4
      - name: Test
        uses: ./.github/actions/run-e2e-leg
        with:
          leg-identifier: 'leg-4'
          dockerhub-username: ${{ secrets.DOCKERHUB_USERNAME }}
          dockerhub-token: ${{ secrets.DOCKERHUB_TOKEN }}
          vlogger-image: ${{ needs.build.outputs.vlogger-image }}
          operator-image: ${{ needs.build.outputs.operator-image }}
          vertica-image: ${{ needs.build.outputs.minimal-vertica-image }}
          vertica-deployment-method: vclusterops
          communal-storage-type: s3
          vertica-superuser-name: myadmin
          # All helm deployments will use cert-manager to create the webhook cert
          helm-overrides: '--set webhook.certSource=cert-manager'

  e2e-leg-5-admintools:
    if: ${{ ! contains(github.ref, 'k8s-sync')  && (inputs.e2e_test_suites == 'all' || inputs.e2e_test_suites == 'admintools leg 5' || inputs.e2e_test_suites == '') }}
    needs: [build]
    runs-on: ubuntu-latest
    steps:
      - name: Checkout
        uses: actions/checkout@v4
      - name: Test
        uses: ./.github/actions/run-e2e-leg
        with:
          leg-identifier: 'leg-5'
          dockerhub-username: ${{ secrets.DOCKERHUB_USERNAME }}
          dockerhub-token: ${{ secrets.DOCKERHUB_TOKEN }}
          vlogger-image: ${{ needs.build.outputs.vlogger-image }}
          operator-image: ${{ needs.build.outputs.operator-image }}
          vertica-image: ${{ needs.build.outputs.legacy-vertica-image }}
          vertica-deployment-method: admintools
          communal-storage-type: hostpath
          # We cannot parallelize these tests because they each deploy/undeploy
          # the cluster scoped operator. You can only have a single verticadb
          # operator running in the k8s cluster.
          e2e-parallelism: 1
          need-base-vertica-image: 'true'
          need-legacy-image: true

  e2e-leg-5-vcluster:
    if: ${{ ! github.event.pull_request.head.repo.fork  && (inputs.e2e_test_suites == 'all' || inputs.e2e_test_suites == 'vcluster leg 5' || inputs.e2e_test_suites == '')}}
    needs: [build]
    runs-on: ubuntu-latest
    steps:
      - name: Checkout
        uses: actions/checkout@v4
      - name: Test
        uses: ./.github/actions/run-e2e-leg
        with:
          leg-identifier: 'leg-5'
          dockerhub-username: ${{ secrets.DOCKERHUB_USERNAME }}
          dockerhub-token: ${{ secrets.DOCKERHUB_TOKEN }}
          vlogger-image: ${{ needs.build.outputs.vlogger-image }}
          operator-image: ${{ needs.build.outputs.operator-image }}
          vertica-image: ${{ needs.build.outputs.minimal-vertica-image }}
          vertica-deployment-method: vclusterops
          communal-storage-type: hostpath
          # We cannot parallelize these tests because they each deploy/undeploy
          # the cluster scoped operator. You can only have a single verticadb
          # operator running in the k8s cluster.
          e2e-parallelism: 1
          need-base-vertica-image: 'true'

  e2e-leg-6-vcluster:
    if: ${{ ! github.event.pull_request.head.repo.fork  && (inputs.e2e_test_suites == 'all' || inputs.e2e_test_suites == 'vcluster leg 6' || inputs.e2e_test_suites == '')}}
    needs: [build]
    runs-on: ubuntu-latest
    steps:
      - name: Checkout
        uses: actions/checkout@v4
      - name: Test
        uses: ./.github/actions/run-e2e-leg
        with:
          leg-identifier: 'leg-6'
          dockerhub-username: ${{ secrets.DOCKERHUB_USERNAME }}
          dockerhub-token: ${{ secrets.DOCKERHUB_TOKEN }}
          vlogger-image: ${{ needs.build.outputs.vlogger-image }}
          operator-image: ${{ needs.build.outputs.operator-image }}
          vertica-image: ${{ needs.build.outputs.full-vertica-image }}
          vertica-deployment-method: vclusterops
          communal-storage-type: hostpath
          minimum-vertica-image: '24.2.0'

  e2e-leg-6-vcluster-revivedb:
    if: ${{ ! github.event.pull_request.head.repo.fork  && (inputs.e2e_test_suites == 'all' || inputs.e2e_test_suites == 'vcluster leg 6' || inputs.e2e_test_suites == '')}}
    needs: [build]
    runs-on: ubuntu-latest
    steps:
      - name: Checkout
        uses: actions/checkout@v4
      - name: Test
        uses: ./.github/actions/run-e2e-leg
        with:
          leg-identifier: 'leg-6-revivedb'
          dockerhub-username: ${{ secrets.DOCKERHUB_USERNAME }}
          dockerhub-token: ${{ secrets.DOCKERHUB_TOKEN }}
          vlogger-image: ${{ needs.build.outputs.vlogger-image }}
          operator-image: ${{ needs.build.outputs.operator-image }}
          vertica-image: ${{ needs.build.outputs.full-vertica-image }}
          vertica-deployment-method: vclusterops
          communal-storage-type: hostpath
          minimum-vertica-image: '24.2.0'

  e2e-leg-7-vcluster:
    if: ${{ ! github.event.pull_request.head.repo.fork  && (inputs.e2e_test_suites == 'all' || inputs.e2e_test_suites == 'vcluster leg 7' || inputs.e2e_test_suites == '')}}
    needs: [build]
    runs-on: ubuntu-latest
    steps:
      - name: Checkout
        uses: actions/checkout@v4
      - name: Test
        uses: ./.github/actions/run-e2e-leg
        with:
          leg-identifier: 'leg-7'
          dockerhub-username: ${{ secrets.DOCKERHUB_USERNAME }}
          dockerhub-token: ${{ secrets.DOCKERHUB_TOKEN }}
          vlogger-image: ${{ needs.build.outputs.vlogger-image }}
          operator-image: ${{ needs.build.outputs.operator-image }}
          vertica-image: ${{ needs.build.outputs.full-vertica-image }}
          vertica-deployment-method: vclusterops
          communal-storage-type: hostpath
          minimum-vertica-image: '24.2.0'

  e2e-leg-8-vcluster-offline:
    if: ${{ ! github.event.pull_request.head.repo.fork  && (inputs.e2e_test_suites == 'all' || inputs.e2e_test_suites == 'leg 8' || inputs.e2e_test_suites == '')}}
    needs: [build]
    runs-on: ubuntu-latest
    steps:
      - name: Checkout
        uses: actions/checkout@v4
      - name: Test
        uses: ./.github/actions/run-e2e-leg
        with:
          leg-identifier: 'leg-8-offline'
          dockerhub-username: ${{ secrets.DOCKERHUB_USERNAME }}
          dockerhub-token: ${{ secrets.DOCKERHUB_TOKEN }}
          vlogger-image: ${{ needs.build.outputs.vlogger-image }}
          operator-image: ${{ needs.build.outputs.operator-image }}
          vertica-image: ${{ needs.build.outputs.full-vertica-image }}
          # The initial deployment method is admintools, and it eventually changes
          # to vclusterops as the operator upgrades the server version
          vertica-deployment-method: admintools
          communal-storage-type: azb
          minimum-vertica-image: '24.2.0'

  e2e-leg-8-vcluster-online:
    if: ${{ ! github.event.pull_request.head.repo.fork  && (inputs.e2e_test_suites == 'all' || inputs.e2e_test_suites == 'leg 8' || inputs.e2e_test_suites == '')}}
    needs: [build]
    runs-on: ubuntu-latest
    steps:
      - name: Checkout
        uses: actions/checkout@v4
      - name: Test
        uses: ./.github/actions/run-e2e-leg
        with:
          leg-identifier: 'leg-8-online'
          dockerhub-username: ${{ secrets.DOCKERHUB_USERNAME }}
          dockerhub-token: ${{ secrets.DOCKERHUB_TOKEN }}
          vlogger-image: ${{ needs.build.outputs.vlogger-image }}
          operator-image: ${{ needs.build.outputs.operator-image }}
          vertica-image: ${{ needs.build.outputs.full-vertica-image }}
          # The initial deployment method is admintools, and it eventually changes
          # to vclusterops as the operator upgrades the server version
          vertica-deployment-method: admintools
          communal-storage-type: azb
          minimum-vertica-image: '24.2.0'

  e2e-leg-9-vcluster:
    if: ${{ ! github.event.pull_request.head.repo.fork  && (inputs.e2e_test_suites == 'all' || inputs.e2e_test_suites == 'vcluster leg 9' || inputs.e2e_test_suites == '')}}
    needs: [build]
    runs-on: ubuntu-latest
    steps:
      - name: Checkout
        uses: actions/checkout@v4
      - name: Test
        uses: ./.github/actions/run-e2e-leg
        with:
          leg-identifier: 'leg-9'
          dockerhub-username: ${{ secrets.DOCKERHUB_USERNAME }}
          dockerhub-token: ${{ secrets.DOCKERHUB_TOKEN }}
          vlogger-image: ${{ needs.build.outputs.vlogger-image }}
          operator-image: ${{ needs.build.outputs.operator-image }}
          vertica-image: ${{ needs.build.outputs.minimal-vertica-image }}
          vertica-deployment-method: vclusterops
          communal-storage-type: s3
          minimum-vertica-image: '24.3.0'
          # Include the vertica license so we can test scaling past 3 nodes.
          vertica-license: ${{ secrets.VERTICA_LICENSE }}
          need-base-vertica-image: 'true'

  e2e-leg-10-vcluster:
    if: ${{ ! github.event.pull_request.head.repo.fork  && (inputs.e2e_test_suites == 'all' || inputs.e2e_test_suites == 'vcluster leg 9' || inputs.e2e_test_suites == '')}}
    needs: [build]
    runs-on: ubuntu-latest
    steps:
      - name: Checkout
        uses: actions/checkout@v4
      - name: Test
        uses: ./.github/actions/run-e2e-leg
        with:
          leg-identifier: 'leg-10'
          dockerhub-username: ${{ secrets.DOCKERHUB_USERNAME }}
          dockerhub-token: ${{ secrets.DOCKERHUB_TOKEN }}
          vlogger-image: ${{ needs.build.outputs.vlogger-image }}
          operator-image: ${{ needs.build.outputs.operator-image }}
          vertica-image: ${{ needs.build.outputs.minimal-vertica-image }}
          vertica-deployment-method: vclusterops
          communal-storage-type: s3
          minimum-vertica-image: '24.3.0'
          # Include the vertica license so we can test scaling past 3 nodes.
          vertica-license: ${{ secrets.VERTICA_LICENSE }}
          need-base-vertica-image: 'true'

  e2e-server-upgrade-admintools:
    if: ${{ ! contains(github.ref, 'k8s-sync')  && (inputs.e2e_test_suites == 'all' || inputs.e2e_test_suites == 'admintools server upgrade' || inputs.e2e_test_suites == '') }}
    needs: [build]
    runs-on: ubuntu-latest
    steps:
      - name: Checkout
        uses: actions/checkout@v4
      - name: Test
        uses: ./.github/actions/run-e2e-leg
        with:
          leg-identifier: 'server-upgrade'
          dockerhub-username: ${{ secrets.DOCKERHUB_USERNAME }}
          dockerhub-token: ${{ secrets.DOCKERHUB_TOKEN }}
          vlogger-image: ${{ needs.build.outputs.vlogger-image }}
          operator-image: ${{ needs.build.outputs.operator-image }}
          vertica-image: ${{ needs.build.outputs.legacy-vertica-image }}
          vertica-deployment-method: admintools
          communal-storage-type: s3
          need-base-vertica-image: 'true'
          need-legacy-image: true

  e2e-server-upgrade-vcluster:
    if: ${{ ! github.event.pull_request.head.repo.fork  && (inputs.e2e_test_suites == 'all' || inputs.e2e_test_suites == 'vcluster server upgrade' || inputs.e2e_test_suites == '')}}
    needs: [build]
    runs-on: ubuntu-latest
    steps:
      - name: Checkout
        uses: actions/checkout@v4
      - name: Test
        uses: ./.github/actions/run-e2e-leg
        with:
          leg-identifier: 'server-upgrade'
          dockerhub-username: ${{ secrets.DOCKERHUB_USERNAME }}
          dockerhub-token: ${{ secrets.DOCKERHUB_TOKEN }}
          vlogger-image: ${{ needs.build.outputs.vlogger-image }}
          operator-image: ${{ needs.build.outputs.operator-image }}
          vertica-image: ${{ needs.build.outputs.full-vertica-image }}
          vertica-deployment-method: vclusterops
          communal-storage-type: s3
          need-base-vertica-image: 'true'

  e2e-operator-upgrade:
    if: ${{ inputs.e2e_test_suites == 'all' || inputs.e2e_test_suites == 'admintools operator upgrade' || inputs.e2e_test_suites == '' }}
    needs: [build]
    runs-on: ubuntu-latest
    steps:
      - name: Checkout
        uses: actions/checkout@v4
      - name: Test
        uses: ./.github/actions/run-e2e-leg
        with:
          leg-identifier: 'operator-upgrade'
          dockerhub-username: ${{ secrets.DOCKERHUB_USERNAME }}
          dockerhub-token: ${{ secrets.DOCKERHUB_TOKEN }}
          vlogger-image: ${{ needs.build.outputs.vlogger-image }}
          operator-image: ${{ needs.build.outputs.operator-image }}
          vertica-image: ${{ needs.build.outputs.legacy-vertica-image }}
          communal-storage-type: s3
          # We cannot parallelize these tests because they each deploy/undeploy
          # the cluster scoped operator. You can only have a single verticadb
          # operator running in the k8s cluster.
          e2e-parallelism: 1
          vertica-deployment-method: admintools
          need-legacy-image: true

  e2e-udx-admintools:
    if: ${{ ! contains(github.ref, 'k8s-sync')  && (inputs.e2e_test_suites == 'all' || inputs.e2e_test_suites == 'admintools udx' || inputs.e2e_test_suites == '') }}
    needs: [build]
    runs-on: ubuntu-latest
    steps:
      - name: Checkout
        uses: actions/checkout@v4
      - name: Test
        uses: ./.github/actions/run-e2e-leg
        with:
          leg-identifier: 'udx'
          dockerhub-username: ${{ secrets.DOCKERHUB_USERNAME }}
          dockerhub-token: ${{ secrets.DOCKERHUB_TOKEN }}
          vlogger-image: ${{ needs.build.outputs.vlogger-image }}
          operator-image: ${{ needs.build.outputs.operator-image }}
          vertica-image: ${{ needs.build.outputs.legacy-vertica-image }}
          vertica-deployment-method: admintools
          communal-storage-type: s3
          need-legacy-image: true
          # For admintools udx test, we are not using the test image,
          # and we still need to download some test packages.
          skip-download-test-packages: false

  e2e-udx-vcluster:
    if: ${{ ! github.event.pull_request.head.repo.fork  && (inputs.e2e_test_suites == 'all' || inputs.e2e_test_suites == 'vcluster udx' || inputs.e2e_test_suites == '')}}
    needs: [build]
    runs-on: ubuntu-latest
    steps:
      - name: Checkout
        uses: actions/checkout@v4
      - name: Test
        uses: ./.github/actions/run-e2e-leg
        with:
          leg-identifier: 'udx'
          dockerhub-username: ${{ secrets.DOCKERHUB_USERNAME }}
          dockerhub-token: ${{ secrets.DOCKERHUB_TOKEN }}
          vlogger-image: ${{ needs.build.outputs.vlogger-image }}
          operator-image: ${{ needs.build.outputs.operator-image }}
          # We must pass the full image since the minimal image cannot run Java UDx's
          vertica-image: ${{ needs.build.outputs.full-vertica-image }}
          vertica-deployment-method: vclusterops
          communal-storage-type: s3
  
  sync-vcluster:
    name: Sync-vcluster-repo
    needs: [
      e2e-leg-1-vcluster,
      e2e-leg-2-vcluster,
      e2e-leg-3-vclusterops-previous-release,
      e2e-leg-3-vcluster,
      e2e-leg-4-vcluster,
      e2e-leg-5-vcluster,
      e2e-leg-6-vcluster,
      e2e-leg-6-vcluster-revivedb,
      e2e-leg-7-vcluster,
      e2e-leg-8-vcluster-offline,
      e2e-leg-8-vcluster-online,
      e2e-leg-9-vcluster,
<<<<<<< HEAD
=======
      e2e-leg-10-vcluster,
      e2e-server-upgrade-admintools,
>>>>>>> dac5c6b5
      e2e-server-upgrade-vcluster,
      e2e-operator-upgrade,
      e2e-udx-vcluster
    ]
    runs-on: ubuntu-latest
    if: ${{ always() && !contains(needs.*.result, 'failure') && !contains(needs.*.result, 'cancelled') && contains(github.ref, 'k8s-sync') && (github.event_name == 'push')}} 
    concurrency:
      group: sync-vcluster
    steps:
      - name: Check out
        uses: actions/checkout@v4
      - name: Run Sync script
        run: |
          echo "Running sync script"
          scripts/vcluster-sync.sh ${{ github.ref }} main ${{ secrets.VCLUSTER_CICD }}
  
  notification:
    name: team-notification
    needs: [sync-vcluster]
    runs-on: ubuntu-latest
    if: ${{ always() && contains(github.ref, 'k8s-sync') }}
    steps:
      - name: Get vcluster commit url
        run: |
          VCLUSTER_REF=$(echo ${{ github.event.head_commit.message }} | awk '{print $NF}')
          echo "VCLUSTER_URL=${{ github.server_url }}/vertica/vcluster/commit/$VCLUSTER_REF" >> $GITHUB_ENV

      - name: notification on success
        if: ${{ always() && contains(needs.sync-vcluster.result, 'success') }}
        uses: jdcargile/ms-teams-notification@v1.4
        with:
          github-token: ${{ github.token }}
          ms-teams-webhook-uri: ${{ secrets.MS_TEAMS_WEBHOOK_URI }}
          notification-summary: sync-vcluster job in worflow ${{ github.workflow }} with vcluster commit ${{ evn.VCLUSTER_URL }} on branch ${{ github.ref }} finished with status: ${{ needs.sync-vcluster.result }}
          notification-color: 28a745
          verbose-logging: true

      - name: notification on failure
        if: ${{ always() && ! contains(needs.sync-vcluster.result, 'success') }}
        uses: jdcargile/ms-teams-notification@v1.4
        with:
          github-token: ${{ github.token }}
          ms-teams-webhook-uri: ${{ secrets.MS_TEAMS_WEBHOOK_URI }}
          notification-summary: sync-vcluster job in worflow ${{ github.workflow }} with vcluster commit ${{ evn.VCLUSTER_URL }} on branch ${{ github.ref }} finished with status: ${{ needs.sync-vcluster.result }}
          notification-color: dc3545
          verbose-logging: true<|MERGE_RESOLUTION|>--- conflicted
+++ resolved
@@ -653,11 +653,7 @@
       e2e-leg-8-vcluster-offline,
       e2e-leg-8-vcluster-online,
       e2e-leg-9-vcluster,
-<<<<<<< HEAD
-=======
       e2e-leg-10-vcluster,
-      e2e-server-upgrade-admintools,
->>>>>>> dac5c6b5
       e2e-server-upgrade-vcluster,
       e2e-operator-upgrade,
       e2e-udx-vcluster

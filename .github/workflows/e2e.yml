--- conflicted
+++ resolved
@@ -46,19 +46,11 @@
         - admintools operator upgrade
         - admintools udx
         - admintools hostpath
-<<<<<<< HEAD
-        - admintools enterprise 
-=======
-        - admintoold http server
->>>>>>> 9fa0514f
         - vcluster s3
         - vcluster leg 1
         - vcluster leg 2
-<<<<<<< HEAD
+        - vcluster leg 5
         - vcluster leg 6
-=======
-        - vcluster leg 5
->>>>>>> 9fa0514f
         - vcluster udx
         - vcluster hostpath
       run_security_scan:

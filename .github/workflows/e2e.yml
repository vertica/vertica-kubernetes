name: e2e tests

on: 
  push:
    branches: [main, vnext]
  pull_request:
  workflow_dispatch:
    inputs:
      operator_image:
        description: 'Name of an existing operator image. Leave blank to build one with the default name'
        type: string
        required: false
      full_vertica_image:
        description: 'Name of an existing full vertica image. Leave blank to build one with the default name'
        type: string
        required: false
      nokeys_vertica_image:
        description: 'Name of an existing vertica image with no keys inside. Leave blank to build one with the default name'
        type: string
        required: false
      minimal_vertica_image:
        description: 'Name of an existing minimal vertica image. Leave blank to build one with the default name'
        type: string
        required: false
      v2_vertica_image:
        description: 'Name of a v2 Vertica server image. If blank we will build one using the default name'
        type: string
        required: false
      vlogger_image:
        description: 'Name of an existing vlogger image. Leave blank to build oe with the default name'
        type: string
        required: false
      e2e_test_suites:
        description: 'E2E test suites to run'
        required: false
        type: choice
        default: all
        options:
        - all
        - none
        - admintools s3
        - admintools azb
        - admintools leg 2
        - admintools leg 5
        - admintools server upgrade
        - admintools operator upgrade
        - admintools udx
        - admintools hostpath
        - admintoold http server
        - vcluster s3
        - vcluster azb
        - vcluster leg 2
<<<<<<< HEAD
        - vcluster leg 5
=======
        - vcluster udx
>>>>>>> 66d7e605
        - vcluster hostpath
      run_security_scan:
        description: 'What images to scan?'
        type: choice
        default: 'all, except vertica server'
        options:
        - all
        - none
        - all, except vertica server
      build_release_assets:
        description: 'Build the release assets?'
        type: choice
        options:
        - all
        - none
        default: all
        required: false
      reason:
        description: 'Descriptive name of the workflow run'
        required: false
        default: ''

run-name: ${{ inputs.reason }}

jobs:
  build:
    uses: ./.github/workflows/build-images.yml
    with:
      vlogger_image: ${{ inputs.vlogger_image }}
      operator_image: ${{ inputs.operator_image }}
      minimal_vertica_image: ${{ inputs.minimal_vertica_image }}
      full_vertica_image: ${{ inputs.full_vertica_image }}
      nokeys_vertica_image: ${{ inputs.nokeys_vertica_image }}
      v2_vertica_image: ${{ inputs.v2_vertica_image }}
      run_security_scan: ${{ inputs.run_security_scan }}
    secrets:
      DOCKERHUB_USERNAME: ${{ secrets.DOCKERHUB_USERNAME }}
      DOCKERHUB_TOKEN: ${{ secrets.DOCKERHUB_TOKEN }}

  unittests:
    uses: ./.github/workflows/unittests.yml
    secrets:
      DOCKERHUB_USERNAME: ${{ secrets.DOCKERHUB_USERNAME }}
      DOCKERHUB_TOKEN: ${{ secrets.DOCKERHUB_TOKEN }}

  scorecardtests:
    uses: ./.github/workflows/scorecardtests.yml

  build-release-assets:
    uses: ./.github/workflows/build-release-assets.yml
    if: ${{ inputs.build_release_assets == 'all' || inputs.build_release_assests == '' }}

  e2e-s3:
    if: ${{ inputs.e2e_test_suites == 'all' || inputs.e2e_test_suites == 'admintools s3' || inputs.e2e_test_suites == '' }}
    needs: [build] 
    uses: ./.github/workflows/e2e-s3.yml
    with:
      vlogger-image: ${{ needs.build.outputs.vlogger-image }}
      operator-image: ${{ needs.build.outputs.operator-image }}
      vertica-image: ${{ needs.build.outputs.minimal-vertica-image }}
      vertica-deployment-method: admintools
    secrets:
      DOCKERHUB_USERNAME: ${{ secrets.DOCKERHUB_USERNAME }}
      DOCKERHUB_TOKEN: ${{ secrets.DOCKERHUB_TOKEN }}
  
  e2e-s3-vcluster:
    if: ${{ ! github.event.pull_request.head.repo.fork  && (inputs.e2e_test_suites == 'all' || inputs.e2e_test_suites == 'vcluster s3' || inputs.e2e_test_suites == '')}}
    needs: [build] 
    uses: ./.github/workflows/e2e-s3.yml
    with:
      vlogger-image: ${{ needs.build.outputs.vlogger-image }}
      operator-image: ${{ needs.build.outputs.operator-image }}
      vertica-image: ${{ needs.build.outputs.v2-vertica-image }}
      vertica-deployment-method: vclusterops
    secrets:
      DOCKERHUB_USERNAME: ${{ secrets.DOCKERHUB_USERNAME }}
      DOCKERHUB_TOKEN: ${{ secrets.DOCKERHUB_TOKEN }}

  e2e-leg-2:
    if: ${{ inputs.e2e_test_suites == 'all' || inputs.e2e_test_suites == 'admintools leg 2' || inputs.e2e_test_suites == '' }}
    needs: [build] 
    uses: ./.github/workflows/e2e-leg-2.yml
    with:
      vlogger-image: ${{ needs.build.outputs.vlogger-image }}
      operator-image: ${{ needs.build.outputs.operator-image }}
      vertica-image: ${{ needs.build.outputs.minimal-vertica-image }}
      vertica-deployment-method: admintools
    secrets:
      DOCKERHUB_USERNAME: ${{ secrets.DOCKERHUB_USERNAME }}
      DOCKERHUB_TOKEN: ${{ secrets.DOCKERHUB_TOKEN }}

  e2e-leg-2-vcluster:
    if: ${{ ! github.event.pull_request.head.repo.fork  && (inputs.e2e_test_suites == 'all' || inputs.e2e_test_suites == 'vcluster leg 2' || inputs.e2e_test_suites == '')}}
    needs: [build] 
    uses: ./.github/workflows/e2e-leg-2.yml
    with:
      vlogger-image: ${{ needs.build.outputs.vlogger-image }}
      operator-image: ${{ needs.build.outputs.operator-image }}
      vertica-image: ${{ needs.build.outputs.v2-vertica-image }}
      vertica-deployment-method: vclusterops
    secrets:
      DOCKERHUB_USERNAME: ${{ secrets.DOCKERHUB_USERNAME }}
      DOCKERHUB_TOKEN: ${{ secrets.DOCKERHUB_TOKEN }}

  e2e-leg-5:
    if: ${{ inputs.e2e_test_suites == 'all' || inputs.e2e_test_suites == 'admintools leg 5' || inputs.e2e_test_suites == '' }}
    needs: [build] 
    uses: ./.github/workflows/e2e-leg-5.yml
    with:
      vlogger-image: ${{ needs.build.outputs.vlogger-image }}
      operator-image: ${{ needs.build.outputs.operator-image }}
      vertica-image: ${{ needs.build.outputs.minimal-vertica-image }}
      vertica-deployment-method: admintools
    secrets:
      DOCKERHUB_USERNAME: ${{ secrets.DOCKERHUB_USERNAME }}
      DOCKERHUB_TOKEN: ${{ secrets.DOCKERHUB_TOKEN }}

  e2e-leg-5-vcluster:
    if: ${{ ! github.event.pull_request.head.repo.fork  && (inputs.e2e_test_suites == 'all' || inputs.e2e_test_suites == 'vcluster leg 5' || inputs.e2e_test_suites == '')}}
    needs: [build] 
    uses: ./.github/workflows/e2e-leg-5.yml
    with:
      vlogger-image: ${{ needs.build.outputs.vlogger-image }}
      operator-image: ${{ needs.build.outputs.operator-image }}
      vertica-image: ${{ needs.build.outputs.v2-vertica-image }}
      vertica-deployment-method: vclusterops
    secrets:
      DOCKERHUB_USERNAME: ${{ secrets.DOCKERHUB_USERNAME }}
      DOCKERHUB_TOKEN: ${{ secrets.DOCKERHUB_TOKEN }}

  e2e-azb:
    if: ${{ inputs.e2e_test_suites == 'all' || inputs.e2e_test_suites == 'admintools azb' || inputs.e2e_test_suites == '' }}
    needs: [build] 
    uses: ./.github/workflows/e2e-azb.yml
    with:
      vlogger-image: ${{ needs.build.outputs.vlogger-image }}
      operator-image: ${{ needs.build.outputs.operator-image }}
      vertica-image: ${{ needs.build.outputs.nokeys-vertica-image }}
      vertica-deployment-method: admintools
    secrets:
      DOCKERHUB_USERNAME: ${{ secrets.DOCKERHUB_USERNAME }}
      DOCKERHUB_TOKEN: ${{ secrets.DOCKERHUB_TOKEN }}

  e2e-azb-vcluster:
    if: ${{ ! github.event.pull_request.head.repo.fork  && (inputs.e2e_test_suites == 'all' || inputs.e2e_test_suites == 'vcluster azb' || inputs.e2e_test_suites == '')}}
    needs: [build] 
    uses: ./.github/workflows/e2e-azb.yml
    with:
      vlogger-image: ${{ needs.build.outputs.vlogger-image }}
      operator-image: ${{ needs.build.outputs.operator-image }}
      vertica-image: ${{ needs.build.outputs.v2-vertica-image }}
      vertica-deployment-method: vclusterops
    secrets:
      DOCKERHUB_USERNAME: ${{ secrets.DOCKERHUB_USERNAME }}
      DOCKERHUB_TOKEN: ${{ secrets.DOCKERHUB_TOKEN }}

  e2e-hostpath:
    if: ${{ inputs.e2e_test_suites == 'all' || inputs.e2e_test_suites == 'admintools hostpath' || inputs.e2e_test_suites == '' }}
    needs: [build] 
    uses: ./.github/workflows/e2e-hostpath.yml
    with:
      vlogger-image: ${{ needs.build.outputs.vlogger-image }}
      operator-image: ${{ needs.build.outputs.operator-image }}
      vertica-image: ${{ needs.build.outputs.full-vertica-image }}
      vertica-deployment-method: admintools
    secrets:
      DOCKERHUB_USERNAME: ${{ secrets.DOCKERHUB_USERNAME }}
      DOCKERHUB_TOKEN: ${{ secrets.DOCKERHUB_TOKEN }}
  
  e2e-hostpath-vcluster:
    if: ${{ ! github.event.pull_request.head.repo.fork  && (inputs.e2e_test_suites == 'all' || inputs.e2e_test_suites == 'vcluster hostpath' || inputs.e2e_test_suites == '')}}
    needs: [build] 
    uses: ./.github/workflows/e2e-hostpath.yml
    with:
      vlogger-image: ${{ needs.build.outputs.vlogger-image }}
      operator-image: ${{ needs.build.outputs.operator-image }}
      vertica-image: ${{ needs.build.outputs.v2-vertica-image }}
      vertica-deployment-method: vclusterops
    secrets:
      DOCKERHUB_USERNAME: ${{ secrets.DOCKERHUB_USERNAME }}
      DOCKERHUB_TOKEN: ${{ secrets.DOCKERHUB_TOKEN }}

  e2e-http-server:
    if: ${{ inputs.e2e_test_suites == 'all' || inputs.e2e_test_suites == 'admintools http server' || inputs.e2e_test_suites == '' }}
    needs: [build]
    uses: ./.github/workflows/e2e-http-server.yml
    with:
      vlogger-image: ${{ needs.build.outputs.vlogger-image }}
      operator-image: ${{ needs.build.outputs.operator-image }}
      vertica-image: ${{ needs.build.outputs.minimal-vertica-image }}
    secrets:
      DOCKERHUB_USERNAME: ${{ secrets.DOCKERHUB_USERNAME }}
      DOCKERHUB_TOKEN: ${{ secrets.DOCKERHUB_TOKEN }}

  e2e-server-upgrade:
    if: ${{ inputs.e2e_test_suites == 'all' || inputs.e2e_test_suites == 'admintools server upgrade' || inputs.e2e_test_suites == '' }}
    needs: [build]
    uses: ./.github/workflows/e2e-server-upgrade.yml
    with:
      vlogger-image: ${{ needs.build.outputs.vlogger-image }}
      operator-image: ${{ needs.build.outputs.operator-image }}
      vertica-image: ${{ needs.build.outputs.minimal-vertica-image }}
    secrets:
      DOCKERHUB_USERNAME: ${{ secrets.DOCKERHUB_USERNAME }}
      DOCKERHUB_TOKEN: ${{ secrets.DOCKERHUB_TOKEN }}

  e2e-operator-upgrade:
    if: ${{ inputs.e2e_test_suites == 'all' || inputs.e2e_test_suites == 'admintools operator upgrade' || inputs.e2e_test_suites == '' }}
    needs: [build] 
    uses: ./.github/workflows/e2e-operator-upgrade.yml
    with:
      vlogger-image: ${{ needs.build.outputs.vlogger-image }}
      operator-image: ${{ needs.build.outputs.operator-image }}
      vertica-image: ${{ needs.build.outputs.full-vertica-image }}
    secrets:
      DOCKERHUB_USERNAME: ${{ secrets.DOCKERHUB_USERNAME }}
      DOCKERHUB_TOKEN: ${{ secrets.DOCKERHUB_TOKEN }}

  e2e-udx:
    if: ${{ inputs.e2e_test_suites == 'all' || inputs.e2e_test_suites == 'admintools udx' || inputs.e2e_test_suites == '' }}
    needs: [build] 
    uses: ./.github/workflows/e2e-udx.yml
    with:
      vlogger-image: ${{ needs.build.outputs.vlogger-image }}
      operator-image: ${{ needs.build.outputs.operator-image }}
      # We must pass the full image since the minimal image cannot run Java UDx's
      vertica-image: ${{ needs.build.outputs.full-vertica-image }}
      vertica-deployment-method: admintools
    secrets:
      DOCKERHUB_USERNAME: ${{ secrets.DOCKERHUB_USERNAME }}
      DOCKERHUB_TOKEN: ${{ secrets.DOCKERHUB_TOKEN }}

  e2e-udx-vcluster:
    if: ${{ ! github.event.pull_request.head.repo.fork  && (inputs.e2e_test_suites == 'all' || inputs.e2e_test_suites == 'vcluster udx' || inputs.e2e_test_suites == '')}}
    needs: [build] 
    uses: ./.github/workflows/e2e-udx.yml
    with:
      vlogger-image: ${{ needs.build.outputs.vlogger-image }}
      operator-image: ${{ needs.build.outputs.operator-image }}
      # We must pass the full image since the minimal image cannot run Java UDx's
      vertica-image: ${{ needs.build.outputs.v2-vertica-image }}
      vertica-deployment-method: vclusterops
    secrets:
      DOCKERHUB_USERNAME: ${{ secrets.DOCKERHUB_USERNAME }}
      DOCKERHUB_TOKEN: ${{ secrets.DOCKERHUB_TOKEN }}<|MERGE_RESOLUTION|>--- conflicted
+++ resolved
@@ -50,11 +50,8 @@
         - vcluster s3
         - vcluster azb
         - vcluster leg 2
-<<<<<<< HEAD
         - vcluster leg 5
-=======
         - vcluster udx
->>>>>>> 66d7e605
         - vcluster hostpath
       run_security_scan:
         description: 'What images to scan?'

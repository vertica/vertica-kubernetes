--- conflicted
+++ resolved
@@ -507,8 +507,6 @@
           vertica-license: ${{ secrets.VERTICA_LICENSE }}
           need-base-vertica-image: 'true'
 
-<<<<<<< HEAD
-=======
   e2e-leg-10-vcluster:
     if: ${{ ! github.event.pull_request.head.repo.fork  && (inputs.e2e_test_suites == 'all' || inputs.e2e_test_suites == 'vcluster leg 9' || inputs.e2e_test_suites == '')}}
     needs: [build]
@@ -532,7 +530,6 @@
           vertica-license: ${{ secrets.VERTICA_LICENSE }}
           need-base-vertica-image: 'true'
 
->>>>>>> 86ba4c34
   e2e-server-upgrade-admintools:
     if: ${{ ! contains(github.ref, 'k8s-sync')  && (inputs.e2e_test_suites == 'all' || inputs.e2e_test_suites == 'admintools server upgrade' || inputs.e2e_test_suites == '') }}
     needs: [build]

name: e2e tests

on: 
  push:
    branches: [main, vnext]
  pull_request:
  workflow_dispatch:
    inputs:
      operator_image:
        description: 'Name of an existing operator image. Leave blank to build one with the default name'
        type: string
        required: false
      full_vertica_image:
        description: 'Name of an existing full vertica image. Leave blank to build one with the default name'
        type: string
        required: false
      nokeys_vertica_image:
        description: 'Name of an existing vertica image with no keys inside. Leave blank to build one with the default name'
        type: string
        required: false
      minimal_vertica_image:
        description: 'Name of an existing minimal vertica image. Leave blank to build one with the default name'
        type: string
        required: false
      v2_vertica_image:
        description: 'Name of a v2 Vertica server image. If blank we will build one using the default name'
        type: string
        required: false
      vlogger_image:
        description: 'Name of an existing vlogger image. Leave blank to build oe with the default name'
        type: string
        required: false
      e2e_test_suites:
        description: 'E2E test suites to run'
        required: false
        type: choice
        default: all
        options:
        - all
        - none
<<<<<<< HEAD
        - s3
        - azb
        - leg 2
        - server upgrade
        - operator upgrade
        - udx
        - udx-vcluster
        - hostpath
        - enterprise 
        - http server
=======
        - admintools s3
        - admintools azb
        - admintools leg 2
        - admintools server upgrade
        - admintools operator upgrade
        - admintools udx
        - admintools hostpath
        - admintools enterprise 
        - admintoold http server
        - vcluster s3
        - vcluster azb
        - vcluster leg 2
        - vcluster hostpath
>>>>>>> 3aaf97c3
        - vcluster
      run_security_scan:
        description: 'What images to scan?'
        type: choice
        default: 'all, except vertica server'
        options:
        - all
        - none
        - all, except vertica server
      build_release_assets:
        description: 'Build the release assets?'
        type: choice
        options:
        - all
        - none
        default: all
        required: false
      reason:
        description: 'Descriptive name of the workflow run'
        required: false
        default: ''

run-name: ${{ inputs.reason }}

jobs:
  build:
    uses: ./.github/workflows/build-images.yml
    with:
      vlogger_image: ${{ inputs.vlogger_image }}
      operator_image: ${{ inputs.operator_image }}
      minimal_vertica_image: ${{ inputs.minimal_vertica_image }}
      full_vertica_image: ${{ inputs.full_vertica_image }}
      nokeys_vertica_image: ${{ inputs.nokeys_vertica_image }}
      v2_vertica_image: ${{ inputs.v2_vertica_image }}
      run_security_scan: ${{ inputs.run_security_scan }}
    secrets:
      DOCKERHUB_USERNAME: ${{ secrets.DOCKERHUB_USERNAME }}
      DOCKERHUB_TOKEN: ${{ secrets.DOCKERHUB_TOKEN }}

  unittests:
    uses: ./.github/workflows/unittests.yml
    secrets:
      DOCKERHUB_USERNAME: ${{ secrets.DOCKERHUB_USERNAME }}
      DOCKERHUB_TOKEN: ${{ secrets.DOCKERHUB_TOKEN }}

  scorecardtests:
    uses: ./.github/workflows/scorecardtests.yml

  build-release-assets:
    uses: ./.github/workflows/build-release-assets.yml
    if: ${{ inputs.build_release_assets == 'all' || inputs.build_release_assests == '' }}

  e2e-s3:
    if: ${{ inputs.e2e_test_suites == 'all' || inputs.e2e_test_suites == 'admintools s3' || inputs.e2e_test_suites == '' }}
    needs: [build] 
    uses: ./.github/workflows/e2e-s3.yml
    with:
      vlogger-image: ${{ needs.build.outputs.vlogger-image }}
      operator-image: ${{ needs.build.outputs.operator-image }}
      vertica-image: ${{ needs.build.outputs.minimal-vertica-image }}
      vertica-deployment-method: admintools
    secrets:
      DOCKERHUB_USERNAME: ${{ secrets.DOCKERHUB_USERNAME }}
      DOCKERHUB_TOKEN: ${{ secrets.DOCKERHUB_TOKEN }}
  
  e2e-s3-vcluster:
    if: ${{ ! github.event.pull_request.head.repo.fork  && (inputs.e2e_test_suites == 'vcluster s3' || inputs.e2e_test_suites == '')}}
    needs: [build] 
    uses: ./.github/workflows/e2e-s3.yml
    with:
      vlogger-image: ${{ needs.build.outputs.vlogger-image }}
      operator-image: ${{ needs.build.outputs.operator-image }}
      vertica-image: ${{ needs.build.outputs.v2-vertica-image }}
      vertica-deployment-method: vclusterops
    secrets:
      DOCKERHUB_USERNAME: ${{ secrets.DOCKERHUB_USERNAME }}
      DOCKERHUB_TOKEN: ${{ secrets.DOCKERHUB_TOKEN }}

  e2e-leg-2:
    if: ${{ inputs.e2e_test_suites == 'all' || inputs.e2e_test_suites == 'admintools leg 2' || inputs.e2e_test_suites == '' }}
    needs: [build] 
    uses: ./.github/workflows/e2e-leg-2.yml
    with:
      vlogger-image: ${{ needs.build.outputs.vlogger-image }}
      operator-image: ${{ needs.build.outputs.operator-image }}
      vertica-image: ${{ needs.build.outputs.minimal-vertica-image }}
      vertica-deployment-method: admintools
    secrets:
      DOCKERHUB_USERNAME: ${{ secrets.DOCKERHUB_USERNAME }}
      DOCKERHUB_TOKEN: ${{ secrets.DOCKERHUB_TOKEN }}

  e2e-leg-2-vcluster:
    if: ${{ ! github.event.pull_request.head.repo.fork  && (inputs.e2e_test_suites == 'all' || inputs.e2e_test_suites == 'vcluster leg 2' || inputs.e2e_test_suites == '')}}
    needs: [build] 
    uses: ./.github/workflows/e2e-leg-2.yml
    with:
      vlogger-image: ${{ needs.build.outputs.vlogger-image }}
      operator-image: ${{ needs.build.outputs.operator-image }}
      vertica-image: ${{ needs.build.outputs.v2-vertica-image }}
      vertica-deployment-method: vclusterops
    secrets:
      DOCKERHUB_USERNAME: ${{ secrets.DOCKERHUB_USERNAME }}
      DOCKERHUB_TOKEN: ${{ secrets.DOCKERHUB_TOKEN }}

  e2e-azb:
    if: ${{ inputs.e2e_test_suites == 'all' || inputs.e2e_test_suites == 'admintools azb' || inputs.e2e_test_suites == '' }}
    needs: [build] 
    uses: ./.github/workflows/e2e-azb.yml
    with:
      vlogger-image: ${{ needs.build.outputs.vlogger-image }}
      operator-image: ${{ needs.build.outputs.operator-image }}
      vertica-image: ${{ needs.build.outputs.nokeys-vertica-image }}
      vertica-deployment-method: admintools
    secrets:
      DOCKERHUB_USERNAME: ${{ secrets.DOCKERHUB_USERNAME }}
      DOCKERHUB_TOKEN: ${{ secrets.DOCKERHUB_TOKEN }}

  e2e-azb-vcluster:
    if: ${{ ! github.event.pull_request.head.repo.fork  && (inputs.e2e_test_suites == 'all' || inputs.e2e_test_suites == 'vcluster azb' || inputs.e2e_test_suites == '')}}
    needs: [build] 
    uses: ./.github/workflows/e2e-azb.yml
    with:
      vlogger-image: ${{ needs.build.outputs.vlogger-image }}
      operator-image: ${{ needs.build.outputs.operator-image }}
      vertica-image: ${{ needs.build.outputs.v2-vertica-image }}
      vertica-deployment-method: vclusterops
    secrets:
      DOCKERHUB_USERNAME: ${{ secrets.DOCKERHUB_USERNAME }}
      DOCKERHUB_TOKEN: ${{ secrets.DOCKERHUB_TOKEN }}

  e2e-hostpath:
    if: ${{ inputs.e2e_test_suites == 'all' || inputs.e2e_test_suites == 'admintools hostpath' || inputs.e2e_test_suites == '' }}
    needs: [build] 
    uses: ./.github/workflows/e2e-hostpath.yml
    with:
      vlogger-image: ${{ needs.build.outputs.vlogger-image }}
      operator-image: ${{ needs.build.outputs.operator-image }}
      vertica-image: ${{ needs.build.outputs.full-vertica-image }}
      vertica-deployment-method: admintools
    secrets:
      DOCKERHUB_USERNAME: ${{ secrets.DOCKERHUB_USERNAME }}
      DOCKERHUB_TOKEN: ${{ secrets.DOCKERHUB_TOKEN }}
  
  e2e-hostpath-vcluster:
    if: ${{ ! github.event.pull_request.head.repo.fork  && (inputs.e2e_test_suites == 'all' || inputs.e2e_test_suites == 'vcluster hostpath' || inputs.e2e_test_suites == '')}}
    needs: [build] 
    uses: ./.github/workflows/e2e-hostpath.yml
    with:
      vlogger-image: ${{ needs.build.outputs.vlogger-image }}
      operator-image: ${{ needs.build.outputs.operator-image }}
      vertica-image: ${{ needs.build.outputs.v2-vertica-image }}
      vertica-deployment-method: vclusterops
    secrets:
      DOCKERHUB_USERNAME: ${{ secrets.DOCKERHUB_USERNAME }}
      DOCKERHUB_TOKEN: ${{ secrets.DOCKERHUB_TOKEN }}

  e2e-vcluster:
    if: ${{ ! github.event.pull_request.head.repo.fork  && (inputs.e2e_test_suites == 'all' || inputs.e2e_test_suites == 'vcluster' || inputs.e2e_test_suites == '')}}
    needs: [build] 
    uses: ./.github/workflows/e2e-vcluster.yml
    with:
      vlogger-image: ${{ needs.build.outputs.vlogger-image }}
      operator-image: ${{ needs.build.outputs.operator-image }}
      vertica-image: ${{ needs.build.outputs.v2-vertica-image }}
    secrets:
      DOCKERHUB_USERNAME: ${{ secrets.DOCKERHUB_USERNAME }}
      DOCKERHUB_TOKEN: ${{ secrets.DOCKERHUB_TOKEN }}

  e2e-http-server:
    if: ${{ inputs.e2e_test_suites == 'all' || inputs.e2e_test_suites == 'admintools http server' || inputs.e2e_test_suites == '' }}
    needs: [build]
    uses: ./.github/workflows/e2e-http-server.yml
    with:
      vlogger-image: ${{ needs.build.outputs.vlogger-image }}
      operator-image: ${{ needs.build.outputs.operator-image }}
      vertica-image: ${{ needs.build.outputs.minimal-vertica-image }}
    secrets:
      DOCKERHUB_USERNAME: ${{ secrets.DOCKERHUB_USERNAME }}
      DOCKERHUB_TOKEN: ${{ secrets.DOCKERHUB_TOKEN }}

  e2e-server-upgrade:
    if: ${{ inputs.e2e_test_suites == 'all' || inputs.e2e_test_suites == 'admintools server upgrade' || inputs.e2e_test_suites == '' }}
    needs: [build]
    uses: ./.github/workflows/e2e-server-upgrade.yml
    with:
      vlogger-image: ${{ needs.build.outputs.vlogger-image }}
      operator-image: ${{ needs.build.outputs.operator-image }}
      vertica-image: ${{ needs.build.outputs.minimal-vertica-image }}
    secrets:
      DOCKERHUB_USERNAME: ${{ secrets.DOCKERHUB_USERNAME }}
      DOCKERHUB_TOKEN: ${{ secrets.DOCKERHUB_TOKEN }}

  e2e-operator-upgrade:
    if: ${{ inputs.e2e_test_suites == 'all' || inputs.e2e_test_suites == 'admintools operator upgrade' || inputs.e2e_test_suites == '' }}
    needs: [build] 
    uses: ./.github/workflows/e2e-operator-upgrade.yml
    with:
      vlogger-image: ${{ needs.build.outputs.vlogger-image }}
      operator-image: ${{ needs.build.outputs.operator-image }}
      vertica-image: ${{ needs.build.outputs.full-vertica-image }}
    secrets:
      DOCKERHUB_USERNAME: ${{ secrets.DOCKERHUB_USERNAME }}
      DOCKERHUB_TOKEN: ${{ secrets.DOCKERHUB_TOKEN }}

  e2e-udx:
    if: ${{ inputs.e2e_test_suites == 'all' || inputs.e2e_test_suites == 'admintools udx' || inputs.e2e_test_suites == '' }}
    needs: [build] 
    uses: ./.github/workflows/e2e-udx.yml
    with:
      vlogger-image: ${{ needs.build.outputs.vlogger-image }}
      operator-image: ${{ needs.build.outputs.operator-image }}
      # We must pass the full image since the minimal image cannot run Java UDx's
      vertica-image: ${{ needs.build.outputs.full-vertica-image }}
    secrets:
      DOCKERHUB_USERNAME: ${{ secrets.DOCKERHUB_USERNAME }}
      DOCKERHUB_TOKEN: ${{ secrets.DOCKERHUB_TOKEN }}

  e2e-udx-vcluster:
    if: ${{ ! github.event.pull_request.head.repo.fork  && (inputs.e2e_test_suites == 'all' || inputs.e2e_test_suites == 'udx-vcluster' || inputs.e2e_test_suites == '')}}
    needs: [build] 
    uses: ./.github/workflows/e2e-udx.yml
    with:
      vlogger-image: ${{ needs.build.outputs.vlogger-image }}
      operator-image: ${{ needs.build.outputs.operator-image }}
      # We must pass the full image since the minimal image cannot run Java UDx's
      vertica-image: ${{ needs.build.outputs.v2-vertica-image }}
      vertica-deployment-method: vclusterops
    secrets:
      DOCKERHUB_USERNAME: ${{ secrets.DOCKERHUB_USERNAME }}
      DOCKERHUB_TOKEN: ${{ secrets.DOCKERHUB_TOKEN }}

  e2e-enterprise:
    if: ${{ inputs.e2e_test_suites == 'all' || inputs.e2e_test_suites == 'admintools enterprise' || inputs.e2e_test_suites == '' }}
    needs: [build] 
    uses: ./.github/workflows/e2e-enterprise.yml
    with:
      vlogger-image: ${{ needs.build.outputs.vlogger-image }}
      operator-image: ${{ needs.build.outputs.operator-image }}
      vertica-image: ${{ needs.build.outputs.full-vertica-image }}
    secrets:
      DOCKERHUB_USERNAME: ${{ secrets.DOCKERHUB_USERNAME }}
      DOCKERHUB_TOKEN: ${{ secrets.DOCKERHUB_TOKEN }}<|MERGE_RESOLUTION|>--- conflicted
+++ resolved
@@ -38,18 +38,6 @@
         options:
         - all
         - none
-<<<<<<< HEAD
-        - s3
-        - azb
-        - leg 2
-        - server upgrade
-        - operator upgrade
-        - udx
-        - udx-vcluster
-        - hostpath
-        - enterprise 
-        - http server
-=======
         - admintools s3
         - admintools azb
         - admintools leg 2
@@ -63,7 +51,6 @@
         - vcluster azb
         - vcluster leg 2
         - vcluster hostpath
->>>>>>> 3aaf97c3
         - vcluster
       run_security_scan:
         description: 'What images to scan?'

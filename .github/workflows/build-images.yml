name: Build images

on:
  workflow_call:
    inputs:
      operator_image:
        description: 'Name of an existing Vertica operator image. If blank we will build one using the default name'
        type: string
        required: true
      full_vertica_image:
        description: 'Name of an existing full Vertica server v2 image. If blank we will build one using the default name'
        type: string
        required: true
      minimal_vertica_image:
        description: 'Name of an existing minimal Vertica server v2 image. If blank we will build one using the default name'
        type: string
        required: true
      legacy_vertica_image:
        description: 'Name of an existing full image with admintools and SSH support. Leave blank to build one with the default name'
        type: string
        required: true
      vlogger_image:
        description: 'Name of an existing vlogger image. If blank we will build one using the default name'
        type: string
        required: true
      operator_platform:
        description: 'If building the operator, this identifies the platforms to build it for. Separate multiple platforms with a comma. Example: linux/arm64,linux/amd64'
        type: string
        required: false
        default: 'linux/amd64,linux/arm64'
      run_security_scan:
        description: 'What images to scan?'
        type: string
        required: false
        default: 'all, except vertica server'
    secrets:
      DOCKERHUB_USERNAME:
        description: 'When working with images from docker.io, this is the username for login purposes'
        required: true
      DOCKERHUB_TOKEN:
        description: 'When working with images from docker.io, this is the password for login purposes'
        required: true
    outputs:
      operator-image:
        description: "The image name of the VerticaDB operator"
        value: ${{ jobs.build-operator.outputs.image }}
      full-vertica-image:
        description: "The image name of the full vertica server image"
        value: ${{ jobs.build-server-full.outputs.image }}
      minimal-vertica-image:
        description: "The image name of the vertica server, but with optional software removed"
        value: ${{ jobs.build-server-minimal.outputs.image }}
      legacy-vertica-image:
        description: "The image name of the full vertica server image, but with admintools and SSH support"
        value: ${{ jobs.build-server-legacy.outputs.image }}
      vlogger-image:
        description: "The image name of the vertica logger sidecar"
        value: ${{ jobs.build-vlogger.outputs.image }}

# These permissions only apply when not running a PR.  GitHub actions makes PRs
# from forked repositories with extremely limited permissions that cannot be
# overwritten:
# https://github.blog/changelog/2021-04-20-github-actions-control-permissions-for-github_token/
permissions:
  packages: write
  security-events: write

jobs:
  build-server-full:
    runs-on: ubuntu-latest
    outputs:
      image: ${{ steps.full_vertica_image.outputs.value }}
    steps:

    - name: Pick the name of the image
      uses: spilchen/switch-case-action@v2
      id: full_vertica_image
      with:
        default: docker.io/opentext/vertica-k8s-private:latest-test-master
        conditionals-with-values: |
          ${{ inputs.full_vertica_image != '' }} => ${{ inputs.full_vertica_image }}

    - name: Login to GitHub Container registry for non-PRs
      uses: docker/login-action@v3
      if: ${{ github.event_name != 'pull_request' && startsWith(inputs.full_vertica_image, 'ghcr.io') }}
      with:
        registry: ghcr.io
        username: ${{ github.repository_owner }}
        password: ${{ secrets.GITHUB_TOKEN }}

    - name: Login to Docker Hub
      uses: docker/login-action@v3
      if: ${{ startsWith(steps.full_vertica_image.outputs.value, 'docker.io') }}
      with:
        username: ${{ secrets.DOCKERHUB_USERNAME }}
        password: ${{ secrets.DOCKERHUB_TOKEN }}

    - uses: actions/checkout@v4
      if: ${{ inputs.full_vertica_image == '' }}

    - name: Download the RPM
      uses: ./.github/actions/download-rpm
      if: ${{ inputs.full_vertica_image == '' }}

    - name: Build the full server image
      if: ${{ inputs.full_vertica_image == '' }}
      run: |
        # We never push the image we build here because the RPM we use is too
        # old. The RPM needs to be from at least a 23.3.0 server. So, we build
        # here only to test the creation of the image. We don't verify this
        # image in the remaining CI. Pick a dummy image name so as not to
        # overwrite the output build image that the e2e tests will use.
        export VERTICA_IMG=vertica-k8s:kind
        make docker-build-vertica-v2

    - name: Do a local pull of the image
      run: |
        docker pull ${{ steps.full_vertica_image.outputs.value }}

    # We never run the sarif scanner in PRs because PRs don't have permission
    # to upload the results to github.
    - name: Run the Trivy vulnerability scanner (sarif)
      uses: aquasecurity/trivy-action@0.6.2
      if: ${{ inputs.run_security_scan == 'all' && github.event_name != 'pull_request' }}
      with:
        image-ref: ${{ steps.full_vertica_image.outputs.value }}
        ignore-unfixed: true
        security-checks: vuln
        timeout: '20m0s'
        format: 'sarif'
        output: 'trivy-results-vertica-image.sarif'

    - name: Upload Trivy scan results to GitHub Security tab
      uses: github/codeql-action/upload-sarif@v3
      if: ${{ always() && inputs.run_security_scan == 'all' && github.event_name != 'pull_request' }}
      with:
        sarif_file: 'trivy-results-vertica-image.sarif'

    - name: Run the Trivy vulnerability scanner (pretty print)
      uses: aquasecurity/trivy-action@0.6.2
      if: ${{ inputs.run_security_scan == 'all' }}
      with:
        image-ref: ${{ steps.full_vertica_image.outputs.value }}
        ignore-unfixed: true
        security-checks: vuln
        timeout: '20m0s'
        format: 'table'
        output: 'trivy-results-vertica-image.out'

    - uses: actions/upload-artifact@v4
      if: ${{ always() && inputs.run_security_scan == 'all' }}
      with:
        name: security-scan-server
        path: 'trivy-results-vertica-image.out'

    - name: Print a summary of the job
      run: |
        echo "Image Name: **${{ steps.full_vertica_image.outputs.value }}**" >> $GITHUB_STEP_SUMMARY
        echo "Was Built: ${{ inputs.full_vertica_image == '' && '**Yes**' || '**No**' }}" >> $GITHUB_STEP_SUMMARY
        echo "Was Pushed: ${{ inputs.full_vertica_image == '' && github.event_name != 'pull_request' && '**Yes**' || '**No**' }}"
        echo "Was Scanned: ${{ inputs.run_security_scan == 'all' && '**Yes**' || '**No**' }}" >> $GITHUB_STEP_SUMMARY
        echo "Size: **$(docker inspect --format '{{.Size}}' ${{ steps.full_vertica_image.outputs.value }} | numfmt --to=iec)**" >> $GITHUB_STEP_SUMMARY
        echo "Image ID: **$(docker inspect --format '{{.ID}}' ${{ steps.full_vertica_image.outputs.value }})**" >> $GITHUB_STEP_SUMMARY
        echo "Digest: **$(IFS=":" read image tag <<< $(echo ${{ steps.full_vertica_image.outputs.value }} | sed -e 's/^docker.io\///'); docker inspect --format='{{.RepoDigests}}' $image:$tag | sed 's:^.\(.*\).$:\1:' | tr " " "\n" | grep $image | cut -d'@' -f2 || echo "<none>")**" >> $GITHUB_STEP_SUMMARY
        echo -n "Vertica Version: **" >> $GITHUB_STEP_SUMMARY
        echo -n $(docker inspect --format '{{index .Config.Labels "vertica-version"}}' ${{ steps.full_vertica_image.outputs.value }}) >> $GITHUB_STEP_SUMMARY
        echo "**" >> $GITHUB_STEP_SUMMARY

  build-server-legacy:
    runs-on: ubuntu-latest
    if: ${{ always() && !contains(github.ref, 'k8s-sync') }}
    outputs:
      image: ${{ steps.legacy_vertica_image.outputs.value }}
    steps:

    - name: set lower case owner name
      env:
        OWNER: '${{ github.repository_owner }}'
      run: |
        echo "OWNER_LC=${OWNER,,}" >>${GITHUB_ENV}

    - name: Pick the name of the image
      uses: spilchen/switch-case-action@v2
      id: legacy_vertica_image
      with:
        default: ghcr.io/${{ env.OWNER_LC }}/vertica-k8s:${{ github.sha }}-legacy
        conditionals-with-values: |
          ${{ inputs.legacy_vertica_image != '' }} => ${{ inputs.legacy_vertica_image }}
          ${{ github.event_name == 'pull_request' }} => vertica-k8s:kind-legacy

    - name: Login to GitHub Container registry for non-PRs
      uses: docker/login-action@v3
      if: ${{ github.event_name != 'pull_request' && inputs.legacy_vertica_image == '' || startsWith(inputs.legacy_vertica_image, 'ghcr.io') }}
      with:
        registry: ghcr.io
        username: ${{ github.repository_owner }}
        password: ${{ secrets.GITHUB_TOKEN }}

    - name: Login to Docker Hub
      uses: docker/login-action@v3
      if: ${{ inputs.legacy_vertica_image != '' && startsWith(inputs.legacy_vertica_image, 'docker.io') }}
      with:
        username: ${{ secrets.DOCKERHUB_USERNAME }}
        password: ${{ secrets.DOCKERHUB_TOKEN }}

    - uses: actions/checkout@v4
      if: ${{ inputs.legacy_vertica_image == '' }}

    - name: Download the RPM
      uses: ./.github/actions/download-rpm
      if: ${{ inputs.legacy_vertica_image == '' }}

    - name: Build and optionally push legacy server image
      if: ${{ inputs.legacy_vertica_image == '' }}
      run: |
        export VERTICA_IMG=${{ steps.legacy_vertica_image.outputs.value }}
        make docker-build-vertica
        if [ $GITHUB_EVENT_NAME != 'pull_request' ]
        then
          make docker-push-vertica
        fi

    - name: Save the image for consumption by dependent jobs (PRs only)
      if: ${{ github.event_name == 'pull_request' }}
      run: |
        docker save ${{ steps.legacy_vertica_image.outputs.value }} > legacy-vertica-image.tar

    - uses: actions/upload-artifact@v4
      if: ${{ github.event_name == 'pull_request' }}
      with:
        name: legacy-vertica-image
        path: legacy-vertica-image.tar

    - name: Do a local pull of the image if we didn't create it
      if: ${{ inputs.legacy_vertica_image != '' }}
      run: |
        docker pull ${{ inputs.legacy_vertica_image }}

    - name: Print a summary of the job
      run: |
        echo "Image Name: **${{ steps.legacy_vertica_image.outputs.value }}**" >> $GITHUB_STEP_SUMMARY
        echo "Was Built: ${{ inputs.legacy_vertica_image == '' && '**Yes**' || '**No**' }}" >> $GITHUB_STEP_SUMMARY
        echo "Was Pushed: ${{ inputs.legacy_vertica_image == '' && github.event_name != 'pull_request' && '**Yes**' || '**No**' }}"
        echo "Was Scanned: **No**" >> $GITHUB_STEP_SUMMARY
        echo "Size: **$(docker inspect --format '{{.Size}}' ${{ steps.legacy_vertica_image.outputs.value }} | numfmt --to=iec)**" >> $GITHUB_STEP_SUMMARY
        echo "Image ID: **$(docker inspect --format '{{.ID}}' ${{ steps.legacy_vertica_image.outputs.value }})**" >> $GITHUB_STEP_SUMMARY
        echo "Digest: **$(IFS=":" read image tag <<< $(echo ${{ steps.legacy_vertica_image.outputs.value }} | sed -e 's/^docker.io\///'); docker inspect --format='{{.RepoDigests}}' $image:$tag | sed 's:^.\(.*\).$:\1:' | tr " " "\n" | grep $image | cut -d'@' -f2 || echo "<none>")**" >> $GITHUB_STEP_SUMMARY
        echo -n "Vertica Version: **" >> $GITHUB_STEP_SUMMARY
        echo -n $(docker inspect --format '{{index .Config.Labels "vertica-version"}}' ${{ steps.legacy_vertica_image.outputs.value }}) >> $GITHUB_STEP_SUMMARY
        echo "**" >> $GITHUB_STEP_SUMMARY
  build-server-minimal:
    runs-on: ubuntu-latest
    outputs:
      image: ${{ steps.minimal_vertica_image.outputs.value }}
    steps:

    - name: Pick the name of the image
      uses: spilchen/switch-case-action@v2
      id: minimal_vertica_image
      with:
        default: docker.io/opentext/vertica-k8s-private:latest-minimal-master
        conditionals-with-values: |
          ${{ inputs.minimal_vertica_image != '' }} => ${{ inputs.minimal_vertica_image }}

    - name: Login to GitHub Container registry for non-PRs
      uses: docker/login-action@v3
      if: ${{ github.event_name != 'pull_request' && startsWith(inputs.minimal_vertica_image, 'ghcr.io') }}
      with:
        registry: ghcr.io
        username: ${{ github.repository_owner }}
        password: ${{ secrets.GITHUB_TOKEN }}

    - name: Login to Docker Hub
      uses: docker/login-action@v3
      if: ${{ startsWith(steps.minimal_vertica_image.outputs.value, 'docker.io') }}
      with:
        username: ${{ secrets.DOCKERHUB_USERNAME }}
        password: ${{ secrets.DOCKERHUB_TOKEN }}

    - uses: actions/checkout@v4
      if: ${{ inputs.minimal_vertica_image == '' }}

    - name: Download the RPM
      uses: ./.github/actions/download-rpm
      if: ${{ inputs.minimal_vertica_image == '' }}

    - name: Build the minimal server image
      if: ${{ inputs.minimal_vertica_image == '' }}
      run: |
        # We never push the image we build here because the RPM we use is too
        # old. The RPM needs to be from at least a 23.3.0 server. So, we build
        # here only to test the creation of the image. We don't verify this
        # image in the remaining CI. Pick a dummy image name so as not to
        # overwrite the output build image that the e2e tests will use.
        export VERTICA_IMG=vertica-k8s:kind-minimal
        export MINIMAL_VERTICA_IMG=yes
        make docker-build-vertica-v2 

    - name: Do a local pull of the image
      run: |
        docker pull ${{ steps.minimal_vertica_image.outputs.value }}

    - name: Print a summary of the job
      run: |
        echo "Image Name: **${{ steps.minimal_vertica_image.outputs.value }}**" >> $GITHUB_STEP_SUMMARY
        echo "Was Built: ${{ inputs.minimal_vertica_image == '' && '**Yes**' || '**No**' }}" >> $GITHUB_STEP_SUMMARY
        echo "Was Pushed: ${{ inputs.minimal_vertica_image == '' && github.event_name != 'pull_request' && '**Yes**' || '**No**' }}"
        echo "Was Scanned: **No**" >> $GITHUB_STEP_SUMMARY
        echo "Size: **$(docker inspect --format '{{.Size}}' ${{ steps.minimal_vertica_image.outputs.value }} | numfmt --to=iec)**" >> $GITHUB_STEP_SUMMARY
        echo "Image ID: **$(docker inspect --format '{{.ID}}' ${{ steps.minimal_vertica_image.outputs.value }})**" >> $GITHUB_STEP_SUMMARY
        echo "Digest: **$(IFS=":" read image tag <<< $(echo ${{ steps.minimal_vertica_image.outputs.value }} | sed -e 's/^docker.io\///'); docker inspect --format='{{.RepoDigests}}' $image:$tag | sed 's:^.\(.*\).$:\1:' | tr " " "\n" | grep $image | cut -d'@' -f2 || echo "<none>")**" >> $GITHUB_STEP_SUMMARY
        echo -n "Vertica Version: **" >> $GITHUB_STEP_SUMMARY
        echo -n $(docker inspect --format '{{index .Config.Labels "vertica-version"}}' ${{ steps.minimal_vertica_image.outputs.value }}) >> $GITHUB_STEP_SUMMARY
        echo "**" >> $GITHUB_STEP_SUMMARY

  build-operator:
    runs-on: ubuntu-latest
    outputs:
      image: ${{ steps.operator_image.outputs.value }}
    steps:

    - name: set lower case owner name
      env:
        OWNER: '${{ github.repository_owner }}'
      run: |
        echo "OWNER_LC=${OWNER,,}" >>${GITHUB_ENV}

    - name: Pick the name of the image
      uses: spilchen/switch-case-action@v2
      id: operator_image
      with:
        default: ghcr.io/${{ env.OWNER_LC }}/verticadb-operator:${{ github.sha }}
        conditionals-with-values: |
          ${{ inputs.operator_image != '' }} => ${{ inputs.operator_image }}
          ${{ github.event_name == 'pull_request' }} => verticadb-operator:kind

    - name: Login to GitHub Container registry for non-PRs
      uses: docker/login-action@v3
      if: ${{ github.event_name != 'pull_request' && inputs.operator_image == '' || startsWith(inputs.operator_image, 'ghcr.io') }}
      with:
        registry: ghcr.io
        username: ${{ github.repository_owner }}
        password: ${{ secrets.GITHUB_TOKEN }}

    - uses: actions/checkout@v4
      if: ${{ inputs.operator_image == '' }}

    - name: Set up Go
      uses: ./.github/actions/setup-go
      if: ${{ inputs.operator_image == '' }}

    - name: Build and optionally push operator image
      if: ${{ inputs.operator_image == '' }}
      run: |
        export OPERATOR_IMG=${{ steps.operator_image.outputs.value }}
        export PLATFORMS=${{ inputs.operator_platform }}
        # For pull requests we build the operator locally then pass it around
        # to dependent stages as an artifact. Otherwise, we will build a
        # cross-platform operator. The make target we use for that handles
        # pushing it up to an external repository.
        if [ $GITHUB_EVENT_NAME != 'pull_request' ]
        then
<<<<<<< HEAD
          # Will be removed once we merge this and make the multiarch builds as the default
          make docker-build-crossplatform-operator
=======
          EXIT_CODE="$(docker manifest inspect ${OPERATOR_IMG} > /dev/null ; echo $?)"
          if [ $EXIT_CODE -eq 0 ]; then
            echo "image exists"
          else 
            echo "image does not exist, making a push"
            make docker-build-crossplatform-operator
          fi
>>>>>>> 66c3e9d5
        else
          make docker-build-operator
        fi

    - name: Save the image for consumption by dependent jobs (PRs only)
      if: ${{ github.event_name == 'pull_request' }}
      run: |
        docker save ${{ steps.operator_image.outputs.value }} > operator-image.tar

    - uses: actions/upload-artifact@v4
      if: ${{ github.event_name == 'pull_request' }}
      with:
        name: operator-image
        path: operator-image.tar

    - name: Do a local pull of the image if we didn't create it
      if: ${{ inputs.operator_image != '' }}
      run: |
        docker pull ${{ inputs.operator_image }}

    - name: Run the Trivy vulnerability scanner (sarif)
      uses: aquasecurity/trivy-action@0.6.2
      if: ${{ inputs.run_security_scan != 'none' && github.event_name != 'pull_request' }}
      with:
        image-ref: ${{ steps.operator_image.outputs.value }}
        ignore-unfixed: true
        format: 'sarif'
        output: 'trivy-results-verticadb-operator-image.sarif'

    - name: Upload Trivy scan results to GitHub Security tab
      uses: github/codeql-action/upload-sarif@v3
      if: ${{ always() && inputs.run_security_scan != 'none' && github.event_name != 'pull_request' }}
      with:
        sarif_file: 'trivy-results-verticadb-operator-image.sarif'

    - name: Run the Trivy vulnerability scanner (pretty print)
      uses: aquasecurity/trivy-action@0.6.2
      if: ${{ inputs.run_security_scan != 'none' }}
      with:
        image-ref: ${{ steps.operator_image.outputs.value }}
        ignore-unfixed: true
        format: 'table'
        output: 'trivy-results-verticadb-operator-image.out'

    - uses: actions/upload-artifact@v4
      if: ${{ always() && inputs.run_security_scan != 'none' }}
      with:
        name: security-scan-operator
        path: 'trivy-results-verticadb-operator-image.out'

    - name: Print a summary of the job
      run: |
        echo "Image Name: **${{ steps.operator_image.outputs.value }}**" >> $GITHUB_STEP_SUMMARY
        echo "Was Built: ${{ inputs.operator_image == '' && '**Yes**' || '**No**' }}" >> $GITHUB_STEP_SUMMARY
        echo "Was Pushed: ${{ inputs.operator_image == '' && github.event_name != 'pull_request' && '**Yes**' || '**No**' }}"
        echo "Was Scanned: ${{ inputs.run_security_scan != 'none' && '**Yes**' || '**No**' }}" >> $GITHUB_STEP_SUMMARY
        echo "Size: **$(docker inspect --format '{{.Size}}' ${{ steps.operator_image.outputs.value }} | numfmt --to=iec)**" >> $GITHUB_STEP_SUMMARY
        echo "Image ID: **$(docker inspect --format '{{.ID}}' ${{ steps.operator_image.outputs.value }})**" >> $GITHUB_STEP_SUMMARY
        echo "Digest: **$(IFS=":" read image tag <<< $(echo ${{ steps.operator_image.outputs.value }} | sed -e 's/^docker.io\///'); docker inspect --format='{{.RepoDigests}}' $image:$tag | sed 's:^.\(.*\).$:\1:' | tr " " "\n" | grep $image | cut -d'@' -f2 || echo "<none>")**" >> $GITHUB_STEP_SUMMARY

  build-vlogger:
    runs-on: ubuntu-latest
    outputs:
      image: ${{ steps.vlogger_image.outputs.value }}
    steps:

    - name: set lower case owner name
      env:
        OWNER: '${{ github.repository_owner }}'
      run: |
        echo "OWNER_LC=${OWNER,,}" >>${GITHUB_ENV}

    - name: Pick the name of the image
      uses: spilchen/switch-case-action@v2
      id: vlogger_image
      with:
        default: ghcr.io/${{ env.OWNER_LC }}/vertica-logger:${{ github.sha }}
        conditionals-with-values: |
          ${{ inputs.vlogger_image != '' }} => ${{ inputs.vlogger_image }}
          ${{ github.event_name == 'pull_request' }} => vertica-logger:kind

    - name: Login to GitHub Container registry for non-PRs
      uses: docker/login-action@v3
      if: ${{ github.event_name != 'pull_request' && inputs.vlogger_image == '' || startsWith(inputs.vlogger_image, 'ghcr.io') }}
      with:
        registry: ghcr.io
        username: ${{ github.repository_owner }}
        password: ${{ secrets.GITHUB_TOKEN }}

    - uses: actions/checkout@v4
      if: ${{ inputs.vlogger_image == '' }}

    - name: Build and optionally push vlogger image
      if: ${{ inputs.vlogger_image == '' }}
      run: |
        export VLOGGER_IMG=${{ steps.vlogger_image.outputs.value }}
        make docker-build-vlogger
        if [ $GITHUB_EVENT_NAME != 'pull_request' ]
        then
          make docker-push-vlogger
        fi

    - name: Save the image for consumption by dependent jobs (PRs only)
      if: ${{ github.event_name == 'pull_request' }}
      run: |
        docker save ${{ steps.vlogger_image.outputs.value }} > vlogger-image.tar

    - uses: actions/upload-artifact@v4
      if: ${{ github.event_name == 'pull_request' }}
      with:
        name: vlogger-image
        path: vlogger-image.tar

    - name: Do a local pull of the image if we didn't create it
      if: ${{ inputs.vlogger_image != '' }}
      run: |
        docker pull ${{ inputs.vlogger_image }}

    - name: Run the Trivy vulnerability scanner (sarif)
      uses: aquasecurity/trivy-action@0.6.2
      if: ${{ inputs.run_security_scan != 'none' && github.event_name != 'pull_request' }}
      with:
        image-ref: ${{ steps.vlogger_image.outputs.value }}
        ignore-unfixed: true
        format: 'sarif'
        output: 'trivy-results-vertica-logger-image.sarif'

    - name: Upload Trivy scan results to GitHub Security tab
      uses: github/codeql-action/upload-sarif@v3
      if: ${{ always() && inputs.run_security_scan != 'none' && github.event_name != 'pull_request' }}
      with:
        sarif_file: 'trivy-results-vertica-logger-image.sarif'

    - name: Run the Trivy vulnerability scanner (pretty print)
      uses: aquasecurity/trivy-action@0.6.2
      if: ${{ inputs.run_security_scan != 'none' }}
      with:
        image-ref: ${{ steps.vlogger_image.outputs.value }}
        ignore-unfixed: true
        format: 'table'
        output: 'trivy-results-vertica-logger-image.out'

    - uses: actions/upload-artifact@v4
      if: ${{ always() && inputs.run_security_scan != 'none' }}
      with:
        name: security-scan-logger
        path: 'trivy-results-vertica-logger-image.out'

    - name: Print a summary of the job
      run: |
        echo "Image Name: **${{ steps.vlogger_image.outputs.value }}**" >> $GITHUB_STEP_SUMMARY
        echo "Was Built: ${{ inputs.vlogger_image == '' && '**Yes**' || '**No**' }}" >> $GITHUB_STEP_SUMMARY
        echo "Was Pushed: ${{ inputs.vlogger_image == '' && github.event_name != 'pull_request' && '**Yes**' || '**No**' }}"
        echo "Was Scanned: ${{ inputs.run_security_scan != 'none' && '**Yes**' || '**No**' }}" >> $GITHUB_STEP_SUMMARY
        echo "Size: **$(docker inspect --format '{{.Size}}' ${{ steps.vlogger_image.outputs.value }} | numfmt --to=iec)**" >> $GITHUB_STEP_SUMMARY
        echo "Image ID: **$(docker inspect --format '{{.ID}}' ${{ steps.vlogger_image.outputs.value }})**" >> $GITHUB_STEP_SUMMARY
        echo "Digest: **$(IFS=":" read image tag <<< $(echo ${{ steps.vlogger_image.outputs.value }} | sed -e 's/^docker.io\///'); docker inspect --format='{{.RepoDigests}}' $image:$tag | sed 's:^.\(.*\).$:\1:' | tr " " "\n" | grep $image | cut -d'@' -f2 || echo "<none>")**" >> $GITHUB_STEP_SUMMARY
<|MERGE_RESOLUTION|>--- conflicted
+++ resolved
@@ -360,10 +360,7 @@
         # pushing it up to an external repository.
         if [ $GITHUB_EVENT_NAME != 'pull_request' ]
         then
-<<<<<<< HEAD
           # Will be removed once we merge this and make the multiarch builds as the default
-          make docker-build-crossplatform-operator
-=======
           EXIT_CODE="$(docker manifest inspect ${OPERATOR_IMG} > /dev/null ; echo $?)"
           if [ $EXIT_CODE -eq 0 ]; then
             echo "image exists"
@@ -371,7 +368,6 @@
             echo "image does not exist, making a push"
             make docker-build-crossplatform-operator
           fi
->>>>>>> 66c3e9d5
         else
           make docker-build-operator
         fi

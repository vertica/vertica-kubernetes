# (c) Copyright [2021-2024] Open Text.
# Licensed under the Apache License, Version 2.0 (the "License");
# You may not use this file except in compliance with the License.
# You may obtain a copy of the License at
#
# http://www.apache.org/licenses/LICENSE-2.0
#
# Unless required by applicable law or agreed to in writing, software
# distributed under the License is distributed on an "AS IS" BASIS,
# WITHOUT WARRANTIES OR CONDITIONS OF ANY KIND, either express or implied.
# See the License for the specific language governing permissions and
# limitations under the License.
apiVersion: v2
name: verticadb-operator
description: An operator that can deploy and manage Vertica clusters
type: application
# Versions follow Semantic Versioning (https://semver.org/)
<<<<<<< HEAD
version: 2.2.0
=======
version: 24.4.0-0
>>>>>>> 86ba4c34
<|MERGE_RESOLUTION|>--- conflicted
+++ resolved
@@ -15,8 +15,4 @@
 description: An operator that can deploy and manage Vertica clusters
 type: application
 # Versions follow Semantic Versioning (https://semver.org/)
-<<<<<<< HEAD
-version: 2.2.0
-=======
-version: 24.4.0-0
->>>>>>> 86ba4c34
+version: 24.4.0-0
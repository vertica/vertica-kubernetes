# (c) Copyright [2021-2024] Open Text.
# Licensed under the Apache License, Version 2.0 (the "License");
# You may not use this file except in compliance with the License.
# You may obtain a copy of the License at
#
# http://www.apache.org/licenses/LICENSE-2.0
#
# Unless required by applicable law or agreed to in writing, software
# distributed under the License is distributed on an "AS IS" BASIS,
# WITHOUT WARRANTIES OR CONDITIONS OF ANY KIND, either express or implied.
# See the License for the specific language governing permissions and
# limitations under the License.
apiVersion: v2
name: verticadb-operator
description: An operator that can deploy and manage Vertica clusters
type: application
# Versions follow Semantic Versioning (https://semver.org/)
version: 25.3.0-0
dependencies:
  - name: grafana
    version: "9.2.10"
    repository: https://grafana.github.io/helm-charts
    condition: grafana.enabled
  - name: kube-prometheus-stack
    version: "75.9.0"
    repository: https://prometheus-community.github.io/helm-charts
<<<<<<< HEAD
    condition: prometheusServer.enabled
    alias: prometheusServer
  #- name: loki
  #  version: "6.31.0"
  #  repository: https://grafana.github.io/helm-charts
  #  condition: grafana.enabled
=======
    condition: prometheus-server.enabled
    alias: prometheus-server
  - name: loki
    version: "6.31.0"
    repository: https://grafana.github.io/helm-charts
    condition: loki.enabled
  - name: alloy
    version: "1.2.0"
    repository: https://grafana.github.io/helm-charts
    condition: alloy.enabled
>>>>>>> 86ba70cd
  #- name: prometheus
  #  version: "27.23.0"
  #  repository: https://prometheus-community.github.io/helm-charts
  #  condition: prometheusServer.enabled
  #  alias: prometheusServer<|MERGE_RESOLUTION|>--- conflicted
+++ resolved
@@ -24,16 +24,8 @@
   - name: kube-prometheus-stack
     version: "75.9.0"
     repository: https://prometheus-community.github.io/helm-charts
-<<<<<<< HEAD
     condition: prometheusServer.enabled
     alias: prometheusServer
-  #- name: loki
-  #  version: "6.31.0"
-  #  repository: https://grafana.github.io/helm-charts
-  #  condition: grafana.enabled
-=======
-    condition: prometheus-server.enabled
-    alias: prometheus-server
   - name: loki
     version: "6.31.0"
     repository: https://grafana.github.io/helm-charts
@@ -41,10 +33,4 @@
   - name: alloy
     version: "1.2.0"
     repository: https://grafana.github.io/helm-charts
-    condition: alloy.enabled
->>>>>>> 86ba70cd
-  #- name: prometheus
-  #  version: "27.23.0"
-  #  repository: https://prometheus-community.github.io/helm-charts
-  #  condition: prometheusServer.enabled
-  #  alias: prometheusServer+    condition: alloy.enabled
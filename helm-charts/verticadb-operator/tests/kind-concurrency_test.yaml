suite: test that verifies we can control the concurrency of reconcile iterations
templates:
  - verticadb-operator-manager-config-cm.yaml
tests:
  - it: we can specify a concurrency for various CRs
    set:
      reconcileConcurrency:
        verticadb: 8
        verticaautoscaler: 2
        eventtrigger: 3
        verticarestorepointsquery: 2
        verticascrutinize: 2
    asserts:
<<<<<<< HEAD
      - contains:
          path: spec.template.spec.containers[0].args
          content:
            --verticadb-concurrency=8
      - contains:
          path: spec.template.spec.containers[0].args
          content:
            --verticaautoscaler-concurrency=2
      - contains:
          path: spec.template.spec.containers[0].args
          content:
            --eventtrigger-concurrency=3
      - contains:
          path: spec.template.spec.containers[0].args
          content:
            --verticarestorepointsquery-concurrency=2
      - contains:
          path: spec.template.spec.containers[0].args
          content:
            --verticascrutinize-concurrency=2
=======
      - equal:
          path: data.CONCURRENCY_VERTICADB
          value: "8"
      - equal:
          path: data.CONCURRENCY_VERTICAAUTOSCALER
          value: "2"
      - equal:
          path: data.CONCURRENCY_EVENTTRIGGER
          value: "3"
>>>>>>> 04390c61
<|MERGE_RESOLUTION|>--- conflicted
+++ resolved
@@ -8,31 +8,9 @@
         verticadb: 8
         verticaautoscaler: 2
         eventtrigger: 3
-        verticarestorepointsquery: 2
-        verticascrutinize: 2
+        verticarestorepointsquery: 7
+        verticascrutinize: 5
     asserts:
-<<<<<<< HEAD
-      - contains:
-          path: spec.template.spec.containers[0].args
-          content:
-            --verticadb-concurrency=8
-      - contains:
-          path: spec.template.spec.containers[0].args
-          content:
-            --verticaautoscaler-concurrency=2
-      - contains:
-          path: spec.template.spec.containers[0].args
-          content:
-            --eventtrigger-concurrency=3
-      - contains:
-          path: spec.template.spec.containers[0].args
-          content:
-            --verticarestorepointsquery-concurrency=2
-      - contains:
-          path: spec.template.spec.containers[0].args
-          content:
-            --verticascrutinize-concurrency=2
-=======
       - equal:
           path: data.CONCURRENCY_VERTICADB
           value: "8"
@@ -42,4 +20,9 @@
       - equal:
           path: data.CONCURRENCY_EVENTTRIGGER
           value: "3"
->>>>>>> 04390c61
+      - equal:
+          path: data.CONCURRENCY_VERTICARESTOREPOINTSQUERY
+          value: "7"
+      - equal:
+          path: data.CONCURRENCY_VERTICASCRUTINIZE
+          value: "5"
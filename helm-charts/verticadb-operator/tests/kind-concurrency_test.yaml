suite: test that verifies we can control the concurrency of reconcile iterations
templates:
  - verticadb-operator-manager-config-cm.yaml
tests:
  - it: we can specify a concurrency for various CRs
    set:
      reconcileConcurrency:
        verticadb: 8
        verticaautoscaler: 2
        eventtrigger: 3
        verticarestorepointsquery: 7
        verticascrutinize: 5
<<<<<<< HEAD
        sandboxconfigmap: 2
=======
        verticareplicator: 6
>>>>>>> ba19325b
    asserts:
      - equal:
          path: data.CONCURRENCY_VERTICADB
          value: "8"
      - equal:
          path: data.CONCURRENCY_VERTICAAUTOSCALER
          value: "2"
      - equal:
          path: data.CONCURRENCY_EVENTTRIGGER
          value: "3"
      - equal:
          path: data.CONCURRENCY_VERTICARESTOREPOINTSQUERY
          value: "7"
      - equal:
          path: data.CONCURRENCY_VERTICASCRUTINIZE
          value: "5"
      - equal:
<<<<<<< HEAD
          path: data.CONCURRENCY_SANDBOXCONFIGMAP
          value: "2"
=======
          path: data.CONCURRENCY_VERTICAREPLICATOR
          value: "6"
>>>>>>> ba19325b
<|MERGE_RESOLUTION|>--- conflicted
+++ resolved
@@ -10,11 +10,8 @@
         eventtrigger: 3
         verticarestorepointsquery: 7
         verticascrutinize: 5
-<<<<<<< HEAD
         sandboxconfigmap: 2
-=======
         verticareplicator: 6
->>>>>>> ba19325b
     asserts:
       - equal:
           path: data.CONCURRENCY_VERTICADB
@@ -32,10 +29,8 @@
           path: data.CONCURRENCY_VERTICASCRUTINIZE
           value: "5"
       - equal:
-<<<<<<< HEAD
           path: data.CONCURRENCY_SANDBOXCONFIGMAP
           value: "2"
-=======
+      - equal:
           path: data.CONCURRENCY_VERTICAREPLICATOR
-          value: "6"
->>>>>>> ba19325b
+          value: "6"
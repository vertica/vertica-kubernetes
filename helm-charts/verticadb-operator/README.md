--- conflicted
+++ resolved
@@ -89,11 +89,7 @@
 | alloy.replicaCount | Define the number of replicas for the Alloy deployment | 3 |
 | alloy.configMap.create | Whether to create a new ConfigMap for the config file | true |
 | alloy.configMap.name | Name of existing ConfigMap to use when configMap.create is false | |
-<<<<<<< HEAD
 | alloy.configMap.key | Key in ConfigMap to get config from when using existing ConfigMap | |
 | alloy.rbac.create | Whether to create RBAC resources for Alloy | true |
 | alloy.serviceAccount.create | Whether to create a service account for Alloy | true |
-| alloy.serviceAccount.name | The name of the existing service account to use when serviceAccount.create is false | |
-=======
-| alloy.configMap.key | Key in ConfigMap to get config from when using existing ConfigMap | |
->>>>>>> 29936f57
+| alloy.serviceAccount.name | The name of the existing service account to use when serviceAccount.create is false | |
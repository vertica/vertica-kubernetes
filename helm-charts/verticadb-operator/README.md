--- conflicted
+++ resolved
@@ -50,11 +50,6 @@
 
 | Parameter Name | Description | Default Value |
 |----------------|-------------|---------------|
-<<<<<<< HEAD
-| grafana.enabled | Set to true if you want to deploy Grafana with the operator | false |
-| prometheusServer.enabled | Set to true if you want to deploy Prometheus server. | false |
-| loki.enabled | Set to true if you want to deploy Loki and Alloy. | false |
-=======
 | grafana.enabled | Deploy Grafana as part of the chart | false |
 | grafana.namespaceOverride | Override the namespace where Grafana is deployed | "" |
 | grafana.replicas | Number of grafana pods | 1 |
@@ -80,4 +75,16 @@
 | prometheusServer.prometheusOperator.enabled | Enable Prometheus Operator (required for Prometheus) | true |
 | prometheusServer.prometheusOperator.admissionWebhooks.enabled | Enable admission webhooks for Prometheus Operator | false |
 | prometheusServer.defaultRules.create | Create default recording/alerting rules | false |
->>>>>>> e13d8f22
+| loki.enabled | Deploy Loki as part of the chart | false |
+| loki.loki.compactor.retention_enabled | Enable log retention | false |
+| loki.loki.compactor.working_directory | Specify a working directory for the compactor | |
+| loki.loki.compactor.compaction_interval | How frequently the compactor performs compaction and retention tasks | 20m |
+| loki.loki.compactor.retention_delete_delay | A delay between the time a log block is marked for deletion by the retention policy and when it is actually removed from storage. | 2h |
+| loki.loki.limits_config.retention_period | Set the global retention period | 720h |
+| loki.loki.commonConfig.replication_factor | Stores multiple copies of logs in the ingester component | 3 |
+| loki.loki.schemaConfig.configs | How Loki stores and indexes log data over time. ref: https://grafana.com/docs/loki/latest/configuration/#schema_config | {} |
+| loki.loki.storage.type | Storage for Loki chunks. | s3 |
+| loki.lokiCanary.enabled | The Loki canary pushes logs to and queries from this loki installation to test that it's working correctly | true |
+| loki.test.enabled | To test if a Loki data source is enabled and working | true |
+| alloy.enabled | Deploy Alloy as part of the chart | false |
+| alloy.replicaCount | Define the number of replicas for the Alloy deployment | 3 |
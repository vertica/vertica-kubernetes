# (c) Copyright [2021-2024] Open Text.
# Licensed under the Apache License, Version 2.0 (the "License");
# You may not use this file except in compliance with the License.
# You may obtain a copy of the License at
#
# http://www.apache.org/licenses/LICENSE-2.0
#
# Unless required by applicable law or agreed to in writing, software
# distributed under the License is distributed on an "AS IS" BASIS,
# WITHOUT WARRANTIES OR CONDITIONS OF ANY KIND, either express or implied.
# See the License for the specific language governing permissions and
# limitations under the License.

# Default values for verticadb-operator.
# This is a YAML-formatted file.
# Declare variables to be passed into your templates.

# -------------------------------------------------------------------------------
# NOTE: Whenever changing default values in here, be sure to update the
# README.md in this directory.  That file lists out the helm chart parameters
# with the default values.
# -------------------------------------------------------------------------------

# To control the name of all of the objects created in the helm chart.
# nameOverride: verticadb-operator

image:
  repo: docker.io
<<<<<<< HEAD
  name: opentext/verticadb-operator:2.2.0
=======
  name: opentext/verticadb-operator:24.4.0-0
>>>>>>> 86ba4c34
  pullPolicy: IfNotPresent

rbac_proxy_image:
  repo: gcr.io
  name: kubebuilder/kube-rbac-proxy:v0.13.1

imagePullSecrets: null

controllers:
  # If true, the controllers will run watching for changes in any of the
  # Vertica custom resources. Setting this to false and webhook.enabled to true
  # will cause the manager to only serve webhook requests. This mode allows you
  # to decouple the webhook from the controllers, allowing you to run them in
  # different pods.
  enable: true
  # What is the scope of the controllers? Allowed options are: cluster or namespace.
  # Two things happen when the controllers are scoped at the namespace level: we
  # only setup watches for the namespace the operator is deployed in, and we will only
  # grant Role/RoleBindings to the manager for deployed namespace.
  scope: cluster

webhook:
  # The webhook requires a TLS certificate to work. This parm defines how the
  # cert is supplied. Valid values are:
  # - internal: The certs are generated internally by the operator prior to
  #      starting the managing controller. The generated cert is self-signed.
  #      When it expires, the operator pod will need to be restarted in order
  #      to generate a new certificate. This is the default.
  # - cert-manager: The certs are generated using the cert-manager operator.
  #      This operator needs to be deployed before deploying the operator. It
  #      can be installed with this command:
  #      kubectl apply -f https://github.com/jetstack/cert-manager/releases/download/v1.5.3/cert-manager.yaml
  #
  #      Deployment of this chart will create a self-signed cert. The advantage
  #      of this over 'internal' is that cert-manager will automatically handle
  #      private key rotation when the certificate is about to expire.
  # - secret: The certs are created prior to installation of this chart and are
  #      provided to the operator through a secret. This option gives you the
  #      most flexibility as it is entirely up to you how the cert is created.
  #      This option requires the webhook.tlsSecret option to be set. For
  #      backwards compatibility, if webhook.tlsSecret is set, it is implicit
  #      that this mode is selected.
  certSource: internal
  # Use this parameter if you want to provide your own cert. tlsSecret is a
  # name of a secret in the same namespace the chart is being installed in.
  # The secret must have the keys: tls.key and tls.crt. It can also include the
  # key ca.crt. When that key is included the operator will patch it into the CA
  # bundle in the webhook configuration.
  #
  # For backwards compatibility, if this is set, then 'certSource = secret' is
  # implied.
  tlsSecret: ""
  # If true, the webhook will be enabled and its configuration is setup by the helm chart. 
  # Setting this to false will disable the webhook. The webhook setup needs privileges to add 
  # validatingwebhookconfiguration and mutatingwebhookconfiguration, both are cluster scoped. 
  # If you do not have necessary privileges to add these configurations, then this option 
  # can be used to skip that and still deploy the operator.
  enable: true

logging:
  # level is the minimum logging level. Valid values are: debug, info, warn, and error
  level: info

# Controls the amount of concurrency within the operator to handle the various
# CRs we have.
reconcileConcurrency:
  verticadb: 5
  verticaautoscaler: 1
  eventtrigger: 1
  verticarestorepointsquery: 1
  verticascrutinize: 1
  sandboxconfigmap: 1
  verticareplicator: 1

# The resource requirements for the operator pod.  See this for more info:
# https://kubernetes.io/docs/concepts/configuration/manage-resources-containers/
# These defaults must be kept in sync with config/manifests/kustomization.yaml
resources:
  limits:
    cpu: 100m
    memory: 750Mi
  requests:
    cpu: 100m
    memory: 20Mi

# Add specific node selector labels to control where the server pod is scheduled.
# If left blank then no selectors are added.
# See: https://kubernetes.io/docs/concepts/configuration/assign-pod-node/#nodeselector
# key: value
nodeSelector: {}

# Add any affinity or anti-affinity to the pod to control where it gets scheduled.
# See: https://kubernetes.io/docs/concepts/configuration/assign-pod-node/#inter-pod-affinity-and-anti-affinity
# podAffinity:
#   requiredDuringSchedulingIgnoredDuringExecution:
#   - labelSelector:
#       matchExpressions:
#       - key: security
#         operator: In
#         values:
#         - S1
#     topologyKey: topology.kubernetes.io/zone
affinity: {}

# PriorityClassName given to Pods of this StatefulSet
# See: https://kubernetes.io/docs/concepts/configuration/pod-priority-preemption/#priorityclass
priorityClassName: ""

# Taints and tolerations.
# See: https://kubernetes.io/docs/concepts/scheduling-eviction/taint-and-toleration/
tolerations: []

# Set this if you want to override the default name of the serviceaccount
# serviceAccountNameOverride: ""

# Annotations to be added to the serviceaccount that we create. This is a key/value map.
serviceAccountAnnotations: {}

prometheus:
  # Controls exposing of the prometheus metrics endpoint.  Valid options are:
  #
  # EnableWithAuthProxy: A new service object will be created that exposes the
  #    metrics endpoint.  Access to the metrics are controlled by rbac rules
  #    using the proxy (see https://github.com/brancz/kube-rbac-proxy).  The
  #    metrics endpoint will use the https scheme.
  # EnableWithoutAuth: Like EnableWithAuthProxy, this will create a service
  #    object to expose the metrics endpoint.  However, there is no authority
  #    checking when using the endpoint.  Anyone who had network access
  #    endpoint (i.e. any pod in k8s) will be able to read the metrics.  The
  #    metrics endpoint will use the http scheme.
  # Disable: Prometheus metrics are not exposed at all.
  expose: Disable

  # If prometheus is exposed with an auth proxy (EnableWithAuthProxy), use this
  # parameter to control what certificates are used for the https endpoint. If
  # this is empty, the operator will use a generated self-signed cert. When
  # provided, the certificates can be used to authenticate with the metrics
  # endpoint.
  tlsSecret: ""

  # ** This parameter is deprecated and will be removed in a future release.
  # Set this to true if you want to create a ServiceMonitor.  This object is a
  # CR provided by the prometheus operator to allow for easy service discovery.
  # https://github.com/prometheus-operator/prometheus-operator
  createServiceMonitor: false

  # This controls the creation of ClusterRole/ClusterRoleBinding to access
  # the metrics endpoint.
  createProxyRBAC: true<|MERGE_RESOLUTION|>--- conflicted
+++ resolved
@@ -26,11 +26,7 @@
 
 image:
   repo: docker.io
-<<<<<<< HEAD
-  name: opentext/verticadb-operator:2.2.0
-=======
   name: opentext/verticadb-operator:24.4.0-0
->>>>>>> 86ba4c34
   pullPolicy: IfNotPresent
 
 rbac_proxy_image:

# (c) Copyright [2021-2024] Open Text.
# Licensed under the Apache License, Version 2.0 (the "License");
# You may not use this file except in compliance with the License.
# You may obtain a copy of the License at
#
# http://www.apache.org/licenses/LICENSE-2.0
#
# Unless required by applicable law or agreed to in writing, software
# distributed under the License is distributed on an "AS IS" BASIS,
# WITHOUT WARRANTIES OR CONDITIONS OF ANY KIND, either express or implied.
# See the License for the specific language governing permissions and
# limitations under the License.

# Default values for verticadb-operator.
# This is a YAML-formatted file.
# Declare variables to be passed into your templates.

# -------------------------------------------------------------------------------
# NOTE: Whenever changing default values in here, be sure to update the
# README.md in this directory.  That file lists out the helm chart parameters
# with the default values.
# -------------------------------------------------------------------------------

# To control the name of all of the objects created in the helm chart.
# nameOverride: verticadb-operator

image:
  repo: docker.io
  name: opentext/verticadb-operator:25.3.0-0
  pullPolicy: IfNotPresent

imagePullSecrets: null

controllers:
  # If true, the controllers will run watching for changes in any of the
  # Vertica custom resources. Setting this to false and webhook.enabled to true
  # will cause the manager to only serve webhook requests. This mode allows you
  # to decouple the webhook from the controllers, allowing you to run them in
  # different pods.
  enable: true
  # What is the scope of the controllers? Allowed options are: cluster or namespace.
  # Two things happen when the controllers are scoped at the namespace level: we
  # only setup watches for the namespace the operator is deployed in, and we will only
  # grant Role/RoleBindings to the manager for deployed namespace.
  scope: cluster
  # Use this if you want to provide a custom burst size for event recording in the operator.
  # Increasing this allows the controllers to record more events in a short period.
  burstSize: 100
  # Controls the maximum backoff requeue duration (in milliseconds) for the vdb controller.
  # Default value is 1000 ms (1 second). Increase this value to reduce the requeue rate
  # if you have multiple databases running and want a lower rate limit.
  vdbMaxBackoffDuration: 1000
  # Controls the maximum backoff requeue duration (in milliseconds) for the sandbox controller.
  # Default value is 1000 ms (1 second). Increase this value to reduce the requeue rate
  # if you have multiple sandboxes running and want a lower rate limit.
  sandboxMaxBackoffDuration: 1000

webhook:
  # The webhook requires a TLS certificate to work. This parm defines how the
  # cert is supplied. Valid values are:
  # - internal: The certs are generated internally by the operator prior to
  #      starting the managing controller. The generated cert is self-signed.
  #      When it expires, the operator pod will need to be restarted in order
  #      to generate a new certificate. This is the default.
  # - cert-manager: The certs are generated using the cert-manager operator.
  #      This operator needs to be deployed before deploying the operator. It
  #      can be installed with this command:
  #      kubectl apply -f https://github.com/jetstack/cert-manager/releases/download/v1.5.3/cert-manager.yaml
  #
  #      Deployment of this chart will create a self-signed cert. The advantage
  #      of this over 'internal' is that cert-manager will automatically handle
  #      private key rotation when the certificate is about to expire.
  # - secret: The certs are created prior to installation of this chart and are
  #      provided to the operator through a secret. This option gives you the
  #      most flexibility as it is entirely up to you how the cert is created.
  #      This option requires the webhook.tlsSecret option to be set. For
  #      backwards compatibility, if webhook.tlsSecret is set, it is implicit
  #      that this mode is selected.
  certSource: internal
  # Use this parameter if you want to provide your own cert. tlsSecret is a
  # name of a secret in the same namespace the chart is being installed in.
  # The secret must have the keys: tls.key and tls.crt. It can also include the
  # key ca.crt. When that key is included the operator will patch it into the CA
  # bundle in the webhook configuration.
  #
  # For backwards compatibility, if this is set, then 'certSource = secret' is
  # implied.
  tlsSecret: ""
  # If true, the webhook will be enabled and its configuration is setup by the helm chart. 
  # Setting this to false will disable the webhook. The webhook setup needs privileges to add 
  # validatingwebhookconfiguration and mutatingwebhookconfiguration, both are cluster scoped. 
  # If you do not have necessary privileges to add these configurations, then this option 
  # can be used to skip that and still deploy the operator.
  enable: true

cache:
  # If set to true, the operator will use cache to store tls certificates.
  # Setting this to false will disable cache in the operator
  enable: false

logging:
  # level is the minimum logging level. Valid values are: debug, info, warn, and error
  level: info

# Controls the amount of concurrency within the operator to handle the various
# CRs we have.
reconcileConcurrency:
  verticadb: 5
  verticaautoscaler: 1
  eventtrigger: 1
  verticarestorepointsquery: 1
  verticascrutinize: 1
  sandboxconfigmap: 1
  verticareplicator: 3

# The resource requirements for the operator pod.  See this for more info:
# https://kubernetes.io/docs/concepts/configuration/manage-resources-containers/
# These defaults must be kept in sync with config/manifests/kustomization.yaml
resources:
  limits:
    cpu: 100m
    memory: 750Mi
  requests:
    cpu: 100m
    memory: 20Mi

# Add specific node selector labels to control where the server pod is scheduled.
# If left blank then no selectors are added.
# See: https://kubernetes.io/docs/concepts/configuration/assign-pod-node/#nodeselector
# key: value
nodeSelector: {}

# Add any affinity or anti-affinity to the pod to control where it gets scheduled.
# See: https://kubernetes.io/docs/concepts/configuration/assign-pod-node/#inter-pod-affinity-and-anti-affinity
# podAffinity:
#   requiredDuringSchedulingIgnoredDuringExecution:
#   - labelSelector:
#       matchExpressions:
#       - key: security
#         operator: In
#         values:
#         - S1
#     topologyKey: topology.kubernetes.io/zone
affinity: {}

# PriorityClassName given to Pods of this StatefulSet
# See: https://kubernetes.io/docs/concepts/configuration/pod-priority-preemption/#priorityclass
priorityClassName: ""

# Taints and tolerations.
# See: https://kubernetes.io/docs/concepts/scheduling-eviction/taint-and-toleration/
tolerations: []

# Set this if you want to override the default name of the serviceaccount
# serviceAccountNameOverride: ""

# Annotations to be added to the serviceaccount that we create. This is a key/value map.
serviceAccountAnnotations: {}

prometheus:
  # Controls exposing of the prometheus metrics endpoint.  Valid options are:
  #
  # EnableWithAuth: A new service object will be created that exposes the
  #    metrics endpoint.  Access to the metrics are controlled by rbac rules.
  #    The metrics endpoint will use the https scheme.
  # EnableWithoutAuth: Like EnableWithAuth, this will create a service
  #    object to expose the metrics endpoint.  However, there is no authority
  #    checking when using the endpoint.  Anyone who had network access
  #    endpoint (i.e. any pod in k8s) will be able to read the metrics.  The
  #    metrics endpoint will use the http scheme.
  # EnableWithTLS: Like EnableWithAuth, this will create a service
  #    object to expose the metrics endpoint.  However, there is no authority
  #    checking when using the endpoint.  People with network access to the
  #    endpoint (i.e. any pod in k8s) and the correct certs can read the metrics.
  #    The metrics endpoint will use the https scheme. 
  #    It needs to be used with tlsSecret. If tlsSecret is not set, the behavior
  #    will be similar to EnableWithoutAuth, except that the endpoint will use 
  #    https schema.
  # Disable: Prometheus metrics are not exposed at all.
  expose: Disable

  # If prometheus is exposed with an auth proxy (EnableWithAuth), use this
  # parameter to control what certificates are used for the https endpoint. If
  # this is empty, the operator will use a generated self-signed cert. When
  # provided, the certificates can be used to authenticate with the metrics
  # endpoint.
  tlsSecret: ""

  # This controls the creation of ClusterRole/ClusterRoleBinding to access
  # the metrics endpoint.
  createProxyRBAC: true

# Pod security context configuration
securityContext:
  fsGroup: 65532
  runAsGroup: 65532
  runAsNonRoot: true
  runAsUser: 65532
  seccompProfile:
    type: RuntimeDefault

# Container-specific security context configuration
# ref: https://kubernetes.io/docs/tasks/configure-pod-container/security-context/
containerSecurityContext:
  allowPrivilegeEscalation: false
  readOnlyRootFilesystem: true
  capabilities:
    drop:
    - ALL

keda:
  # This controls the creation of ClusterRole rules for KEDA objects.
  createRBACRules: true

## Using default values from https://github.com/grafana/helm-charts/blob/main/charts/grafana/values.yaml
##
grafana:
  enabled: false # Set to true if you want to deploy Grafana

  ## Override the deployment namespace
  ##
  namespaceOverride: ""

  adminUser: admin
  adminPassword: adminadminadmin

  admin:
    ## Name of the secret. Can be templated.
    existingSecret: ""
    userKey: admin-user
    passwordKey: admin-password

  replicas: 1

  rbac:
    ## If true, Grafana PSPs will be created
    ##
    pspEnabled: false

  ingress:
    ## If true, Grafana Ingress will be created
    ##
    enabled: false

  serviceAccount:
    create: true
    serviceAccount.automountServiceAccountToken: true

  # Flag to mark provisioned data sources for deletion if they are no longer configured.
  # It takes no effect if data sources are already listed in the deleteDatasources section.
  # ref: https://grafana.com/docs/grafana/latest/administration/provisioning/#example-data-source-configuration-file
  prune: false

  ## Passed to grafana subchart and used by servicemonitor below
  ##
  service:
    portName: http-web
    ipFamilies: []
    ipFamilyPolicy: ""

  dashboardProviders:
    dashboardproviders.yaml:
      apiVersion: 1
      providers:
      - name: 'vertica'
        orgId: 1
        folder: 'Vertica'
        type: file
        disableDeletion: false
        editable: true
        options:
          path: /var/lib/grafana/dashboards/vertica
  dashboards:
    vertica:
      # Example 1: Node Exporter Full Dashboard (ID 1860)
      # This dashboard is typically for Prometheus data source.
      vertica-overview-prometheus:
        gnetId: 19917
        # revision: 1 # Optional: Pin to a specific revision if needed
        datasource: Prometheus
      vertica-queries-prometheus:
        gnetId: 19915
        # revision: 1 # Optional: Pin to a specific revision if needed
        datasource: Prometheus
      vertica-resource-management-prometheus:
        gnetId: 19916
        # revision: 1 # Optional: Pin to a specific revision if needed
        datasource: Prometheus
      vertica-depot-prometheus:
        gnetId: 19914
        # revision: 1 # Optional: Pin to a specific revision if needed
        datasource: Prometheus
  datasources:
    datasources.yaml:
      apiVersion: 1
      datasources:
        - name: Prometheus
          type: prometheus
          url: http://{{ .Release.Name }}-prometheus-server-prometheus.{{ .Release.Namespace }}.svc.cluster.local:9090
          access: proxy
          isDefault: true
<<<<<<< HEAD
          jsonData:
            tlsSkipVerify: true 
=======
        - name: Loki
          type: loki
          url: http://{{ .Release.Name }}-loki-gateway.{{ .Release.Namespace }}.svc.cluster.local:80
          access: proxy
          isDefault: false
>>>>>>> 86ba70cd

prometheusServer:
  enabled: false # Set to true if you want to deploy Prometheus server
  # === Global Namespace Configuration ===
  # By default, kube-prometheus-stack installs into .Release.Namespace
  # You can override it here if you want it in a different namespace:
  # namespaceOverride: "my-monitoring-ns" # Ensure this namespace exists or create it

  # === Control Component Installation (to achieve "only Prometheus") ===
  # Disable components you don't want.
  # KEEP `prometheusOperator` ENABLED as it's required for Prometheus itself.
  alertmanager:
    enabled: false
  grafana:
    enabled: false # If you have Grafana as a separate sub-chart or elsewhere
  kubeControllerManager:
    enabled: false
  kubeEtcd:
    enabled: false
  kubeScheduler:
    enabled: false
  kubelet:
    enabled: false
  kubeApiServer:
    enabled: false
  kubeProxy:
    enabled: false
  kubeStateMetrics:
    enabled: false
  nodeExporter:
    enabled: false
  coreDns:
    enabled: false
  prometheus-node-exporter: # Some older versions might use this instead of nodeExporter
    enabled: false

  prometheus-windows-exporter:
    ## Enable ServiceMonitor and set Kubernetes label to use as a job label
    ##
    prometheus:
      monitor:
        enabled: false

  nameOverride: prometheus-server
  
  # Prometheus Operator - keep minimal
  prometheusOperator:
    enabled: true
    # Minimal resources
    resources:
      limits:
        cpu: 200m
        memory: 750Mi
      requests:
        cpu: 100m
        memory: 100Mi
    # Reduce admission webhook complexity
    admissionWebhooks:
      enabled: false
    serviceMonitor:
      selfMonitor: false # Disable self-monitoring ServiceMonitor
    # Disable TLS for simplicity
    tls:
      enabled: false

  # === Prometheus Specific Configuration ===
  prometheus:
    # Service account for Prometheuses to use. 
    serviceAccount:
      create: false
      name: prometheus-vertica-sa
      annotations: {}
      automountServiceAccountToken: true

    service:
      # You can also change the type if needed, e.g., ClusterIP, NodePort, LoadBalancer
      type: ClusterIP
      # NodePort or LoadBalancer can be used if you need external access to Prometheus
      # for instance, for remote scraping or a UI access
      # nodePort: 30090

    serviceMonitor:
      selfMonitor: false
    
    # Storage for Prometheus (highly recommended for production)
    prometheusSpec:
      replicas: 1
      retention: "7d" # How long to keep data
      # Minimal resource allocation
      resources:
        requests:
          memory: "512Mi"
          cpu: "200m"
        limits:
          memory: "1Gi"
          cpu: "500m"
      
      # Reduce retention and storage
      retention: "7d"
      retentionSize: "2GB"
      storageSpec:
        volumeClaimTemplate:
          spec:
            resources:
              requests:
                storage: 5Gi # Adjust storage size as needed

      ## WebTLSConfig defines the TLS parameters for HTTPS
      ## ref: https://github.com/prometheus-operator/prometheus-operator/blob/main/Documentation/api-reference/api.md#webtlsconfig
      web: {}

    # Optionally disable the default `kube-prometheus-stack` scrape configs if you're
    # defining your own ServiceMonitors/PodMonitors for your operator.
    # If you want Prometheus to scrape your K8s cluster, keep some of these enabled.
    # scrapeConfig:
    #   enabled: false # This might disable all default scrape configs

  # === ServiceMonitor for your Operator's Metrics (Example) ===
  # If your operator exposes Prometheus metrics, you can define a ServiceMonitor
  # directly in your main chart's templates or here if you want to conditionally
  # deploy it with Prometheus.
  # This example assumes your operator has a service named `my-operator-service`
  # in the same namespace that exposes metrics on port `metrics-port`.
  # For more advanced ServiceMonitor creation, it's often better to create a
  # separate template in your main chart that consumes your operator's service details.
  # This section is just illustrative of where you might define it.
  #
  # serviceMonitor:
  #   # This would typically be a template in your main chart, but showing how you'd
  #   # enable the Prometheus Operator to find your operator's metrics.
  #   name: my-operator-service-monitor
  #   selector:
  #     matchLabels:
  #       app.kubernetes.io/name: my-operator
  #   endpoints:
  #     - port: metrics-port # The name of the port in your operator's Service
  #       path: /metrics
  # Disable all default scraping rules
  defaultRules:
    create: false
    rules:
      alertmanager: false
      etcd: false
      configReloaders: false
      general: false
      k8s: false
      kubeApiserverAvailability: false
      kubeApiserverBurnrate: false
      kubeApiserverHistogram: false
      kubeApiserverSlos: false
      kubelet: false
      kubeProxy: false
      kubePrometheusGeneral: false
      kubePrometheusNodeRecording: false
      kubernetesApps: false
      kubernetesResources: false
      kubernetesStorage: false
      kubernetesSystem: false
      kubeScheduler: false
      kubeStateMetrics: false
      network: false
      node: false
      nodeExporterAlerting: false
      nodeExporterRecording: false
      prometheus: false
      prometheusOperator: false

loki:
  enabled: false # Set to true if you want to deploy loki

  loki:
    compactor:
      retention_enabled: true
      working_directory: /var/loki/compactor # Specify a working directory for the compactor
      compaction_interval: 10m # The compactor runs every 10 minutes
      retention_delete_delay: 2h # Deletion of chunks is delayed by 2 hours after the retention period expires
      delete_request_store: filesystem # Store delete requests locally on disk

    limits_config:
      retention_period: 720h # 30 days

    auth_enabled: false
    commonConfig:
      replication_factor: 1

    schemaConfig:
      configs:
        - from: 2024-04-01
          store: tsdb
          object_store: filesystem
          schema: v13
          index:
            prefix: loki_index_
            period: 24h

    storage:
      type: filesystem
      filesystem:
        chunks_directory: "/var/loki/chunks" # Directory for storing log data chunks

    limits_config:
      allow_structured_metadata: true
      volume_enabled: true
  
  # disable cache
  memcached:
    enabled: false
  chunksCache:
    enabled: false
  resultsCache:
    enabled: false

  # use filesystem
  minio:
    enabled: false
  # disable canary to skip health check
  lokiCanary:
    enabled: false
  # disable test or you can not disable canary
  test:
    enabled: false

  deploymentMode: SingleBinary
  singleBinary:
    replicas: 1
  
  # Zero out replica counts of other deployment modes
  backend:
    replicas: 0
  read:
    replicas: 0
  write:
    replicas: 0
  
  ingester:
    replicas: 0
  querier:
    replicas: 0
  queryFrontend:
    replicas: 0
  queryScheduler:
    replicas: 0
  distributor:
    replicas: 0
  compactor:
    replicas: 0
  indexGateway:
    replicas: 0
  bloomCompactor:
    replicas: 0
  bloomGateway:
    replicas: 0

alloy:
  enabled: false

  # Define the number of replicas for the deployment.
  replicaCount: 1
  
  # Grafana Alloy specific configuration
  alloy:
    configMap:
      content: |-
        loki.write "default" {
          endpoint {
            url = "http://{{ .Release.Name }}-loki-gateway.{{ .Release.Namespace }}.svc.cluster.local/loki/api/v1/push"
          }
        }

        // discovery.kubernetes allows you to find scrape targets from Kubernetes resources.
        discovery.kubernetes "vertica_pods" {
          role = "pod"
          selectors {
            role = "pod"
            label = "app.kubernetes.io/name in (vertica, verticadb-operator)"
          }
        }

        // discovery.relabel rewrites the label set of the input targets by applying one or more relabeling rules.
        discovery.relabel "pod_logs" {
          targets = discovery.kubernetes.vertica_pods.targets

          // Label creation - "namespace" field from "__meta_kubernetes_namespace"
          rule {
            source_labels = ["__meta_kubernetes_namespace"]
            action = "replace"
            target_label = "namespace"
          }
        }

        // loki.source.kubernetes tails logs from Kubernetes containers using the Kubernetes API.
        loki.source.kubernetes "pod_logs" {
          targets    = discovery.relabel.pod_logs.output
          forward_to = [loki.process.pod_logs.receiver]
        }

        loki.process "pod_logs" {
          stage.static_labels {
              values = {
                cluster = "vertica",
              }
          }

          forward_to = [loki.write.default.receiver]
        }

        // loki.source.kubernetes_events tails events from the Kubernetes API and converts them
        // into log lines to forward to other Loki components.
        loki.source.kubernetes_events "cluster_events" {
          job_name   = "integrations/kubernetes/eventhandler"
          log_format = "logfmt"
          forward_to = [
            loki.process.cluster_events.receiver,
          ]
        }

        // loki.process receives log entries from other loki components, applies one or more processing stages,
        // and forwards the results to the list of receivers in the component's arguments.
        loki.process "cluster_events" {
          forward_to = [loki.write.default.receiver]

          stage.static_labels {
            values = {
              cluster = "vertica",
            }
          }

          stage.labels {
            values = {
              kubernetes_cluster_events = "events",
            }
          }
        }<|MERGE_RESOLUTION|>--- conflicted
+++ resolved
@@ -299,16 +299,13 @@
           url: http://{{ .Release.Name }}-prometheus-server-prometheus.{{ .Release.Namespace }}.svc.cluster.local:9090
           access: proxy
           isDefault: true
-<<<<<<< HEAD
           jsonData:
             tlsSkipVerify: true 
-=======
         - name: Loki
           type: loki
           url: http://{{ .Release.Name }}-loki-gateway.{{ .Release.Namespace }}.svc.cluster.local:80
           access: proxy
           isDefault: false
->>>>>>> 86ba70cd
 
 prometheusServer:
   enabled: false # Set to true if you want to deploy Prometheus server

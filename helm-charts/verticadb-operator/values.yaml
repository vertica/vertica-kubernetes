# (c) Copyright [2021-2024] Open Text.
# Licensed under the Apache License, Version 2.0 (the "License");
# You may not use this file except in compliance with the License.
# You may obtain a copy of the License at
#
# http://www.apache.org/licenses/LICENSE-2.0
#
# Unless required by applicable law or agreed to in writing, software
# distributed under the License is distributed on an "AS IS" BASIS,
# WITHOUT WARRANTIES OR CONDITIONS OF ANY KIND, either express or implied.
# See the License for the specific language governing permissions and
# limitations under the License.

# Default values for verticadb-operator.
# This is a YAML-formatted file.
# Declare variables to be passed into your templates.

# -------------------------------------------------------------------------------
# NOTE: Whenever changing default values in here, be sure to update the
# README.md in this directory.  That file lists out the helm chart parameters
# with the default values.
# -------------------------------------------------------------------------------

# To control the name of all of the objects created in the helm chart.
# nameOverride: verticadb-operator

image:
  repo: docker.io
  name: opentext/verticadb-operator:2.1.1
  pullPolicy: IfNotPresent

rbac_proxy_image:
  repo: gcr.io
  name: kubebuilder/kube-rbac-proxy:v0.13.1

imagePullSecrets: null

controllers:
  # If true, the controllers will run watching for changes in any of the
  # Vertica custom resources. Setting this to false and webhook.enabled to true
  # will cause the manager to only serve webhook requests. This mode allows you
  # to decouple the webhook from the controllers, allowing you to run them in
  # different pods.
  enable: true
  # What is the scope of the controllers? Allowed options are: cluster or namespace.
  # Two things happen when the controllers are scoped at the namespace level: we
  # only setup watches for the namespace the operator is deployed in, and we will only
  # grant Role/RoleBindings to the manager for deployed namespace.
  scope: cluster

webhook:
  # The webhook requires a TLS certificate to work. This parm defines how the
  # cert is supplied. Valid values are:
  # - internal: The certs are generated internally by the operator prior to
  #      starting the managing controller. The generated cert is self-signed.
  #      When it expires, the operator pod will need to be restarted in order
  #      to generate a new certificate. This is the default.
  # - cert-manager: The certs are generated using the cert-manager operator.
  #      This operator needs to be deployed before deploying the operator. It
  #      can be installed with this command:
  #      kubectl apply -f https://github.com/jetstack/cert-manager/releases/download/v1.5.3/cert-manager.yaml
  #
  #      Deployment of this chart will create a self-signed cert. The advantage
  #      of this over 'internal' is that cert-manager will automatically handle
  #      private key rotation when the certificate is about to expire.
  # - secret: The certs are created prior to installation of this chart and are
  #      provided to the operator through a secret. This option gives you the
  #      most flexibility as it is entirely up to you how the cert is created.
  #      This option requires the webhook.tlsSecret option to be set. For
  #      backwards compatibility, if webhook.tlsSecret is set, it is implicit
  #      that this mode is selected.
  certSource: internal
  # Use this parameter if you want to provide your own cert. tlsSecret is a
  # name of a secret in the same namespace the chart is being installed in.
  # The secret must have the keys: tls.key and tls.crt. It can also include the
  # key ca.crt. When that key is included the operator will patch it into the CA
  # bundle in the webhook configuration.
  #
  # For backwards compatibility, if this is set, then 'certSource = secret' is
  # implied.
  tlsSecret: ""
  # If true, the webhook will be enabled and its configuration is setup by the helm chart. 
  # Setting this to false will disable the webhook. The webhook setup needs privileges to add 
  # validatingwebhookconfiguration and mutatingwebhookconfiguration, both are cluster scoped. 
  # If you do not have necessary privileges to add these configurations, then this option 
  # can be used to skip that and still deploy the operator.
  enable: true

logging:
  # level is the minimum logging level. Valid values are: debug, info, warn, and error
  level: info

# Controls the amount of concurrency within the operator to handle the various
# CRs we have.
reconcileConcurrency:
  verticadb: 5
  verticaautoscaler: 1
  eventtrigger: 1
  verticarestorepointsquery: 1
  verticascrutinize: 1
<<<<<<< HEAD
  sandboxconfigmap: 1
=======
  verticareplicator: 1
>>>>>>> ba19325b

# The resource requirements for the operator pod.  See this for more info:
# https://kubernetes.io/docs/concepts/configuration/manage-resources-containers/
# These defaults must be kept in sync with config/manifests/kustomization.yaml
resources:
  limits:
    cpu: 100m
    memory: 750Mi
  requests:
    cpu: 100m
    memory: 20Mi

# Add specific node selector labels to control where the server pod is scheduled.
# If left blank then no selectors are added.
# See: https://kubernetes.io/docs/concepts/configuration/assign-pod-node/#nodeselector
# key: value
nodeSelector: {}

# Add any affinity or anti-affinity to the pod to control where it gets scheduled.
# See: https://kubernetes.io/docs/concepts/configuration/assign-pod-node/#inter-pod-affinity-and-anti-affinity
# podAffinity:
#   requiredDuringSchedulingIgnoredDuringExecution:
#   - labelSelector:
#       matchExpressions:
#       - key: security
#         operator: In
#         values:
#         - S1
#     topologyKey: topology.kubernetes.io/zone
affinity: {}

# PriorityClassName given to Pods of this StatefulSet
# See: https://kubernetes.io/docs/concepts/configuration/pod-priority-preemption/#priorityclass
priorityClassName: ""

# Taints and tolerations.
# See: https://kubernetes.io/docs/concepts/scheduling-eviction/taint-and-toleration/
tolerations: []

# Set this if you want to override the default name of the serviceaccount
# serviceAccountNameOverride: ""

# Annotations to be added to the serviceaccount that we create. This is a key/value map.
serviceAccountAnnotations: {}

prometheus:
  # Controls exposing of the prometheus metrics endpoint.  Valid options are:
  #
  # EnableWithAuthProxy: A new service object will be created that exposes the
  #    metrics endpoint.  Access to the metrics are controlled by rbac rules
  #    using the proxy (see https://github.com/brancz/kube-rbac-proxy).  The
  #    metrics endpoint will use the https scheme.
  # EnableWithoutAuth: Like EnableWithAuthProxy, this will create a service
  #    object to expose the metrics endpoint.  However, there is no authority
  #    checking when using the endpoint.  Anyone who had network access
  #    endpoint (i.e. any pod in k8s) will be able to read the metrics.  The
  #    metrics endpoint will use the http scheme.
  # Disable: Prometheus metrics are not exposed at all.
  expose: Disable

  # If prometheus is exposed with an auth proxy (EnableWithAuthProxy), use this
  # parameter to control what certificates are used for the https endpoint. If
  # this is empty, the operator will use a generated self-signed cert. When
  # provided, the certificates can be used to authenticate with the metrics
  # endpoint.
  tlsSecret: ""

  # ** This parameter is deprecated and will be removed in a future release.
  # Set this to true if you want to create a ServiceMonitor.  This object is a
  # CR provided by the prometheus operator to allow for easy service discovery.
  # https://github.com/prometheus-operator/prometheus-operator
  createServiceMonitor: false

  # This controls the creation of ClusterRole/ClusterRoleBinding to access
  # the metrics endpoint.
  createProxyRBAC: true<|MERGE_RESOLUTION|>--- conflicted
+++ resolved
@@ -98,11 +98,8 @@
   eventtrigger: 1
   verticarestorepointsquery: 1
   verticascrutinize: 1
-<<<<<<< HEAD
   sandboxconfigmap: 1
-=======
   verticareplicator: 1
->>>>>>> ba19325b
 
 # The resource requirements for the operator pod.  See this for more info:
 # https://kubernetes.io/docs/concepts/configuration/manage-resources-containers/

# (c) Copyright [2021-2024] Open Text.
# Licensed under the Apache License, Version 2.0 (the "License");
# You may not use this file except in compliance with the License.
# You may obtain a copy of the License at
#
# http://www.apache.org/licenses/LICENSE-2.0
#
# Unless required by applicable law or agreed to in writing, software
# distributed under the License is distributed on an "AS IS" BASIS,
# WITHOUT WARRANTIES OR CONDITIONS OF ANY KIND, either express or implied.
# See the License for the specific language governing permissions and
# limitations under the License.

apiVersion: vertica.com/v1
kind: VerticaDB
metadata:
  name: v-revive-3-node
  annotations:
    vertica.com/ignore-cluster-lease: true
    vertica.com/requeue-time: "5"
    vertica.com/include-uid-in-path: false
spec:
  image: kustomize-vertica-image
  communal: {}
  initPolicy: Revive
  local:
    dataPath: /my-data
    depotPath: /my-depot
    depotVolume: EmptyDir
    requestSize: 100Mi
  dbName: vertdb
  subclusters:
    - name: main
      size: 3
<<<<<<< HEAD
  httpsTLSSecret: nma-cert 
=======
  httpsNMATLSSecret: nma-cert 
>>>>>>> 62c845b4
  clientServerTLSSecret: client-cert 
  certSecrets: []
  imagePullSecrets: []
  volumes: []
  volumeMounts: []<|MERGE_RESOLUTION|>--- conflicted
+++ resolved
@@ -32,11 +32,7 @@
   subclusters:
     - name: main
       size: 3
-<<<<<<< HEAD
-  httpsTLSSecret: nma-cert 
-=======
   httpsNMATLSSecret: nma-cert 
->>>>>>> 62c845b4
   clientServerTLSSecret: client-cert 
   certSecrets: []
   imagePullSecrets: []

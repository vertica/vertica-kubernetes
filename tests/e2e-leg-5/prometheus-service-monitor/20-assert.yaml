# (c) Copyright [2021-2024] Open Text.
# Licensed under the Apache License, Version 2.0 (the "License");
# You may not use this file except in compliance with the License.
# You may obtain a copy of the License at
#
# http://www.apache.org/licenses/LICENSE-2.0
#
# Unless required by applicable law or agreed to in writing, software
# distributed under the License is distributed on an "AS IS" BASIS,
# WITHOUT WARRANTIES OR CONDITIONS OF ANY KIND, either express or implied.
# See the License for the specific language governing permissions and
# limitations under the License.

apiVersion: v1
kind: ConfigMap
metadata:
  labels:
    control-plane: verticadb-operator
<<<<<<< HEAD
spec:
  containers:
  - name: manager
    args:
    - --health-probe-bind-address=:8081
    - --metrics-bind-address=:8443
    - --leader-elect
    - --filepath=
    - --maxfilesize=500
    - --maxfileage=7
    - --maxfilerotation=3
    - --level=info
    - --dev=false
    - --prefix-name=verticadb-operator
    - --webhook-cert-secret=verticadb-operator-service-cert
    - --use-cert-manager
    - --verticadb-concurrency=5
    - --verticaautoscaler-concurrency=1
    - --eventtrigger-concurrency=1
    - --verticarestorepointsquery-concurrency=1
    - --verticascrutinize-concurrency=1
status:
  phase: Running
=======
data:
  METRICS_ADDR: ":8443"
>>>>>>> 04390c61
---
apiVersion: v1
kind: Service
metadata:
  name: verticadb-operator-webhook-service
---
apiVersion: v1
kind: Service
metadata:
  name: verticadb-operator-metrics-service
---
apiVersion: monitoring.coreos.com/v1
kind: ServiceMonitor
metadata:
  name: verticadb-operator-metrics-monitor
spec:
  endpoints:
  - scheme: http
    path: /metrics
    port: metrics
  selector:
    matchLabels:
      control-plane: verticadb-operator<|MERGE_RESOLUTION|>--- conflicted
+++ resolved
@@ -16,34 +16,8 @@
 metadata:
   labels:
     control-plane: verticadb-operator
-<<<<<<< HEAD
-spec:
-  containers:
-  - name: manager
-    args:
-    - --health-probe-bind-address=:8081
-    - --metrics-bind-address=:8443
-    - --leader-elect
-    - --filepath=
-    - --maxfilesize=500
-    - --maxfileage=7
-    - --maxfilerotation=3
-    - --level=info
-    - --dev=false
-    - --prefix-name=verticadb-operator
-    - --webhook-cert-secret=verticadb-operator-service-cert
-    - --use-cert-manager
-    - --verticadb-concurrency=5
-    - --verticaautoscaler-concurrency=1
-    - --eventtrigger-concurrency=1
-    - --verticarestorepointsquery-concurrency=1
-    - --verticascrutinize-concurrency=1
-status:
-  phase: Running
-=======
 data:
   METRICS_ADDR: ":8443"
->>>>>>> 04390c61
 ---
 apiVersion: v1
 kind: Service

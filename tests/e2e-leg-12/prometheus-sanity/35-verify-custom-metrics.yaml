# (c) Copyright [2021-2024] Open Text.
# Licensed under the Apache License, Version 2.0 (the "License");
# You may not use this file except in compliance with the License.
# You may obtain a copy of the License at
#
# http://www.apache.org/licenses/LICENSE-2.0
#
# Unless required by applicable law or agreed to in writing, software
# distributed under the License is distributed on an "AS IS" BASIS,
# WITHOUT WARRANTIES OR CONDITIONS OF ANY KIND, either express or implied.
# See the License for the specific language governing permissions and
# limitations under the License.

apiVersion: kuttl.dev/v1beta1
kind: TestStep
commands:
  - script: |
<<<<<<< HEAD
=======
      echo "sleep 120 seconds before starting to verify metrics"
      sleep 120
>>>>>>> a7e65be3
      RESULT=$(kubectl get --raw /apis/custom.metrics.k8s.io/v1beta1/namespaces/$NAMESPACE/pods/v-prometheus-pri1-0/vertica_cpu_aggregate_usage_percentage)
      OUTPUT=$(echo $RESULT | jq -r '.items[0].value')
      # verify the metrics result
      if [[ "$OUTPUT" == "" ]]; then
        echo "empty custom metrics result on vertica_cpu_aggregate_usage_percentage. Result: $RESULT"
        exit 1
      fi
  - script: |
      RESULT=$(kubectl get --raw /apis/custom.metrics.k8s.io/v1beta1/namespaces/$NAMESPACE/pods/v-prometheus-pri1-0/vertica_process_memory_usage_percent)
      OUTPUT=$(echo $RESULT | jq -r '.items[0].value')
      # verify the metrics result
      if [[ "$OUTPUT" == "" ]]; then
        echo "empty custom metrics result on vertica_process_memory_usage_percent. Result: $RESULT"
        exit 1
      fi
  - script: |
      RESULT=$(kubectl get --raw /apis/custom.metrics.k8s.io/v1beta1/namespaces/$NAMESPACE/service/v-prometheus-pri1/vertica_sessions_active_count)
      OUTPUT=$(echo $RESULT | jq -r '.items[0].value')
      # verify the metrics result
      if [[ "$OUTPUT" == "" ]]; then
        echo "empty custom metrics result on vertica_sessions_active_count. Result: $RESULT"
        exit 1
      fi
  # - script: |
  #     NAMESPACE=$(kubectl get pod v-prometheus-pri1-0 -o=jsonpath='{.metadata.namespace}')
  #     RESULT=$(kubectl get --raw /apis/custom.metrics.k8s.io/v1beta1/namespaces/$NAMESPACE/pods/v-prometheus-pri1-0/vertica_queued_requests_total)
  #     OUTPUT=$(echo $RESULT | jq -r '.items[0].value')
  #     # verify the metrics result
  #     if [[ "$OUTPUT" == "" ]]; then
  #       echo "empty custom metrics result on vertica_queued_requests_total. Result: $RESULT"
  #       exit 1
  #     fi<|MERGE_RESOLUTION|>--- conflicted
+++ resolved
@@ -15,11 +15,8 @@
 kind: TestStep
 commands:
   - script: |
-<<<<<<< HEAD
-=======
       echo "sleep 120 seconds before starting to verify metrics"
       sleep 120
->>>>>>> a7e65be3
       RESULT=$(kubectl get --raw /apis/custom.metrics.k8s.io/v1beta1/namespaces/$NAMESPACE/pods/v-prometheus-pri1-0/vertica_cpu_aggregate_usage_percentage)
       OUTPUT=$(echo $RESULT | jq -r '.items[0].value')
       # verify the metrics result

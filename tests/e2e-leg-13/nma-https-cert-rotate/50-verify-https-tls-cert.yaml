--- conflicted
+++ resolved
@@ -14,11 +14,6 @@
 apiVersion: kuttl.dev/v1beta2
 kind: TestStep
 commands:
-<<<<<<< HEAD
-  - command: kubectl exec -n $NAMESPACE v-tls-certs-sc1-0 -c server -- bash -c "openssl s_client -showcerts -connect localhost:8443 </dev/null > /tmp/tls_from_https.crt; exit 0"
-  - command: kubectl cp -n $NAMESPACE -c server v-tls-certs-sc1-0:tmp/tls_from_https.crt /tmp/tls_from_https.crt
-=======
   - command: kubectl exec -n $NAMESPACE v-nma-https-cert-rotate-sc1-0 -c server -- bash -c "openssl s_client -showcerts -connect localhost:8443 </dev/null > /tmp/tls_from_https.crt; exit 0"
   - command: kubectl cp -n $NAMESPACE -c server v-nma-https-cert-rotate-sc1-0:tmp/tls_from_https.crt /tmp/tls_from_https.crt
->>>>>>> 62c845b4
   - command: bash ./compare_cert.sh $NAMESPACE /tmp/tls_from_https.crt
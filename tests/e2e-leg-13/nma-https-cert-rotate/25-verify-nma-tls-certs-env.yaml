# (c) Copyright [2021-2024] Open Text.
# Licensed under the Apache License, Version 2.0 (the "License");
# You may not use this file except in compliance with the License.
# You may obtain a copy of the License at
#
# http://www.apache.org/licenses/LICENSE-2.0
#
# Unless required by applicable law or agreed to in writing, software
# distributed under the License is distributed on an "AS IS" BASIS,
# WITHOUT WARRANTIES OR CONDITIONS OF ANY KIND, either express or implied.
# See the License for the specific language governing permissions and
# limitations under the License.

apiVersion: kuttl.dev/v1beta2
kind: TestStep
commands:
  # nma env variable should exist.
<<<<<<< HEAD
  - command: kubectl exec -n $NAMESPACE v-tls-certs-sc1-0 -c nma -- bash -c "env | grep NMA_SECRET_NAME=v-tls-certs-https-tls"
  - command: kubectl exec -n $NAMESPACE v-tls-certs-sc1-0 -c nma -- bash -c "env | grep NMA_SECRET_NAMESPACE=$NAMESPACE"
=======
  - command: kubectl exec -n $NAMESPACE v-nma-https-cert-rotate-sc1-0 -c nma -- bash -c "env | grep NMA_SECRET_NAME=v-nma-https-cert-rotate-https-tls"
  - command: kubectl exec -n $NAMESPACE v-nma-https-cert-rotate-sc1-0 -c nma -- bash -c "env | grep NMA_SECRET_NAMESPACE=$NAMESPACE"
>>>>>>> 62c845b4
<|MERGE_RESOLUTION|>--- conflicted
+++ resolved
@@ -15,10 +15,5 @@
 kind: TestStep
 commands:
   # nma env variable should exist.
-<<<<<<< HEAD
-  - command: kubectl exec -n $NAMESPACE v-tls-certs-sc1-0 -c nma -- bash -c "env | grep NMA_SECRET_NAME=v-tls-certs-https-tls"
-  - command: kubectl exec -n $NAMESPACE v-tls-certs-sc1-0 -c nma -- bash -c "env | grep NMA_SECRET_NAMESPACE=$NAMESPACE"
-=======
   - command: kubectl exec -n $NAMESPACE v-nma-https-cert-rotate-sc1-0 -c nma -- bash -c "env | grep NMA_SECRET_NAME=v-nma-https-cert-rotate-https-tls"
-  - command: kubectl exec -n $NAMESPACE v-nma-https-cert-rotate-sc1-0 -c nma -- bash -c "env | grep NMA_SECRET_NAMESPACE=$NAMESPACE"
->>>>>>> 62c845b4
+  - command: kubectl exec -n $NAMESPACE v-nma-https-cert-rotate-sc1-0 -c nma -- bash -c "env | grep NMA_SECRET_NAMESPACE=$NAMESPACE"
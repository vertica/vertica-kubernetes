# (c) Copyright [2021-2024] Open Text.
# Licensed under the Apache License, Version 2.0 (the "License");
# You may not use this file except in compliance with the License.
# You may obtain a copy of the License at
#
# http://www.apache.org/licenses/LICENSE-2.0
#
# Unless required by applicable law or agreed to in writing, software
# distributed under the License is distributed on an "AS IS" BASIS,
# WITHOUT WARRANTIES OR CONDITIONS OF ANY KIND, either express or implied.
# See the License for the specific language governing permissions and
# limitations under the License.

apiVersion: apps/v1
kind: StatefulSet
metadata:
  name: v-tls-certs-sc1
status:
  replicas: 3
  readyReplicas: 3
---
apiVersion: vertica.com/v1
kind: VerticaDB
metadata:
  name: v-tls-certs
status:
  secretRefs:
    - type: NMATLSSecretType
<<<<<<< HEAD
=======
    - type: ClientServerTLSSecretType
>>>>>>> 3d20a6ea
  subclusters:
    - addedToDBCount: 3
      upNodeCount: 3<|MERGE_RESOLUTION|>--- conflicted
+++ resolved
@@ -26,10 +26,7 @@
 status:
   secretRefs:
     - type: NMATLSSecretType
-<<<<<<< HEAD
-=======
     - type: ClientServerTLSSecretType
->>>>>>> 3d20a6ea
   subclusters:
     - addedToDBCount: 3
       upNodeCount: 3
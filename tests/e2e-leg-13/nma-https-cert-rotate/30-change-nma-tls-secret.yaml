--- conflicted
+++ resolved
@@ -3,8 +3,4 @@
 metadata:
   name: v-nma-https-cert-rotate
 spec:
-<<<<<<< HEAD
-  httpsTLSSecret: custom-cert
-=======
-  httpsNMATLSSecret: custom-cert
->>>>>>> 62c845b4
+  httpsNMATLSSecret: custom-cert
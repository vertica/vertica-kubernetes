# (c) Copyright [2021-2024] Open Text.
# Licensed under the Apache License, Version 2.0 (the "License");
# You may not use this file except in compliance with the License.
# You may obtain a copy of the License at
#
# http://www.apache.org/licenses/LICENSE-2.0
#
# Unless required by applicable law or agreed to in writing, software
# distributed under the License is distributed on an "AS IS" BASIS,
# WITHOUT WARRANTIES OR CONDITIONS OF ANY KIND, either express or implied.
# See the License for the specific language governing permissions and
# limitations under the License.

apiVersion: vertica.com/v1
kind: VerticaDB
metadata:
  name: v-nma-certs
  annotations:
    vertica.com/vcluster-ops: "true"
<<<<<<< HEAD
    vertica.com/mount-nma-certs: "false"
    vertica.com/include-uid-in-path: "true"
    vertica.com/k-safety: "0"
=======
>>>>>>> a1a83afd
spec:
  initPolicy: CreateSkipPackageInstall
  image: kustomize-vertica-image
  communal: {}
  local:
    requestSize: 100Mi
    catalogPath: /catalog
  dbName: vertdb
  encryptSpreadComm: vertica
  subclusters:
    - name: sc1
      size: 1
  securityContext:
    capabilities:
      add: ["SYS_PTRACE"]
  certSecrets: []
  imagePullSecrets: []
  volumes: []
  volumeMounts: []<|MERGE_RESOLUTION|>--- conflicted
+++ resolved
@@ -17,12 +17,8 @@
   name: v-nma-certs
   annotations:
     vertica.com/vcluster-ops: "true"
-<<<<<<< HEAD
-    vertica.com/mount-nma-certs: "false"
     vertica.com/include-uid-in-path: "true"
     vertica.com/k-safety: "0"
-=======
->>>>>>> a1a83afd
 spec:
   initPolicy: CreateSkipPackageInstall
   image: kustomize-vertica-image

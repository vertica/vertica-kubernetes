--- conflicted
+++ resolved
@@ -24,13 +24,9 @@
   local:
     requestSize: 100Mi
   dbName: vertdb
-<<<<<<< HEAD
   httpServerMode: TRY_VERIFY
   httpsNMATLS:
     secret: custom-certs
-=======
-  nmaTLSSecret: custom-certs
->>>>>>> 3fb0ce4f
   subclusters:
     - name: main
       size: 1

--- conflicted
+++ resolved
@@ -27,10 +27,7 @@
   secretRefs:
     - name: custom-certs
       type: NMATLSSecretType
-<<<<<<< HEAD
-=======
     - type: ClientServerTLSSecretType
->>>>>>> 3d20a6ea
   subclusters:
     - installCount: 1
       addedToDBCount: 1

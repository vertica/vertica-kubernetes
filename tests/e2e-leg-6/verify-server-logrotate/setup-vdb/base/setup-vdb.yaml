--- conflicted
+++ resolved
@@ -31,13 +31,8 @@
   subclusters:
     - name: main
       size: 1
-<<<<<<< HEAD
-  kSafety: "0"
   httpsNMATLS:
     secret: custom-cert
-=======
-  nmaTLSSecret: custom-cert
->>>>>>> 3fb0ce4f
   certSecrets: []
   imagePullSecrets: []
   volumes: []

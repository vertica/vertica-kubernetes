--- conflicted
+++ resolved
@@ -24,11 +24,7 @@
 metadata:
   name: v-tls-certs
 spec:
-<<<<<<< HEAD
-  httpsTLSSecret: nma-cert
-=======
   httpsNMATLSSecret: nma-cert
->>>>>>> 62c845b4
   clientServerTLSSecret: client-cert
 status:
   subclusters:

--- conflicted
+++ resolved
@@ -32,11 +32,7 @@
   subclusters:
     - name: sc1
       size: 1
-<<<<<<< HEAD
-  httpsTLSSecret: nma-cert
-=======
   httpsNMATLSSecret: nma-cert
->>>>>>> 62c845b4
   httpsTLSMode: VERIFY_CA
   clientServerTLSSecret: client-cert
   clientServerTLSMode: VERIFY_CA

# (c) Copyright [2021-2023] Open Text.
# Licensed under the Apache License, Version 2.0 (the "License");
# You may not use this file except in compliance with the License.
# You may obtain a copy of the License at
#
# http://www.apache.org/licenses/LICENSE-2.0
#
# Unless required by applicable law or agreed to in writing, software
# distributed under the License is distributed on an "AS IS" BASIS,
# WITHOUT WARRANTIES OR CONDITIONS OF ANY KIND, either express or implied.
# See the License for the specific language governing permissions and
# limitations under the License.

apiVersion: apps/v1
kind: StatefulSet
metadata:
  name: v-vcluster-ks-0-sc1
  labels:
    vertica.com/database: MYDB
    vertica.com/subcluster-name: sc1
    vertica.com/subcluster-type: primary
    vertica.com/subcluster-svc: sc1
    vertica.com/subcluster-transient: "false"
status:
  replicas: 1
---
apiVersion: apps/v1
kind: StatefulSet
metadata:
  name: v-vcluster-ks-0-sc2
  labels:
    vertica.com/database: MYDB
    vertica.com/subcluster-name: sc2
    vertica.com/subcluster-type: secondary
    vertica.com/subcluster-svc: sc2
    vertica.com/subcluster-transient: "false"
status:
  replicas: 1
---
apiVersion: vertica.com/v1beta1
kind: VerticaDB
metadata:
  name: v-vcluster-ks-0
status:
  subclusterCount: 2
<<<<<<< HEAD
  addedToDBCount: 2
=======
  # we only have one subcluster running before add_node is implemented
  addedToDBCount: 1
  installCount: 2
>>>>>>> b4bfc090
  subclusters:
    - addedToDBCount: 1
      name: sc1
    - addedToDBCount: 1
      name: sc2
---
apiVersion: v1
kind: Event
reason: CreateDBSucceeded
source:
  component: verticadb-operator
involvedObject:
  apiVersion: vertica.com/v1beta1
  kind: VerticaDB
  name: v-vcluster-ks-0
---
apiVersion: v1
kind: Event
reason: SubclusterAdded
message: Added new subcluster 'sc2'
source:
  component: verticadb-operator
involvedObject:
  apiVersion: vertica.com/v1beta1
  kind: VerticaDB
  name: v-vcluster-ks-0<|MERGE_RESOLUTION|>--- conflicted
+++ resolved
@@ -43,13 +43,8 @@
   name: v-vcluster-ks-0
 status:
   subclusterCount: 2
-<<<<<<< HEAD
   addedToDBCount: 2
-=======
-  # we only have one subcluster running before add_node is implemented
-  addedToDBCount: 1
   installCount: 2
->>>>>>> b4bfc090
   subclusters:
     - addedToDBCount: 1
       name: sc1

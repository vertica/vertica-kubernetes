# (c) Copyright [2021-2024] Open Text.
# Licensed under the Apache License, Version 2.0 (the "License");
# You may not use this file except in compliance with the License.
# You may obtain a copy of the License at
#
# http://www.apache.org/licenses/LICENSE-2.0
#
# Unless required by applicable law or agreed to in writing, software
# distributed under the License is distributed on an "AS IS" BASIS,
# WITHOUT WARRANTIES OR CONDITIONS OF ANY KIND, either express or implied.
# See the License for the specific language governing permissions and
# limitations under the License.

apiVersion: vertica.com/v1
kind: VerticaDB
metadata:
  name: v-create
  annotations:
    vertica.com/include-uid-in-path: "false"
    vertica.com/k-safety: "0"
    vertica.com/requeue-time: "5"
spec:
  image: kustomize-vertica-image
<<<<<<< HEAD
  communal:
    includeUIDInPath: false
  httpsNMATLS:
    secret: custom-cert
  clientServerTLS:
    secret: client-cert
=======
  communal: {}
  nmaTLSSecret: custom-cert
  clientServerTLSSecret: client-cert
>>>>>>> 3fb0ce4f
  initPolicy: CreateSkipPackageInstall
  local:
    dataPath: /vertica/data
    depotPath: /vertica/depot
    catalogPath: /vertica/catalog
    requestSize: 100Mi
  dbName: entdb
  shardCount: 32
  subclusters:
    - name: main
      size: 2
  certSecrets: []
  imagePullSecrets: []
  volumes: []
  volumeMounts: []<|MERGE_RESOLUTION|>--- conflicted
+++ resolved
@@ -21,18 +21,11 @@
     vertica.com/requeue-time: "5"
 spec:
   image: kustomize-vertica-image
-<<<<<<< HEAD
-  communal:
-    includeUIDInPath: false
+  communal: {}
   httpsNMATLS:
     secret: custom-cert
   clientServerTLS:
     secret: client-cert
-=======
-  communal: {}
-  nmaTLSSecret: custom-cert
-  clientServerTLSSecret: client-cert
->>>>>>> 3fb0ce4f
   initPolicy: CreateSkipPackageInstall
   local:
     dataPath: /vertica/data

--- conflicted
+++ resolved
@@ -129,17 +129,13 @@
 
 // findObjectsForVerticaDB will generate requests to reconcile VerticaScrutiners
 // based on watched VerticaDB.
-<<<<<<< HEAD
-func (r *VerticaScrutinizeReconciler) findObjectsForVerticaDB(ctx context.Context, vdb client.Object) []reconcile.Request {
-=======
 func (r *VerticaScrutinizeReconciler) findObjectsForVerticaDB(_ context.Context, vdb client.Object) []reconcile.Request {
->>>>>>> 7f7bb7aa
 	scrutinizers := &v1beta1.VerticaScrutinizeList{}
 	listOps := &client.ListOptions{
 		FieldSelector: fields.OneTermEqualSelector(vdbNameField, vdb.GetName()),
 		Namespace:     vdb.GetNamespace(),
 	}
-	err := r.List(ctx, scrutinizers, listOps)
+	err := r.List(context.Background(), scrutinizers, listOps)
 	if err != nil {
 		return []reconcile.Request{}
 	}

--- conflicted
+++ resolved
@@ -421,62 +421,11 @@
 		return true
 	}
 
-<<<<<<< HEAD
 	// We skip creating the transient if the cluster is down.  We cannot add the
 	// transient if everything is down.  And there is nothing "online" with this
 	// image change if we start with everything down.
 	_, found := o.PFacts.findPodToRunVsql()
 	return !found
-=======
-	return retry.RetryOnConflict(retry.DefaultBackoff, func() error {
-		// Always fetch the latest to minimize the chance of getting a conflict error.
-		nm := types.NamespacedName{Namespace: o.Vdb.Namespace, Name: o.Vdb.Name}
-		if err := o.VRec.Client.Get(ctx, nm, o.Vdb); err != nil {
-			return err
-		}
-
-		// Figure out if a transient needs to be added
-		scMap := o.Vdb.GenSubclusterMap()
-		for i := range o.Vdb.Spec.Subclusters {
-			sc := &o.Vdb.Spec.Subclusters[i]
-			if sc.IsPrimary {
-				transient := buildTransientSubcluster(o.Vdb, sc, oldImage)
-				_, ok := scMap[transient.Name]
-				if !ok {
-					o.Vdb.Spec.Subclusters = append(o.Vdb.Spec.Subclusters, *transient)
-					return o.VRec.Client.Update(ctx, o.Vdb)
-				}
-			}
-		}
-		return nil
-	})
-}
-
-// removeTransientFromVdb will delete any transientsubcluster that exists.  The
-// transient will be removed from the Vdb struct inplace.
-func (o *OnlineImageChangeReconciler) removeTransientFromVdb(ctx context.Context) error {
-	return retry.RetryOnConflict(retry.DefaultBackoff, func() error {
-		// Always fetch the latest to minimize the chance of getting a conflict error.
-		nm := types.NamespacedName{Namespace: o.Vdb.Namespace, Name: o.Vdb.Name}
-		if err := o.VRec.Client.Get(ctx, nm, o.Vdb); err != nil {
-			return err
-		}
-
-		scToKeep := []vapi.Subcluster{}
-		for i := range o.Vdb.Spec.Subclusters {
-			sc := &o.Vdb.Spec.Subclusters[i]
-			if !sc.IsTransient {
-				scToKeep = append(scToKeep, *sc)
-			}
-		}
-
-		if len(scToKeep) != len(o.Vdb.Spec.Subclusters) {
-			o.Vdb.Spec.Subclusters = scToKeep
-			return o.VRec.Client.Update(ctx, o.Vdb)
-		}
-		return nil
-	})
->>>>>>> 70b19223
 }
 
 func (o *OnlineImageChangeReconciler) traceActorReconcile(actor ReconcileActor) {

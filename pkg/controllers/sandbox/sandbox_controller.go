/*
 (c) Copyright [2021-2024] Open Text.
 Licensed under the Apache License, Version 2.0 (the "License");
 You may not use this file except in compliance with the License.
 You may obtain a copy of the License at

 http://www.apache.org/licenses/LICENSE-2.0

 Unless required by applicable law or agreed to in writing, software
 distributed under the License is distributed on an "AS IS" BASIS,
 WITHOUT WARRANTIES OR CONDITIONS OF ANY KIND, either express or implied.
 See the License for the specific language governing permissions and
 limitations under the License.
*/

package sandbox

import (
	"context"
	"fmt"

	"github.com/go-logr/logr"
	"github.com/google/uuid"
	v1 "github.com/vertica/vertica-kubernetes/api/v1"
	"github.com/vertica/vertica-kubernetes/pkg/cmds"
	"github.com/vertica/vertica-kubernetes/pkg/controllers"
	vdbcontroller "github.com/vertica/vertica-kubernetes/pkg/controllers/vdb"
	verrors "github.com/vertica/vertica-kubernetes/pkg/errors"
	"github.com/vertica/vertica-kubernetes/pkg/events"
	vmeta "github.com/vertica/vertica-kubernetes/pkg/meta"
	"github.com/vertica/vertica-kubernetes/pkg/names"
	"github.com/vertica/vertica-kubernetes/pkg/vadmin"
	"github.com/vertica/vertica-kubernetes/pkg/vk8s"
	appsv1 "k8s.io/api/apps/v1"
	corev1 "k8s.io/api/core/v1"
	"k8s.io/apimachinery/pkg/api/errors"
	"k8s.io/apimachinery/pkg/labels"
	"k8s.io/apimachinery/pkg/runtime"
	"k8s.io/apimachinery/pkg/types"
	"k8s.io/client-go/rest"
	"k8s.io/client-go/tools/record"
	ctrl "sigs.k8s.io/controller-runtime"
	"sigs.k8s.io/controller-runtime/pkg/builder"
	"sigs.k8s.io/controller-runtime/pkg/client"
	"sigs.k8s.io/controller-runtime/pkg/controller"
	"sigs.k8s.io/controller-runtime/pkg/event"
	"sigs.k8s.io/controller-runtime/pkg/handler"
	"sigs.k8s.io/controller-runtime/pkg/predicate"
	"sigs.k8s.io/controller-runtime/pkg/reconcile"
	"sigs.k8s.io/controller-runtime/pkg/source"
)

// SandboxConfigMapReconciler reconciles a ConfigMap for sandboxing
type SandboxConfigMapReconciler struct {
	client.Client
	Log         logr.Logger
	Scheme      *runtime.Scheme
	Cfg         *rest.Config
	EVRec       record.EventRecorder
	Concurrency int
}

// +kubebuilder:rbac:groups="",resources=configmaps,verbs=get;list;watch
// +kubebuilder:rbac:groups=vertica.com,resources=verticadbs,verbs=get;list;watch

func (r *SandboxConfigMapReconciler) SetupWithManager(mgr ctrl.Manager) error {
	return ctrl.NewControllerManagedBy(mgr).
		For(
			&corev1.ConfigMap{},
			builder.WithPredicates(r.predicateFuncs(), predicate.ResourceVersionChangedPredicate{}),
		).
		Watches(
			&source.Kind{Type: &appsv1.StatefulSet{}},
			handler.EnqueueRequestsFromMapFunc(r.findObjectsForStatesulSet),
			builder.WithPredicates(r.predicateFuncs(), predicate.ResourceVersionChangedPredicate{}),
		).
		WithOptions(controller.Options{MaxConcurrentReconciles: r.Concurrency}).
		Complete(r)
}

// Reconcile is part of the main kubernetes reconciliation loop which aims to
// move the current state of the cluster closer to the desired state.
// TODO(user): Modify the Reconcile function to compare the state specified by
// the ConfigMap object against the actual cluster state, and then
// perform operations to make the cluster state reflect the state specified by
// the user.
//
// For more details, check Reconcile and its Result here:
// - https://pkg.go.dev/sigs.k8s.io/controller-runtime@v0.14.1/pkg/reconcile
func (r *SandboxConfigMapReconciler) Reconcile(ctx context.Context, req ctrl.Request) (ctrl.Result, error) {
	// Generate a unique uuid for each reconcile iteration so we can easily
	// trace actions within a reconcile.
	reconcileUUID := uuid.New()
	log := r.Log.WithValues("configMap", req.NamespacedName, "reconcile-uuid", reconcileUUID)
	log.Info("starting reconcile of sandbox configmap")

	// Fetch the ConfigMap instance
	configMap := &corev1.ConfigMap{}
	err := r.Get(ctx, req.NamespacedName, configMap)
	if err != nil {
		if errors.IsNotFound(err) {
			// ConfigMap not found, return and don't requeue
			log.Info("ConfigMap not found.  Ignoring since object must be deleted")
			return ctrl.Result{}, nil
		}
		log.Error(err, "failed to get ConfigMap")
		return ctrl.Result{}, err
	}

	// validate the configmap data field
	err = validateConfigMapData(configMap)
	if err != nil {
		log.Error(err, "invalid ConfigMap")
		return ctrl.Result{}, err
	}

	// Fetch the VDB found in the configmap
	vdb := &v1.VerticaDB{}
	nm := names.GenNamespacedName(configMap, configMap.Data[v1.VerticaDBNameKey])
	var res ctrl.Result
	if res, err = vk8s.FetchVDB(ctx, r, configMap, nm, vdb); verrors.IsReconcileAborted(res, err) {
		return res, err
	}
	sandboxName := configMap.Data[v1.SandboxNameKey]
	log = log.WithValues("verticadb", vdb.Name, "sandbox", sandboxName)

	passwd, err := vk8s.GetSuperuserPassword(ctx, r.Client, log, r, vdb)
	if err != nil {
		return ctrl.Result{}, err
	}
	prunner := cmds.MakeClusterPodRunner(log, r.Cfg, vdb.GetVerticaUser(), passwd)
	pfacts := vdbcontroller.MakePodFactsForSandbox(r, prunner, log, passwd, sandboxName)
	dispatcher := vadmin.MakeVClusterOps(log, vdb, r.Client, passwd, r.EVRec, vadmin.SetupVClusterOps)

	// Iterate over each actor
	actors := r.constructActors(vdb, log, prunner, &pfacts, dispatcher)
	for _, act := range actors {
		log.Info("starting actor", "name", fmt.Sprintf("%T", act))
		res, err = act.Reconcile(ctx, &req)
		// Error or a request to requeue will stop the reconciliation.
		if verrors.IsReconcileAborted(res, err) {
			log.Info("aborting reconcile of Sandbox ConfigMap", "result", res, "err", err)
			return res, err
		}
	}
	log.Info("ending reconcile of Sandbox ConfigMap", "result", res, "err", err)
	return ctrl.Result{}, nil
}

// constructActors will a list of actors that should be run for the reconcile.
// Order matters in that some actors depend on the successeful execution of
// earlier ones.
func (r *SandboxConfigMapReconciler) constructActors(vdb *v1.VerticaDB, log logr.Logger,
	prunner *cmds.ClusterPodRunner, pfacts *vdbcontroller.PodFacts, dispatcher vadmin.Dispatcher) []controllers.ReconcileActor {
	// The actors that will be applied, in sequence, to reconcile a sandbox configmap.
	return []controllers.ReconcileActor{
		// Ensure we support sandboxing and vclusterops
		MakeVerifyDeploymentReconciler(r, vdb, log),
<<<<<<< HEAD
		// Upgrade the sandbox using the offline method
=======
		vdbcontroller.MakeStatusReconciler(r.Client, r.Scheme, log, vdb, pfacts),
>>>>>>> b7a1afb9
		vdbcontroller.MakeOfflineUpgradeReconciler(r, log, vdb, prunner, pfacts, dispatcher),
		// Add annotations/labels to each pod about the host running them
		vdbcontroller.MakeAnnotateAndLabelPodReconciler(r, log, vdb, pfacts),
		// Restart any down pods
		vdbcontroller.MakeRestartReconciler(r, log, vdb, prunner, pfacts, true, dispatcher),
	}
}

// predicateFuncs returns a predicate that will be used to filter
// create/update/delete events based on specific labels
func (r *SandboxConfigMapReconciler) predicateFuncs() predicate.Funcs {
	return predicate.Funcs{
		CreateFunc: func(e event.CreateEvent) bool {
			// filter based on labels
			return r.containsSandboxConfigMapLabels(e.Object.GetLabels())
		},
		UpdateFunc: func(e event.UpdateEvent) bool {
			// filter based on labels
			return r.containsSandboxConfigMapLabels(e.ObjectNew.GetLabels())
		},
		DeleteFunc: func(e event.DeleteEvent) bool {
			// filter based on labels
			return r.containsSandboxConfigMapLabels(e.Object.GetLabels())
		},
	}
}

// containsSandboxConfigMapLabels returns true if the labels map contains
// all sandbox configmap labels
func (r *SandboxConfigMapReconciler) containsSandboxConfigMapLabels(labs map[string]string) bool {
	for _, label := range vmeta.SandboxConfigMapLabels {
		val, ok := labs[label]
		if !ok {
			return false
		}
		// some labels have a constant value
		// so we are checking if they have the expected values
		switch label {
		case vmeta.ManagedByLabel:
			if val != vmeta.OperatorName {
				return false
			}
		case vmeta.ComponentLabel:
			if val != vmeta.ComponentDatabase {
				return false
			}
		default:
		}
	}
	return true
}

// Event a wrapper for Event() that also writes a log entry
func (r *SandboxConfigMapReconciler) Event(obj runtime.Object, eventtype, reason, message string) {
	evWriter := events.Writer{
		Log:   r.Log,
		EVRec: r.EVRec,
	}
	evWriter.Event(obj, eventtype, reason, message)
}

// GetClient gives access to the Kubernetes client
func (r *SandboxConfigMapReconciler) GetClient() client.Client {
	return r.Client
}

// GetEventRecorder gives access to the event recorder
func (r *SandboxConfigMapReconciler) GetEventRecorder() record.EventRecorder {
	return r.EVRec
}

// Eventf is a wrapper for Eventf() that also writes a log entry
func (r *SandboxConfigMapReconciler) Eventf(obj runtime.Object, eventtype, reason, messageFmt string, args ...interface{}) {
	evWriter := events.Writer{
		Log:   r.Log,
		EVRec: r.EVRec,
	}
	evWriter.Eventf(obj, eventtype, reason, messageFmt, args...)
}

// GetConfig gives access to *rest.Config
func (r *SandboxConfigMapReconciler) GetConfig() *rest.Config {
	return r.Cfg
}

// findObjectsForStatesulSet will generate requests to reconcile sandbox ConfigMaps
// based on watched Statefulset
func (r *SandboxConfigMapReconciler) findObjectsForStatesulSet(sts client.Object) []reconcile.Request {
	configMaps := corev1.ConfigMapList{}
	stsLabels := sts.GetLabels()
	sbLabels := make(map[string]string, len(vmeta.SandboxConfigMapLabels))
	for _, label := range vmeta.SandboxConfigMapLabels {
		sbLabels[label] = stsLabels[label]
	}
	listOps := &client.ListOptions{
		LabelSelector: labels.SelectorFromSet(labels.Set(sbLabels)),
		Namespace:     sts.GetNamespace(),
	}
	err := r.List(context.Background(), &configMaps, listOps)
	if err != nil {
		return []reconcile.Request{}
	}

	vdbName := stsLabels[vmeta.VDBInstanceLabel]
	sandbox := stsLabels[vmeta.SandboxNameLabel]
	requests := []reconcile.Request{}
	for i := range configMaps.Items {
		// data within a ConfigMap is a map[string]string, and you typically
		// can't index it directly with the Kubernetes client-go FieldIndexer interface.
		// That's why we filter the configmaps to keep only the one that has the same
		// sandbox name and vdb name as the statefulset
		cm := &configMaps.Items[i]
		cmVdbName, vdbExists := cm.Data[v1.VerticaDBNameKey]
		cmSbName, sbExists := cm.Data[v1.SandboxNameKey]
		if (!vdbExists || !sbExists) ||
			cmVdbName != vdbName ||
			cmSbName != sandbox {
			continue
		}
		request := reconcile.Request{
			NamespacedName: types.NamespacedName{
				Name:      configMaps.Items[i].GetName(),
				Namespace: configMaps.Items[i].GetNamespace(),
			},
		}
		requests = append(requests, request)
	}
	return requests
}

// validateConfigMapData verifies that sandbox configmap contains
// a sandbox and a verticaDB
func validateConfigMapData(cm *corev1.ConfigMap) error {
	_, hasVDBName := cm.Data[v1.VerticaDBNameKey]
	sandbox, hasSandbox := cm.Data[v1.SandboxNameKey]
	if !hasVDBName || !hasSandbox {
		return fmt.Errorf("configmap data must contain '%q' and '%q'", v1.VerticaDBNameKey, v1.SandboxNameKey)
	}
	if sandbox == v1.MainCluster {
		return fmt.Errorf("configmap sandbox must be set")
	}
	return nil
}<|MERGE_RESOLUTION|>--- conflicted
+++ resolved
@@ -156,11 +156,9 @@
 	return []controllers.ReconcileActor{
 		// Ensure we support sandboxing and vclusterops
 		MakeVerifyDeploymentReconciler(r, vdb, log),
-<<<<<<< HEAD
+		// Update the vdb status for the sandbox nodes/pods
+		vdbcontroller.MakeStatusReconciler(r.Client, r.Scheme, log, vdb, pfacts),
 		// Upgrade the sandbox using the offline method
-=======
-		vdbcontroller.MakeStatusReconciler(r.Client, r.Scheme, log, vdb, pfacts),
->>>>>>> b7a1afb9
 		vdbcontroller.MakeOfflineUpgradeReconciler(r, log, vdb, prunner, pfacts, dispatcher),
 		// Add annotations/labels to each pod about the host running them
 		vdbcontroller.MakeAnnotateAndLabelPodReconciler(r, log, vdb, pfacts),

--- conflicted
+++ resolved
@@ -22,7 +22,6 @@
 )
 
 const (
-<<<<<<< HEAD
 	SvcTypeLabel             = "vertica.com/svc-type"
 	SubclusterNameLabel      = "vertica.com/subcluster-name"
 	SubclusterTypeLabel      = "vertica.com/subcluster-type"
@@ -30,15 +29,7 @@
 	SubclusterTransientLabel = "vertica.com/subcluster-transient"
 	VDBInstanceLabel         = "app.kubernetes.io/instance"
 	OperatorName             = "verticadb-operator" // The name of the operator
-	OperatorVersion          = "1.1.0"              // The version number of the operator
-=======
-	SvcTypeLabel    = "vertica.com/svc-type"
-	SubclusterLabel = "vertica.com/subcluster"
-	// The name of the operator
-	OperatorName = "verticadb-operator"
-	// The version number of the operator
-	OperatorVersion = "1.2.0"
->>>>>>> 1bc87d11
+	OperatorVersion          = "1.2.0"              // The version number of the operator
 )
 
 // makeSubclusterLabels returns the labels added for the subcluster

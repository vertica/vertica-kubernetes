--- conflicted
+++ resolved
@@ -219,11 +219,8 @@
 	pf.dnsName = pod.Spec.Hostname + "." + pod.Spec.Subdomain
 	pf.podIP = pod.Status.PodIP
 	pf.isTransient, _ = strconv.ParseBool(pod.Labels[builder.SubclusterTransientLabel])
-<<<<<<< HEAD
 	pf.pendingDelete = podIndex >= sc.Size
-=======
 	pf.image = pod.Spec.Containers[ServerContainerIndex].Image
->>>>>>> 65f54fe5
 
 	fns := []func(ctx context.Context, vdb *vapi.VerticaDB, pf *PodFact) error{
 		p.checkIsInstalled,

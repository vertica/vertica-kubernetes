/*
Copyright [2021-2024] Open Text.

Licensed under the Apache License, Version 2.0 (the "License");
you may not use this file except in compliance with the License.
You may obtain a copy of the License at

    http://www.apache.org/licenses/LICENSE-2.0

Unless required by applicable law or agreed to in writing, software
distributed under the License is distributed on an "AS IS" BASIS,
WITHOUT WARRANTIES OR CONDITIONS OF ANY KIND, either express or implied.
See the License for the specific language governing permissions and
limitations under the License.
*/

package vrep

import (
	"context"
	"path/filepath"
	"testing"

	"github.com/go-logr/logr"
	. "github.com/onsi/ginkgo/v2"
	. "github.com/onsi/gomega"

	"github.com/vertica/vcluster/vclusterops"
	"github.com/vertica/vertica-kubernetes/pkg/aterrors"
	vmeta "github.com/vertica/vertica-kubernetes/pkg/meta"
	"github.com/vertica/vertica-kubernetes/pkg/mockvops"
	"github.com/vertica/vertica-kubernetes/pkg/names"
	"github.com/vertica/vertica-kubernetes/pkg/vadmin"
	corev1 "k8s.io/api/core/v1"
	"k8s.io/client-go/kubernetes/scheme"
	"k8s.io/client-go/rest"
	ctrl "sigs.k8s.io/controller-runtime"
	"sigs.k8s.io/controller-runtime/pkg/client"
	"sigs.k8s.io/controller-runtime/pkg/envtest"
	logf "sigs.k8s.io/controller-runtime/pkg/log"
	"sigs.k8s.io/controller-runtime/pkg/log/zap"
	metricsserver "sigs.k8s.io/controller-runtime/pkg/metrics/server"

	v1 "github.com/vertica/vertica-kubernetes/api/v1"
	"github.com/vertica/vertica-kubernetes/api/v1beta1"
	metricsserver "sigs.k8s.io/controller-runtime/pkg/metrics/server"
	// +kubebuilder:scaffold:imports
)

// These tests use Ginkgo (BDD-style Go testing framework). Refer to
// http://onsi.github.io/ginkgo/ to learn more about Ginkgo.

var cfg *rest.Config
var k8sClient client.Client
var testEnv *envtest.Environment
var vrepRec *VerticaReplicatorReconciler
var logger logr.Logger

func TestAPIs(t *testing.T) {
	RegisterFailHandler(Fail)

	RunSpecs(t, "VerticaReplicator Suite")
}

var _ = BeforeSuite(func() {
	logf.SetLogger(zap.New(zap.WriteTo(GinkgoWriter), zap.UseDevMode(true)))

	By("bootstrapping test environment")
	testEnv = &envtest.Environment{
		CRDDirectoryPaths:     []string{filepath.Join("..", "..", "..", "config", "crd", "bases")},
		ErrorIfCRDPathMissing: true,
	}

	var err error
	// cfg is defined in this file globally.
	cfg, err = testEnv.Start()
	Expect(err).NotTo(HaveOccurred())
	Expect(cfg).NotTo(BeNil())

	err = v1beta1.AddToScheme(scheme.Scheme)
	Expect(err).NotTo(HaveOccurred())
	err = v1.AddToScheme(scheme.Scheme)
	Expect(err).NotTo(HaveOccurred())
	// +kubebuilder:scaffold:scheme

	k8sClient, err = client.New(cfg, client.Options{Scheme: scheme.Scheme})
	Expect(err).NotTo(HaveOccurred())
	Expect(k8sClient).NotTo(BeNil())

	metricsServerOptions := metricsserver.Options{
<<<<<<< HEAD
		BindAddress: "0",
	}
	mgr, err := ctrl.NewManager(cfg, ctrl.Options{
		Scheme:  scheme.Scheme,
		Metrics: metricsServerOptions, // Disable metrics for the test
=======
		BindAddress: "0", // Disable metrics for the test
	}
	mgr, err := ctrl.NewManager(cfg, ctrl.Options{
		Scheme:  scheme.Scheme,
		Metrics: metricsServerOptions,
>>>>>>> 7f7bb7aa
	})

	vrepRec = &VerticaReplicatorReconciler{
		Client: k8sClient,
		Scheme: scheme.Scheme,
		Log:    logger,
		EVRec:  mgr.GetEventRecorderFor(vmeta.OperatorName),
	}
	Expect(err).NotTo(HaveOccurred())
})

var _ = AfterSuite(func() {
	By("tearing down the test environment")
	err := testEnv.Stop()
	Expect(err).NotTo(HaveOccurred())
})

const testTargetVdbUID = "jklmno-pqr"
const testCustomPasswordSecretName = "custom-su-pwd" // #nosec G101 -- This is a false positive for hardcoded credentials in test file
const testPassword = "topsecret"
const testCustomUserName = "custom-username"
const testTLSSecretName = "tls-1"
const testTargetTLSSecretName = "tls-2"
const testTransactionID = int64(123456789012345678)

func deleteSecret(ctx context.Context, vdb *v1.VerticaDB, secretName string) {
	nm := names.GenNamespacedName(vdb, secretName)
	secret := &corev1.Secret{}
	Expect(k8sClient.Get(ctx, nm, secret)).Should(Succeed())
	Expect(k8sClient.Delete(ctx, secret)).Should(Succeed())
}

// mockVClusterOpsDispatchWithCustomSetup is like mockVClusterOpsDispatcher,
// except you provide your own setup API function.
func mockVClusterOpsDispatcherWithCustomSetup(vdb *v1.VerticaDB,
	setupAPIFunc func(logr.Logger, string) (vadmin.VClusterProvider, logr.Logger)) *vadmin.VClusterOps {
	evWriter := aterrors.TestEVWriter{}
	dispatcher := vadmin.MakeVClusterOps(logger, vdb, k8sClient, "pwd", &evWriter, setupAPIFunc)
	return dispatcher.(*vadmin.VClusterOps)
}

func mockVClusterOpsDispatcherWithCustomSetupAndTarget(vdb *v1.VerticaDB, targetVDB *v1.VerticaDB,
	setupAPIFunc func(logr.Logger, string) (vadmin.VClusterProvider, logr.Logger)) *vadmin.VClusterOps {
	evWriter := aterrors.TestEVWriter{}
	dispatcher := vadmin.MakeVClusterOpsWithTarget(logger, vdb, targetVDB, k8sClient, "pwd", &evWriter, setupAPIFunc)
	return dispatcher.(*vadmin.VClusterOps)
}

// MockVClusterOps with successful return values for VReplicateDatabase and VReplicationStatus
type mockAsyncReplicationVClusterOps struct {
	mockvops.MockVClusterOps
	scenario int
}

func (*mockAsyncReplicationVClusterOps) VReplicateDatabase(_ *vclusterops.VReplicationDatabaseOptions) (int64, error) {
	return testTransactionID, nil
}

func (r *mockAsyncReplicationVClusterOps) VReplicationStatus(_ *vclusterops.VReplicationStatusDatabaseOptions) (
	*vclusterops.ReplicationStatusResponse, error) {
	if r.scenario == 0 {
		return &vclusterops.ReplicationStatusResponse{
			Status:        statusCompleted,
			StartTime:     "Mon Jan  1 12:34:56 UTC 2024",
			EndTime:       "Mon Jan  1 12:34:57 UTC 2024",
			TransactionID: testTransactionID,
			OpName:        opLoadSnapshot,
		}, nil
	} else {
		return &vclusterops.ReplicationStatusResponse{
			Status:        statusStarted,
			StartTime:     "Mon Jan  1 12:34:56 UTC 2024",
			TransactionID: testTransactionID,
			OpName:        opDataTransfer,
		}, nil
	}
}<|MERGE_RESOLUTION|>--- conflicted
+++ resolved
@@ -43,7 +43,6 @@
 
 	v1 "github.com/vertica/vertica-kubernetes/api/v1"
 	"github.com/vertica/vertica-kubernetes/api/v1beta1"
-	metricsserver "sigs.k8s.io/controller-runtime/pkg/metrics/server"
 	// +kubebuilder:scaffold:imports
 )
 
@@ -88,19 +87,11 @@
 	Expect(k8sClient).NotTo(BeNil())
 
 	metricsServerOptions := metricsserver.Options{
-<<<<<<< HEAD
-		BindAddress: "0",
-	}
-	mgr, err := ctrl.NewManager(cfg, ctrl.Options{
-		Scheme:  scheme.Scheme,
-		Metrics: metricsServerOptions, // Disable metrics for the test
-=======
 		BindAddress: "0", // Disable metrics for the test
 	}
 	mgr, err := ctrl.NewManager(cfg, ctrl.Options{
 		Scheme:  scheme.Scheme,
 		Metrics: metricsServerOptions,
->>>>>>> 7f7bb7aa
 	})
 
 	vrepRec = &VerticaReplicatorReconciler{

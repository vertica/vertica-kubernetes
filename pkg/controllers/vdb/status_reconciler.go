--- conflicted
+++ resolved
@@ -196,7 +196,6 @@
 		if !ok {
 			continue
 		}
-<<<<<<< HEAD
 		stsSize := sc.GetStsSize(s.Vdb)
 		if stsSize == 0 && stsSize != sc.Size {
 			s.setSubclusterStatusWhenShutdown(podIndex, curStat)
@@ -205,18 +204,11 @@
 			// so we jump to the next subcluster.
 			continue
 		}
-		curStat.Detail[podIndex].UpNode = pf.upNode
-		curStat.Detail[podIndex].Installed = pf.isInstalled
-		curStat.Detail[podIndex].AddedToDB = pf.dbExists
-		if pf.vnodeName != "" {
-			curStat.Detail[podIndex].VNodeName = pf.vnodeName
-=======
 		curStat.Detail[podIndex].UpNode = pf.GetUpNode()
 		curStat.Detail[podIndex].Installed = pf.GetIsInstalled()
 		curStat.Detail[podIndex].AddedToDB = pf.GetDBExists()
 		if pf.GetVnodeName() != "" {
 			curStat.Detail[podIndex].VNodeName = pf.GetVnodeName()
->>>>>>> 2a87a607
 		}
 		if pf.GetSubclusterOid() != "" {
 			curStat.Oid = pf.GetSubclusterOid()

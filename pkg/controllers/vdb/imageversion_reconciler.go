--- conflicted
+++ resolved
@@ -50,11 +50,7 @@
 
 // MakeImageVersionReconciler will build a VersionReconciler object
 func MakeImageVersionReconciler(recon config.ReconcilerInterface, log logr.Logger,
-<<<<<<< HEAD
 	vdb *vapi.VerticaDB, prunner cmds.PodRunner, pfacts *podfacts.PodFacts,
-=======
-	vdb *vapi.VerticaDB, prunner cmds.PodRunner, pfacts *PodFacts,
->>>>>>> 86ba4c34
 	enforceUpgradePath bool) controllers.ReconcileActor {
 	return &ImageVersionReconciler{
 		Rec:                recon,
@@ -308,15 +304,12 @@
 func (v *ImageVersionReconciler) isUpgradePathSupported(ctx context.Context, versionAnn map[string]string,
 ) (ok bool, failureReason string, err error) {
 	if v.PFacts.GetSandboxName() == vapi.MainCluster {
-<<<<<<< HEAD
-=======
 		if v.Vdb.IsOnlineUpgradeInProgress() {
 			vdbVer, _ := v.Vdb.GetVerticaVersionStr()
 			if vdbVer == versionAnn[vmeta.VersionAnnotation] {
 				return false, "Versions are the same and can cause issues during online upgrade", nil
 			}
 		}
->>>>>>> 86ba4c34
 		ok, failureReason = v.Vdb.IsUpgradePathSupported(versionAnn)
 		return ok, failureReason, nil
 	}
@@ -330,11 +323,7 @@
 	}
 
 	if vmeta.UseVClusterOps(v.Vdb.Annotations) {
-<<<<<<< HEAD
 		if pod.GetAdmintoolsExists() {
-=======
-		if pod.admintoolsExists {
->>>>>>> 86ba4c34
 			v.Rec.Eventf(v.Vdb, corev1.EventTypeWarning, events.WrongImage,
 				"Image cannot be used for vclusterops deployments. Change the deployment by changing the %s annotation",
 				vmeta.VClusterOpsAnnotation)
@@ -342,11 +331,7 @@
 				v.Vdb.Spec.Image)
 		}
 	} else {
-<<<<<<< HEAD
 		if !pod.GetAdmintoolsExists() {
-=======
-		if !pod.admintoolsExists {
->>>>>>> 86ba4c34
 			v.Rec.Eventf(v.Vdb, corev1.EventTypeWarning, events.WrongImage,
 				"Image cannot be used for admintools deployments. Change the deployment by changing the %s annotation",
 				vmeta.VClusterOpsAnnotation)

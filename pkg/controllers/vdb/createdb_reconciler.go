--- conflicted
+++ resolved
@@ -140,19 +140,14 @@
 			c.Log.Error(err2, "failed to execute TLS DDLs after db creation stderr - "+stderr)
 			return ctrl.Result{}, err2
 		}
-<<<<<<< HEAD
 		chgs := vk8s.MetaChanges{
 			NewAnnotations: map[string]string{
-				vmeta.NMAHTTPSPreviousSecret:     c.Vdb.Spec.NMATLSSecret,
-				vmeta.ClientServerPreviousSecret: c.Vdb.Spec.ClientServerTLSSecret,
 				vmeta.NMAHTTPSPreviousTLSMode:    c.Vdb.Spec.HTTPSTLSMode,
 			},
 		}
 		if _, err := vk8s.MetaUpdate(ctx, c.VRec.Client, c.Vdb.ExtractNamespacedName(), c.Vdb, chgs); err != nil {
 			return ctrl.Result{}, err
 		}
-=======
->>>>>>> 85187334
 		c.Log.Info("TLS DDLs executed and TLS Cert configured")
 	}
 	sc := c.getFirstPrimarySubcluster()

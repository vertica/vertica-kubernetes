--- conflicted
+++ resolved
@@ -138,13 +138,8 @@
 	// encryptSpreadComm. Set a condition variable so this happens after the
 	// create.
 	vinf, ok := c.Vdb.MakeVersionInfo()
-<<<<<<< HEAD
-	if c.Vdb.Spec.EncryptSpreadComm != "" && (!ok || vinf.IsOlder(vapi.SetEncryptSpreadCommAsConfigVersion)) {
+	if c.Vdb.Spec.EncryptSpreadComm != vapi.EncryptSpreadCommDisabled && (!ok || vinf.IsOlder(vapi.SetEncryptSpreadCommAsConfigVersion)) {
 		cond := vapi.MakeCondition(vapi.VerticaRestartNeeded, metav1.ConditionTrue, vapi.EncrpytSpreadCommSet)
-=======
-	if c.Vdb.Spec.EncryptSpreadComm != vapi.EncryptSpreadCommDisabled && (!ok || vinf.IsOlder(vapi.SetEncryptSpreadCommAsConfigVersion)) {
-		cond := vapi.VerticaDBCondition{Type: vapi.VerticaRestartNeeded, Status: corev1.ConditionTrue}
->>>>>>> 76f822b4
 		if err := vdbstatus.UpdateCondition(ctx, c.VRec.Client, c.Vdb, cond); err != nil {
 			return ctrl.Result{}, err
 		}

/*
 (c) Copyright [2021-2023] Open Text.
 Licensed under the Apache License, Version 2.0 (the "License");
 You may not use this file except in compliance with the License.
 You may obtain a copy of the License at

 http://www.apache.org/licenses/LICENSE-2.0

 Unless required by applicable law or agreed to in writing, software
 distributed under the License is distributed on an "AS IS" BASIS,
 WITHOUT WARRANTIES OR CONDITIONS OF ANY KIND, either express or implied.
 See the License for the specific language governing permissions and
 limitations under the License.
*/

package vdb

import (
	"context"
	"fmt"
	"sort"
	"strings"
	"time"

	"github.com/go-logr/logr"
	vapi "github.com/vertica/vertica-kubernetes/api/v1"
	"github.com/vertica/vertica-kubernetes/pkg/cmds"
	"github.com/vertica/vertica-kubernetes/pkg/controllers"
	verrors "github.com/vertica/vertica-kubernetes/pkg/errors"
	"github.com/vertica/vertica-kubernetes/pkg/events"
	"github.com/vertica/vertica-kubernetes/pkg/license"
	"github.com/vertica/vertica-kubernetes/pkg/names"
	"github.com/vertica/vertica-kubernetes/pkg/paths"
	vtypes "github.com/vertica/vertica-kubernetes/pkg/types"
	"github.com/vertica/vertica-kubernetes/pkg/vadmin"
	"github.com/vertica/vertica-kubernetes/pkg/vadmin/opts/createdb"
	"github.com/vertica/vertica-kubernetes/pkg/vdbstatus"
	"github.com/vertica/vertica-kubernetes/pkg/version"
	corev1 "k8s.io/api/core/v1"
	metav1 "k8s.io/apimachinery/pkg/apis/meta/v1"
	"k8s.io/apimachinery/pkg/types"
	ctrl "sigs.k8s.io/controller-runtime"
)

const (
	// This is a file that we run with the create_db to run custome SQL. This is
	// passed with the --sql parameter when running create_db. This is no longer
	// used starting with versions defined in vapi.DBSetupConfigParameters.
	PostDBCreateSQLFile = "/home/dbadmin/post-db-create.sql"
)

// CreateDBReconciler will create a database if one wasn't created yet.
type CreateDBReconciler struct {
	VRec                *VerticaDBReconciler
	Log                 logr.Logger
	Vdb                 *vapi.VerticaDB // Vdb is the CRD we are acting on.
	PRunner             cmds.PodRunner
	PFacts              *PodFacts
	Dispatcher          vadmin.Dispatcher
	ConfigurationParams *vtypes.CiMap
	VInf                *version.Info
}

// MakeCreateDBReconciler will build a CreateDBReconciler object
func MakeCreateDBReconciler(vdbrecon *VerticaDBReconciler, log logr.Logger,
	vdb *vapi.VerticaDB, prunner cmds.PodRunner, pfacts *PodFacts,
	dispatcher vadmin.Dispatcher) controllers.ReconcileActor {
	return &CreateDBReconciler{
		VRec:                vdbrecon,
		Log:                 log.WithName("CreateDBReconciler"),
		Vdb:                 vdb,
		PRunner:             prunner,
		PFacts:              pfacts,
		Dispatcher:          dispatcher,
		ConfigurationParams: vtypes.MakeCiMap(),
	}
}

// Reconcile will ensure a DB exists and create one if it doesn't
func (c *CreateDBReconciler) Reconcile(ctx context.Context, _ *ctrl.Request) (ctrl.Result, error) {
	// Skip this reconciler entirely if the init policy is not to create the DB.
	if c.Vdb.Spec.InitPolicy != vapi.CommunalInitPolicyCreate &&
		c.Vdb.Spec.InitPolicy != vapi.CommunalInitPolicyCreateSkipPackageInstall {
		return ctrl.Result{}, nil
	}

	var err error
	c.VInf, err = c.Vdb.MakeVersionInfoCheck()
	if err != nil {
		// The version should be in the VerticaDB. Although it could be missing
		// if we have a cached copy of the VerticaDB that is from prior to the
		// annotation update. Requeue to force a new reconciliation to read
		// latest copy.
		return ctrl.Result{}, err
	}

	// The remaining create_db logic is driven from GenericDatabaseInitializer.
	// This exists to creation an abstraction that is common with revive_db.
	g := GenericDatabaseInitializer{
		initializer: c,
		PRunner:     c.PRunner,
		PFacts:      c.PFacts,
		ConfigParamsGenerator: ConfigParamsGenerator{
			VRec:                c.VRec,
			Log:                 c.Log,
			Vdb:                 c.Vdb,
			ConfigurationParams: c.ConfigurationParams,
		},
	}
	return g.checkAndRunInit(ctx)
}

// execCmd will do the actual execution of creating a database.
// This handles logging of necessary events.
func (c *CreateDBReconciler) execCmd(ctx context.Context, initiatorPod types.NamespacedName,
	hostList []string, podNames []types.NamespacedName) (ctrl.Result, error) {
	opts, err := c.genOptions(ctx, initiatorPod, podNames, hostList)
	if err != nil {
		return ctrl.Result{}, err
	}
	c.VRec.Event(c.Vdb, corev1.EventTypeNormal, events.CreateDBStart, "Starting create database")
	start := time.Now()
	if res, err := c.Dispatcher.CreateDB(ctx, opts...); verrors.IsReconcileAborted(res, err) {
		return res, err
	}
	sc := c.getFirstPrimarySubcluster()
	c.VRec.Eventf(c.Vdb, corev1.EventTypeNormal, events.CreateDBSucceeded,
		"Successfully created database with subcluster '%s'. It took %s", sc.Name, time.Since(start))
	return ctrl.Result{}, nil
}

// preCmdSetup will generate the file we include with the create_db.
// This file runs any custom SQL for the create_db.
func (c *CreateDBReconciler) preCmdSetup(ctx context.Context, initiatorPod types.NamespacedName,
	_ string, _ []*PodFact) (ctrl.Result, error) {
	// If the communal path is a POSIX file path, we need to create the communal
	// path directory as the server won't create it. It handles that for other
	// communal types though.
	if c.Vdb.Spec.Communal.Path != "" && !c.Vdb.IsKnownCommunalPrefix() {
		// We intentionally skip any errors. If there is an error creating the
		// directory, this will manifest itself later when we attempt the
		// created. That error will have better reporting than if we were
		// handle it here.
		_, _, _ = c.PRunner.ExecInPod(ctx, initiatorPod, names.ServerContainer,
			"bash", "-c", fmt.Sprintf("mkdir -p %s", c.Vdb.GetCommunalPath()),
		)
	}

	// On older versions of vertica we need to drive a restart if setting
	// encryptSpreadComm. Set a condition variable so this happens after the
	// create.
<<<<<<< HEAD
	vinf, ok := c.Vdb.MakeVersionInfo()
	if c.Vdb.Spec.EncryptSpreadComm != vapi.EncryptSpreadCommDisabled && (!ok || vinf.IsOlder(vapi.SetEncryptSpreadCommAsConfigVersion)) {
		cond := vapi.MakeCondition(vapi.VerticaRestartNeeded, metav1.ConditionTrue, "SpreadCommEncryptionEnabled")
=======
	if c.Vdb.Spec.EncryptSpreadComm != vapi.EncryptSpreadCommDisabled && c.VInf.IsOlder(vapi.SetEncryptSpreadCommAsConfigVersion) {
		c.Log.Info("Setting restart needed status condition", "encryptSpreadComm", c.Vdb.Spec.EncryptSpreadComm)
		cond := vapi.VerticaDBCondition{Type: vapi.VerticaRestartNeeded, Status: corev1.ConditionTrue}
>>>>>>> 6663d7d7
		if err := vdbstatus.UpdateCondition(ctx, c.VRec.Client, c.Vdb, cond); err != nil {
			return ctrl.Result{}, err
		}
	}

	return c.generatePostDBCreateSQL(ctx, initiatorPod)
}

// generatePostDBCreateSQL is a function that creates a file with sql commands
// to be run immediately after the database create.
func (c *CreateDBReconciler) generatePostDBCreateSQL(ctx context.Context, initiatorPod types.NamespacedName) (ctrl.Result, error) {
	// On newer server versions we moved over the SQL to config parameters. So,
	// if we are on a new enough version we can skip this function entirely.
	if c.VInf.IsEqualOrNewer(vapi.DBSetupConfigParametersMinVersion) {
		return ctrl.Result{}, nil
	}

	// We include SQL to rename the default subcluster to match the name of the
	// first subcluster in the spec -- any remaining subclusters will be added
	// by DBAddSubclusterReconciler.
	sc := c.getFirstPrimarySubcluster()
	var sb strings.Builder
	sb.WriteString("-- SQL that is run after the database is created\n")
	if c.Vdb.IsEON() {
		sb.WriteString(
			fmt.Sprintf(`alter subcluster default_subcluster rename to \"%s\";`, sc.Name),
		)
	}
	if c.Vdb.IsKSafety0() {
		sb.WriteString("select set_preferred_ksafe(0);\n")
	}
	// On newer vertica versions, the EncrpytSpreadComm setting can be set as a
	// config parm in the create db call.
	if c.Vdb.Spec.EncryptSpreadComm != vapi.EncryptSpreadCommDisabled && c.VInf.IsOlder(vapi.SetEncryptSpreadCommAsConfigVersion) {
		sb.WriteString(fmt.Sprintf(`alter database default set parameter EncryptSpreadComm = '%s';
		`, vapi.EncryptSpreadCommWithVertica))
	}
	_, _, err := c.PRunner.ExecInPod(ctx, initiatorPod, names.ServerContainer,
		"bash", "-c", "cat > "+PostDBCreateSQLFile+"<<< \""+sb.String()+"\"",
	)
	if err != nil {
		return ctrl.Result{}, err
	}
	return ctrl.Result{}, nil
}

// postCmdCleanup will handle any cleanup action after initializing the database
func (c *CreateDBReconciler) postCmdCleanup(_ context.Context) (ctrl.Result, error) {
	// In old versions if encryptSpreadComm was set we need to initiate a restart of the
	// cluster.  If this is needed we do it in a separate reconciler but causing
	// a requeue.
	if c.Vdb.Spec.EncryptSpreadComm != vapi.EncryptSpreadCommDisabled && c.VInf.IsOlder(vapi.SetEncryptSpreadCommAsConfigVersion) {
		c.Log.Info("Requeue reconcile cycle to initiate restart of the server due to encryptSpreadComm setting")
		return ctrl.Result{Requeue: true}, nil
	}
	return ctrl.Result{}, nil
}

// getPodList gets a list of all of the pods we are going to use with create db.
// If any pod is not found in the pod facts, it return false for the bool
// return value.
func (c *CreateDBReconciler) getPodList() ([]*PodFact, bool) {
	// We grab all pods from the first primary subcluster.  Pods for additional
	// subcluster are added through db_add_node.
	sc := c.getFirstPrimarySubcluster()
	podList := make([]*PodFact, 0, sc.Size)
	for i := int32(0); i < sc.Size; i++ {
		pn := names.GenPodName(c.Vdb, sc, i)
		pf, ok := c.PFacts.Detail[pn]
		// Bail out if one of the pods in the subcluster isn't found
		if !ok {
			return []*PodFact{}, false
		}
		podList = append(podList, pf)
	}
	// We need the podList to be ordered by its compat21 node number. This
	// ensures the assigned vnode number will match the compat21 node number.
	// admintools -t restart_db depends on this.
	sort.Slice(podList, func(i, j int) bool {
		return podList[i].compat21NodeName < podList[j].compat21NodeName
	})

	// Check if the shard/node ratio of the first subcluster is good
	c.VRec.checkShardToNodeRatio(c.Vdb, sc)

	// In case that kSafety is 0, we only pick one pod from the first
	// primary subcluster. The remaining pods would be added with db_add_node.
	if c.Vdb.IsKSafety0() {
		return podList[0:1], true
	}
	return podList, true
}

// findPodToRunInit will return a PodFact of the pod that should run the init
// command from
func (c *CreateDBReconciler) findPodToRunInit() (*PodFact, bool) {
	// Always return the first pod of the first primary subcluster. We do this
	// so that we can consistently pick the same pod if we have redo the create.
	sc := c.getFirstPrimarySubcluster()
	pf, ok := c.PFacts.Detail[names.GenPodName(c.Vdb, sc, 0)]
	return pf, ok
}

// getFirstPrimarySubcluster returns the first primary subcluster defined in the vdb
func (c *CreateDBReconciler) getFirstPrimarySubcluster() *vapi.Subcluster {
	sc := c.Vdb.GetFirstPrimarySubcluster()
	c.Log.Info("First primary subcluster selected for create_db", "sc", sc.Name)
	return sc
}

// genOptions will return the options to use for the create db command
func (c *CreateDBReconciler) genOptions(ctx context.Context, initiatorPod types.NamespacedName, podNames []types.NamespacedName,
	hostList []string) ([]createdb.Option, error) {
	licPath, err := license.GetPath(ctx, c.VRec.Client, c.Vdb)
	if err != nil {
		return nil, err
	}

	opts := []createdb.Option{
		createdb.WithInitiator(initiatorPod),
		createdb.WithPods(podNames),
		createdb.WithHosts(hostList),
		createdb.WithCatalogPath(c.Vdb.Spec.Local.GetCatalogPath()),
		createdb.WithDBName(c.Vdb.Spec.DBName),
		createdb.WithLicensePath(licPath),
		createdb.WithDepotPath(c.Vdb.Spec.Local.DepotPath),
		createdb.WithDataPath(c.Vdb.Spec.Local.DataPath),
	}

	if !c.VInf.IsEqualOrNewer(vapi.DBSetupConfigParametersMinVersion) {
		opts = append(opts, createdb.WithPostDBCreateSQLFile(PostDBCreateSQLFile))
	}

	// If a communal path is set, include all of the EON parameters.
	if c.Vdb.Spec.Communal.Path != "" {
		opts = append(opts,
			createdb.WithCommunalPath(c.Vdb.GetCommunalPath()),
			createdb.WithCommunalStorageParams(paths.AuthParmsFile),
			createdb.WithConfigurationParams(c.ConfigurationParams.GetMap()),
		)
	}

	if c.Vdb.Spec.ShardCount > 0 {
		opts = append(opts,
			createdb.WithShardCount(c.Vdb.Spec.ShardCount),
		)
	}

	if c.Vdb.Spec.InitPolicy == vapi.CommunalInitPolicyCreateSkipPackageInstall {
		if c.VInf.IsEqualOrNewer(vapi.CreateDBSkipPackageInstallVersion) {
			opts = append(opts, createdb.WithSkipPackageInstall())
		}
	}
	return opts, nil
}<|MERGE_RESOLUTION|>--- conflicted
+++ resolved
@@ -149,15 +149,9 @@
 	// On older versions of vertica we need to drive a restart if setting
 	// encryptSpreadComm. Set a condition variable so this happens after the
 	// create.
-<<<<<<< HEAD
-	vinf, ok := c.Vdb.MakeVersionInfo()
-	if c.Vdb.Spec.EncryptSpreadComm != vapi.EncryptSpreadCommDisabled && (!ok || vinf.IsOlder(vapi.SetEncryptSpreadCommAsConfigVersion)) {
-		cond := vapi.MakeCondition(vapi.VerticaRestartNeeded, metav1.ConditionTrue, "SpreadCommEncryptionEnabled")
-=======
 	if c.Vdb.Spec.EncryptSpreadComm != vapi.EncryptSpreadCommDisabled && c.VInf.IsOlder(vapi.SetEncryptSpreadCommAsConfigVersion) {
 		c.Log.Info("Setting restart needed status condition", "encryptSpreadComm", c.Vdb.Spec.EncryptSpreadComm)
-		cond := vapi.VerticaDBCondition{Type: vapi.VerticaRestartNeeded, Status: corev1.ConditionTrue}
->>>>>>> 6663d7d7
+		cond := vapi.MakeCondition(vapi.VerticaRestartNeeded, metav1.ConditionTrue, "SpreadCommEncryptionEnabled")
 		if err := vdbstatus.UpdateCondition(ctx, c.VRec.Client, c.Vdb, cond); err != nil {
 			return ctrl.Result{}, err
 		}

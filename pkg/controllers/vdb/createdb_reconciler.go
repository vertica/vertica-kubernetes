--- conflicted
+++ resolved
@@ -140,7 +140,6 @@
 			c.Log.Error(err2, "failed to execute TLS DDLs after db creation stderr - "+stderr)
 			return ctrl.Result{}, err2
 		}
-<<<<<<< HEAD
 		httpsTLSMode := vapi.MakeNMATLSMode(c.Vdb.Spec.HTTPSTLSMode)
 		clientTLSMode := vapi.MakeClientServerTLSMode(c.Vdb.Spec.ClientServerTLSMode)
 		err = vdbstatus.UpdateTLSModes(ctx, c.VRec.GetClient(), c.Vdb, []*vapi.TLSMode{httpsTLSMode, clientTLSMode})
@@ -148,8 +147,6 @@
 			c.Log.Error(err, "failed to update tls mode after creating db")
 			return ctrl.Result{}, err
 		}
-=======
->>>>>>> 3d20a6ea
 		c.Log.Info("TLS DDLs executed and TLS Cert configured")
 	}
 	sc := c.getFirstPrimarySubcluster()

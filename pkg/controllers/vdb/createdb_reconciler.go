/*
 (c) Copyright [2021-2024] Open Text.
 Licensed under the Apache License, Version 2.0 (the "License");
 You may not use this file except in compliance with the License.
 You may obtain a copy of the License at

 http://www.apache.org/licenses/LICENSE-2.0

 Unless required by applicable law or agreed to in writing, software
 distributed under the License is distributed on an "AS IS" BASIS,
 WITHOUT WARRANTIES OR CONDITIONS OF ANY KIND, either express or implied.
 See the License for the specific language governing permissions and
 limitations under the License.
*/

package vdb

import (
	"context"
	"fmt"
	"sort"
	"strings"
	"time"

	"github.com/go-logr/logr"
	"github.com/pkg/errors"
	vapi "github.com/vertica/vertica-kubernetes/api/v1"
	"github.com/vertica/vertica-kubernetes/pkg/cmds"
	"github.com/vertica/vertica-kubernetes/pkg/controllers"
	verrors "github.com/vertica/vertica-kubernetes/pkg/errors"
	"github.com/vertica/vertica-kubernetes/pkg/events"
	"github.com/vertica/vertica-kubernetes/pkg/license"
	vmeta "github.com/vertica/vertica-kubernetes/pkg/meta"
	"github.com/vertica/vertica-kubernetes/pkg/names"
	"github.com/vertica/vertica-kubernetes/pkg/paths"
	"github.com/vertica/vertica-kubernetes/pkg/podfacts"
	"github.com/vertica/vertica-kubernetes/pkg/secrets"
	vtypes "github.com/vertica/vertica-kubernetes/pkg/types"
	"github.com/vertica/vertica-kubernetes/pkg/vadmin"
	"github.com/vertica/vertica-kubernetes/pkg/vadmin/opts/createdb"
	config "github.com/vertica/vertica-kubernetes/pkg/vdbconfig"
	"github.com/vertica/vertica-kubernetes/pkg/vdbstatus"
	"github.com/vertica/vertica-kubernetes/pkg/version"
	"github.com/vertica/vertica-kubernetes/pkg/vk8s"
	corev1 "k8s.io/api/core/v1"
	metav1 "k8s.io/apimachinery/pkg/apis/meta/v1"
	"k8s.io/apimachinery/pkg/types"
	ctrl "sigs.k8s.io/controller-runtime"
)

const (
	// This is a file that we run with the create_db to run custome SQL. This is
	// passed with the --sql parameter when running create_db. This is no longer
	// used starting with versions defined in vapi.DBSetupConfigParameters.
	PostDBCreateSQLFile = "/home/dbadmin/post-db-create.sql"
)

// CreateDBReconciler will create a database if one wasn't created yet.
type CreateDBReconciler struct {
	VRec                *VerticaDBReconciler
	Log                 logr.Logger
	Vdb                 *vapi.VerticaDB // Vdb is the CRD we are acting on.
	PRunner             cmds.PodRunner
	PFacts              *podfacts.PodFacts
	Dispatcher          vadmin.Dispatcher
	ConfigurationParams *vtypes.CiMap
	VInf                *version.Info
}

// MakeCreateDBReconciler will build a CreateDBReconciler object
func MakeCreateDBReconciler(vdbrecon *VerticaDBReconciler, log logr.Logger,
	vdb *vapi.VerticaDB, prunner cmds.PodRunner, pfacts *podfacts.PodFacts,
	dispatcher vadmin.Dispatcher) controllers.ReconcileActor {
	return &CreateDBReconciler{
		VRec:                vdbrecon,
		Log:                 log.WithName("CreateDBReconciler"),
		Vdb:                 vdb,
		PRunner:             prunner,
		PFacts:              pfacts,
		Dispatcher:          dispatcher,
		ConfigurationParams: vtypes.MakeCiMap(),
	}
}

// Reconcile will ensure a DB exists and create one if it doesn't
func (c *CreateDBReconciler) Reconcile(ctx context.Context, _ *ctrl.Request) (ctrl.Result, error) {
	// Skip this reconciler entirely if the init policy is not to create the DB.
	if c.Vdb.Spec.InitPolicy != vapi.CommunalInitPolicyCreate &&
		c.Vdb.Spec.InitPolicy != vapi.CommunalInitPolicyCreateSkipPackageInstall {
		return ctrl.Result{}, nil
	}

	var err error
	c.VInf, err = c.Vdb.MakeVersionInfoCheck()
	if err != nil {
		// The version should be in the VerticaDB. Although it could be missing
		// if we have a cached copy of the VerticaDB that is from prior to the
		// annotation update. Requeue to force a new reconciliation to read
		// latest copy.
		return ctrl.Result{}, err
	}

	// The remaining create_db logic is driven from GenericDatabaseInitializer.
	// This exists to creation an abstraction that is common with revive_db.
	g := GenericDatabaseInitializer{
		initializer: c,
		PRunner:     c.PRunner,
		PFacts:      c.PFacts,
		ConfigParamsGenerator: config.ConfigParamsGenerator{
			VRec:                c.VRec,
			Log:                 c.Log,
			Vdb:                 c.Vdb,
			ConfigurationParams: c.ConfigurationParams,
		},
	}
	return g.checkAndRunInit(ctx)
}

// execCmd will do the actual execution of creating a database.
// This handles logging of necessary events.
func (c *CreateDBReconciler) execCmd(ctx context.Context, initiatorPod types.NamespacedName,
	hostList []string, podNames []types.NamespacedName) (ctrl.Result, error) {
	if c.Vdb.IsTLSAuthEnabled() && secrets.IsGSMSecret(c.Vdb.Spec.HTTPSNMATLSSecret) {
		return ctrl.Result{}, fmt.Errorf("tls configuration setting with GSM not implemented")
	}
	opts, err := c.genOptions(ctx, initiatorPod, podNames, hostList)
	if err != nil {
		return ctrl.Result{}, err
	}
	c.VRec.Event(c.Vdb, corev1.EventTypeNormal, events.CreateDBStart, "Starting create database")

	start := time.Now()
	if res, err2 := c.Dispatcher.CreateDB(ctx, opts...); verrors.IsReconcileAborted(res, err2) {
		return res, err2
	}
<<<<<<< HEAD
	if c.Vdb.IsTLSAuthEnabled() {
		httpsTLSMode := vapi.MakeHTTPSTLSMode(c.Vdb.Spec.HTTPSTLSMode)
		clientTLSMode := vapi.MakeClientServerTLSMode(c.Vdb.Spec.ClientServerTLSMode)
		err = vdbstatus.UpdateTLSModes(ctx, c.VRec.GetClient(), c.Vdb, []*vapi.TLSMode{httpsTLSMode, clientTLSMode})
		if err != nil {
			c.Log.Error(err, "failed to update tls mode after creating db")
			return ctrl.Result{}, err
		}
		c.Log.Info("TLS DDLs executed and TLS Cert configured")
	}
=======
>>>>>>> fa12cad1
	sc := c.getFirstPrimarySubcluster()
	c.VRec.Eventf(c.Vdb, corev1.EventTypeNormal, events.CreateDBSucceeded,
		"Successfully created database with subcluster '%s'. It took %s", sc.Name, time.Since(start).Truncate(time.Second))
	return ctrl.Result{}, nil
}

// preCmdSetup will generate the file we include with the create_db.
// This file runs any custom SQL for the create_db.
func (c *CreateDBReconciler) preCmdSetup(ctx context.Context, initiatorPod types.NamespacedName,
	_ string) (ctrl.Result, error) {
	// If the communal path is a POSIX file path, we need to create the communal
	// path directory as the server won't create it. It handles that for other
	// communal types though.
	if c.Vdb.Spec.Communal.Path != "" && !c.Vdb.IsKnownCommunalPrefix() {
		// We intentionally skip any errors. If there is an error creating the
		// directory, this will manifest itself later when we attempt the
		// created. That error will have better reporting than if we were
		// handle it here.
		_, _, _ = c.PRunner.ExecInPod(ctx, initiatorPod, names.ServerContainer,
			"bash", "-c", fmt.Sprintf("mkdir -p %s", c.Vdb.GetCommunalPath()),
		)
	}

	// On older versions of vertica we need to drive a restart if setting
	// encryptSpreadComm. Set a condition variable so this happens after the
	// create.
	if c.Vdb.Spec.EncryptSpreadComm != vapi.EncryptSpreadCommDisabled && c.VInf.IsOlder(vapi.SetEncryptSpreadCommAsConfigVersion) {
		c.Log.Info("Setting restart needed status condition", "encryptSpreadComm", c.Vdb.Spec.EncryptSpreadComm)
		cond := vapi.MakeCondition(vapi.VerticaRestartNeeded, metav1.ConditionTrue, "SpreadCommEncryptionEnabled")
		if err := vdbstatus.UpdateCondition(ctx, c.VRec.Client, c.Vdb, cond); err != nil {
			return ctrl.Result{}, err
		}
	}

	return c.generatePostDBCreateSQL(ctx, initiatorPod)
}

// generatePostDBCreateSQL is a function that creates a file with sql commands
// to be run immediately after the database create.
func (c *CreateDBReconciler) generatePostDBCreateSQL(ctx context.Context, initiatorPod types.NamespacedName) (ctrl.Result, error) {
	// On newer server versions we moved over the SQL to config parameters. So,
	// if we are on a new enough version we can skip this function entirely.
	if c.VInf.IsEqualOrNewer(vapi.DBSetupConfigParametersMinVersion) {
		return ctrl.Result{}, nil
	}
	// We include SQL to rename the default subcluster to match the name of the
	// first subcluster in the spec -- any remaining subclusters will be added
	// by DBAddSubclusterReconciler.
	sc := c.getFirstPrimarySubcluster()
	var sb strings.Builder
	sb.WriteString("-- SQL that is run after the database is created\n")
	if c.Vdb.IsEON() {
		sb.WriteString(
			fmt.Sprintf(`alter subcluster default_subcluster rename to \"%s\";`, sc.Name),
		)
	}
	if c.Vdb.IsKSafety0() {
		sb.WriteString("select set_preferred_ksafe(0);\n")
	}
	// On newer vertica versions, the EncrpytSpreadComm setting can be set as a
	// config parm in the create db call.
	if c.Vdb.Spec.EncryptSpreadComm != vapi.EncryptSpreadCommDisabled && c.VInf.IsOlder(vapi.SetEncryptSpreadCommAsConfigVersion) {
		sb.WriteString(fmt.Sprintf(`alter database default set parameter EncryptSpreadComm = '%s';
		`, vapi.EncryptSpreadCommWithVertica))
	}

	c.Log.Info("executing the following script", "script", sb.String())
	_, _, err := c.PRunner.ExecInPod(ctx, initiatorPod, names.ServerContainer,
		"bash", "-c", "cat > "+PostDBCreateSQLFile+"<<< \""+sb.String()+"\"",
	)

	if err != nil {
		return ctrl.Result{}, err
	}
	return ctrl.Result{}, nil
}

// postCmdCleanup will handle any cleanup action after initializing the database
func (c *CreateDBReconciler) postCmdCleanup(ctx context.Context) (ctrl.Result, error) {
	pf, ok := c.findPodToRunInit()
	if !ok {
		return ctrl.Result{}, errors.New("could not find a PodFact for create db's post cmd cleanup")
	}
	// The generation of httpstls.json is influenced by the DBInitialized status
	// condition. Now that has changed, we need to set an annotation to continue
	// getting the same behavior. Since the default behavior is to generate the
	// file, we need to set an annotation if we didn't generate the file yet.
	if c.VInf.IsEqualOrNewer(vapi.AutoGenerateHTTPSCertsForNewDatabasesMinVersion) &&
		!pf.GetFileExists()[paths.HTTPTLSConfFileName] {
		chgs := vk8s.MetaChanges{
			NewAnnotations: map[string]string{
				vmeta.HTTPSTLSConfGenerationAnnotation: vmeta.HTTPSTLSConfGenerationAnnotationFalse,
			},
		}
		if _, err := vk8s.MetaUpdate(ctx, c.VRec.Client, c.Vdb.ExtractNamespacedName(), c.Vdb, chgs); err != nil {
			return ctrl.Result{}, err
		}
	}

	// In old versions if encryptSpreadComm was set we need to initiate a restart of the
	// cluster.  If this is needed we do it in a separate reconciler but causing
	// a requeue.
	if c.Vdb.Spec.EncryptSpreadComm != vapi.EncryptSpreadCommDisabled && c.VInf.IsOlder(vapi.SetEncryptSpreadCommAsConfigVersion) {
		c.Log.Info("Requeue reconcile cycle to initiate restart of the server due to encryptSpreadComm setting")
		return ctrl.Result{Requeue: true}, nil
	}
	return ctrl.Result{}, nil
}

// getPodList gets a list of all of the pods we are going to use with create db.
// If any pod is not found in the pod facts, it return false for the bool
// return value.
func (c *CreateDBReconciler) getPodList() ([]*podfacts.PodFact, bool) {
	// We grab all pods from the first primary subcluster.  Pods for additional
	// subcluster are added through db_add_node.
	sc := c.getFirstPrimarySubcluster()
	podList := make([]*podfacts.PodFact, 0, sc.Size)
	for i := int32(0); i < sc.Size; i++ {
		pn := names.GenPodName(c.Vdb, sc, i)
		pf, ok := c.PFacts.Detail[pn]
		// Bail out if one of the pods in the subcluster isn't found
		if !ok {
			return []*podfacts.PodFact{}, false
		}
		podList = append(podList, pf)
	}
	// We need the podList to be ordered by its compat21 node number. This
	// ensures the assigned vnode number will match the compat21 node number.
	// admintools -t restart_db depends on this.
	sort.Slice(podList, func(i, j int) bool {
		return podList[i].GetCompat21NodeName() < podList[j].GetCompat21NodeName()
	})

	// Check if the shard/node ratio of the first subcluster is good
	c.VRec.checkShardToNodeRatio(c.Vdb, sc)

	// In case that kSafety is 0, we only pick one pod from the first
	// primary subcluster. The remaining pods would be added with db_add_node.
	if c.Vdb.IsKSafety0() {
		return podList[0:1], true
	}
	return podList, true
}

// findPodToRunInit will return a PodFact of the pod that should run the init
// command from
func (c *CreateDBReconciler) findPodToRunInit() (*podfacts.PodFact, bool) {
	// Always return the first pod of the first primary subcluster. We do this
	// so that we can consistently pick the same pod if we have redo the create.
	sc := c.getFirstPrimarySubcluster()
	pf, ok := c.PFacts.Detail[names.GenPodName(c.Vdb, sc, 0)]
	return pf, ok
}

// getFirstPrimarySubcluster returns the first primary subcluster defined in the vdb
func (c *CreateDBReconciler) getFirstPrimarySubcluster() *vapi.Subcluster {
	sc := c.Vdb.GetFirstPrimarySubcluster()
	c.Log.Info("First primary subcluster selected for create_db", "sc", sc.Name)
	return sc
}

// genOptions will return the options to use for the create db command
func (c *CreateDBReconciler) genOptions(ctx context.Context, initiatorPod types.NamespacedName, podNames []types.NamespacedName,
	hostList []string) ([]createdb.Option, error) {
	licPath, err := license.GetPath(ctx, c.VRec.Client, c.Vdb)
	if err != nil {
		return nil, err
	}

	opts := []createdb.Option{
		createdb.WithInitiator(initiatorPod),
		createdb.WithPods(podNames),
		createdb.WithHosts(hostList),
		createdb.WithCatalogPath(c.Vdb.Spec.Local.GetCatalogPath()),
		createdb.WithDBName(c.Vdb.Spec.DBName),
		createdb.WithLicensePath(licPath),
		createdb.WithDepotPath(c.Vdb.Spec.Local.DepotPath),
		createdb.WithDataPath(c.Vdb.Spec.Local.DataPath),
	}

	if !c.VInf.IsEqualOrNewer(vapi.DBSetupConfigParametersMinVersion) {
		opts = append(opts, createdb.WithPostDBCreateSQLFile(PostDBCreateSQLFile))
	}

	// If a communal path is set, include all of the EON parameters.
	if c.Vdb.Spec.Communal.Path != "" {
		opts = append(opts,
			createdb.WithCommunalPath(c.Vdb.GetCommunalPath()),
			createdb.WithCommunalStorageParams(paths.AuthParmsFile),
			createdb.WithConfigurationParams(c.ConfigurationParams.GetMap()),
		)
	}

	if c.Vdb.Spec.ShardCount > 0 {
		opts = append(opts,
			createdb.WithShardCount(c.Vdb.Spec.ShardCount),
		)
	}

	if c.Vdb.Spec.InitPolicy == vapi.CommunalInitPolicyCreateSkipPackageInstall {
		if c.VInf.IsEqualOrNewer(vapi.CreateDBSkipPackageInstallVersion) {
			opts = append(opts, createdb.WithSkipPackageInstall())
		}
	}
	return opts, nil
}<|MERGE_RESOLUTION|>--- conflicted
+++ resolved
@@ -133,19 +133,6 @@
 	if res, err2 := c.Dispatcher.CreateDB(ctx, opts...); verrors.IsReconcileAborted(res, err2) {
 		return res, err2
 	}
-<<<<<<< HEAD
-	if c.Vdb.IsTLSAuthEnabled() {
-		httpsTLSMode := vapi.MakeHTTPSTLSMode(c.Vdb.Spec.HTTPSTLSMode)
-		clientTLSMode := vapi.MakeClientServerTLSMode(c.Vdb.Spec.ClientServerTLSMode)
-		err = vdbstatus.UpdateTLSModes(ctx, c.VRec.GetClient(), c.Vdb, []*vapi.TLSMode{httpsTLSMode, clientTLSMode})
-		if err != nil {
-			c.Log.Error(err, "failed to update tls mode after creating db")
-			return ctrl.Result{}, err
-		}
-		c.Log.Info("TLS DDLs executed and TLS Cert configured")
-	}
-=======
->>>>>>> fa12cad1
 	sc := c.getFirstPrimarySubcluster()
 	c.VRec.Eventf(c.Vdb, corev1.EventTypeNormal, events.CreateDBSucceeded,
 		"Successfully created database with subcluster '%s'. It took %s", sc.Name, time.Since(start).Truncate(time.Second))

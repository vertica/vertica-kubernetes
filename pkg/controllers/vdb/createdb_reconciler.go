--- conflicted
+++ resolved
@@ -52,12 +52,8 @@
 	// This is a file that we run with the create_db to run custome SQL. This is
 	// passed with the --sql parameter when running create_db. This is no longer
 	// used starting with versions defined in vapi.DBSetupConfigParameters.
-<<<<<<< HEAD
-	PostDBCreateSQLFile = "/tmp/post-db-create.sql"
-=======
 	PostDBCreateSQLFile            = "/home/dbadmin/post-db-create.sql"
 	PostDBCreateSQLFileVclusterOps = "/tmp/post-db-create.sql"
->>>>>>> 7ec22c77
 )
 
 // CreateDBReconciler will create a database if one wasn't created yet.
@@ -138,31 +134,30 @@
 	if res, errTwo := c.Dispatcher.CreateDB(ctx, opts...); verrors.IsReconcileAborted(res, err) {
 		return res, errTwo
 	}
-	if c.VInf.IsEqualOrNewer(vapi.NMATLSCertRotationMinVersion) && vmeta.EnableTLSCertsRotation(c.Vdb.Annotations) {
+	if !c.Vdb.IsCertRotationEnabled() {
 		_, stderr, errThree := c.PRunner.ExecInPod(ctx, initiatorPod, names.ServerContainer,
 			"vsql", "-f", PostDBCreateSQLFile)
 		if errThree != nil || strings.Contains(stderr, "Error") {
-			c.Log.Error(errThree, "failed to execute TLS DDLs after db creation stderr - "+stderr)
+			c.Log.Error(errThree, "failed to execute post createdb ddls after db creation stderr - "+stderr)
 			return ctrl.Result{}, err
 		}
-		chgs := vk8s.MetaChanges{
-			NewAnnotations: map[string]string{
-				vmeta.NMATLSSecretInUseAnnotation: c.Vdb.Spec.NMATLSSecret,
-			},
-		}
-		if _, err := vk8s.MetaUpdate(ctx, c.VRec.Client, c.Vdb.ExtractNamespacedName(), c.Vdb, chgs); err != nil {
-			return ctrl.Result{}, err
-		}
-		vdbContext.SetBoolValue(vadmin.UseTLSCert, true)
-		c.Log.Info("TLS DDLs executed and TLS Cert configured")
-	}
-	if c.Vdb.IsCertRotationEnabled() {
+		c.Log.Info("post createdb ddls executed")
+	} else {
 		_, stderr, err2 := c.PRunner.ExecInPod(ctx, initiatorPod, names.ServerContainer,
 			"vsql", "-f", PostDBCreateSQLFileVclusterOps)
 		if err2 != nil || strings.Contains(stderr, "Error") {
 			c.Log.Error(err2, "failed to execute TLS DDLs after db creation stderr - "+stderr)
 			return ctrl.Result{}, err2
 		}
+		chgs := vk8s.MetaChanges{
+			NewAnnotations: map[string]string{
+				vmeta.NMATLSSecretInUseAnnotation: c.Vdb.Spec.NMATLSSecret,
+			},
+		}
+		if _, err := vk8s.MetaUpdate(ctx, c.VRec.Client, c.Vdb.ExtractNamespacedName(), c.Vdb, chgs); err != nil {
+			return ctrl.Result{}, err
+		}
+		vdbContext.SetBoolValue(vadmin.UseTLSCert, true)
 		c.Log.Info("TLS DDLs executed and TLS Cert configured")
 	}
 	sc := c.getFirstPrimarySubcluster()
@@ -205,15 +200,9 @@
 // generatePostDBCreateSQL is a function that creates a file with sql commands
 // to be run immediately after the database create.
 func (c *CreateDBReconciler) generatePostDBCreateSQL(ctx context.Context, initiatorPod types.NamespacedName) (ctrl.Result, error) {
-<<<<<<< HEAD
-	// On newer server versions we moved over the SQL to config parameters. So,
-	// if we are on a new enough version we can skip this function entirely.
-	if c.VInf.IsEqualOrNewer(vapi.DBSetupConfigParametersMinVersion) && c.VInf.IsOlder(vapi.NMATLSCertRotationMinVersion) {
-=======
 	// If version is older than DBSetupConfigParametersMinVersion or newer than vapi.TLSCertRotationMinVersion,
 	// run SQL after DB creation. Otherwise, skip this function
 	if c.VInf.IsEqualOrNewer(vapi.DBSetupConfigParametersMinVersion) && !c.Vdb.IsCertRotationEnabled() {
->>>>>>> 7ec22c77
 		return ctrl.Result{}, nil
 	}
 	// We include SQL to rename the default subcluster to match the name of the
@@ -239,11 +228,7 @@
 			`, vapi.EncryptSpreadCommWithVertica))
 		}
 	}
-<<<<<<< HEAD
-	if c.VInf.IsEqualOrNewer(vapi.NMATLSCertRotationMinVersion) && vmeta.EnableTLSCertsRotation(c.Vdb.Annotations) {
-=======
 	if c.Vdb.IsCertRotationEnabled() {
->>>>>>> 7ec22c77
 		sb.WriteString(`CREATE OR REPLACE LIBRARY public.KubernetesLib AS '/opt/vertica/packages/kubernetes/lib/libkubernetes.so';`)
 		sb.WriteString(`CREATE OR REPLACE SECRETMANAGER KubernetesSecretManager AS LANGUAGE 'C++' NAME 'KubernetesSecretManagerFactory' 
 			LIBRARY KubernetesLib;`)
@@ -273,11 +258,8 @@
 		sb.WriteString(`ALTER TLS CONFIGURATION https CERTIFICATE https_cert_0 REMOVE CA CERTIFICATES httpServerRootca;`)
 		sb.WriteString(`CREATE AUTHENTICATION auth_tls METHOD 'tls' HOST TLS '0.0.0.0/0';`)
 		sb.WriteString(fmt.Sprintf(`GRANT AUTHENTICATION auth_tls TO %s;`, c.Vdb.GetVerticaUser()))
-<<<<<<< HEAD
-=======
 		sb.WriteString(`select sync_catalog();`)
 		pcFile = PostDBCreateSQLFileVclusterOps
->>>>>>> 7ec22c77
 	}
 	_, _, err := c.PRunner.ExecInPod(ctx, initiatorPod, names.ServerContainer,
 		"bash", "-c", "cat > "+pcFile+"<<< \""+sb.String()+"\"",
@@ -392,7 +374,7 @@
 		createdb.WithDataPath(c.Vdb.Spec.Local.DataPath),
 	}
 
-	if !c.VInf.IsEqualOrNewer(vapi.DBSetupConfigParametersMinVersion) || c.VInf.IsEqualOrNewer(vapi.NMATLSCertRotationMinVersion) {
+	if !c.VInf.IsEqualOrNewer(vapi.DBSetupConfigParametersMinVersion) || c.VInf.IsEqualOrNewer(vapi.TLSCertRotationMinVersion) {
 		opts = append(opts, createdb.WithPostDBCreateSQLFile(PostDBCreateSQLFile))
 	}
 

/*
 (c) Copyright [2021-2023] Open Text.
 Licensed under the Apache License, Version 2.0 (the "License");
 You may not use this file except in compliance with the License.
 You may obtain a copy of the License at

 http://www.apache.org/licenses/LICENSE-2.0

 Unless required by applicable law or agreed to in writing, software
 distributed under the License is distributed on an "AS IS" BASIS,
 WITHOUT WARRANTIES OR CONDITIONS OF ANY KIND, either express or implied.
 See the License for the specific language governing permissions and
 limitations under the License.
*/

package vdb

import (
	"context"
	"fmt"
	"time"

	"github.com/go-logr/logr"
	appsv1 "k8s.io/api/apps/v1"
	corev1 "k8s.io/api/core/v1"
	"k8s.io/apimachinery/pkg/api/errors"
	"k8s.io/apimachinery/pkg/runtime"
	"k8s.io/client-go/rest"
	"k8s.io/client-go/tools/record"
	ctrl "sigs.k8s.io/controller-runtime"
	"sigs.k8s.io/controller-runtime/pkg/client"

	vops "github.com/vertica/vcluster/vclusterops"
	"github.com/vertica/vcluster/vclusterops/vlog"
	vapi "github.com/vertica/vertica-kubernetes/api/v1beta1"
	"github.com/vertica/vertica-kubernetes/pkg/builder"
	"github.com/vertica/vertica-kubernetes/pkg/cloud"
	"github.com/vertica/vertica-kubernetes/pkg/cmds"
	"github.com/vertica/vertica-kubernetes/pkg/controllers"
	verrors "github.com/vertica/vertica-kubernetes/pkg/errors"
	"github.com/vertica/vertica-kubernetes/pkg/events"
	vmeta "github.com/vertica/vertica-kubernetes/pkg/meta"
	"github.com/vertica/vertica-kubernetes/pkg/metrics"
	"github.com/vertica/vertica-kubernetes/pkg/names"
	"github.com/vertica/vertica-kubernetes/pkg/opcfg"
	"github.com/vertica/vertica-kubernetes/pkg/vadmin"
)

// VerticaDBReconciler reconciles a VerticaDB object
type VerticaDBReconciler struct {
	client.Client
	Log    logr.Logger
	Scheme *runtime.Scheme
	Cfg    *rest.Config
	EVRec  record.EventRecorder
	OpCfg  opcfg.OperatorConfig
}

//+kubebuilder:rbac:groups=vertica.com,resources=verticadbs,verbs=get;list;watch;create;update;patch;delete
//+kubebuilder:rbac:groups=vertica.com,resources=verticadbs/status,verbs=get;update;patch
//+kubebuilder:rbac:groups=vertica.com,resources=verticadbs/finalizers,verbs=update
// +kubebuilder:rbac:groups=core,resources=services,verbs=get;list;watch;create;update;patch;delete
// +kubebuilder:rbac:groups=core,resources=serviceaccounts,verbs=get;list;watch;create
// +kubebuilder:rbac:groups=rbac.authorization.k8s.io,resources=roles,verbs=get;list;watch;create
// +kubebuilder:rbac:groups=rbac.authorization.k8s.io,resources=rolebindings,verbs=get;list;watch;create
// +kubebuilder:rbac:groups=apps,resources=statefulsets,verbs=get;list;watch;create;update;patch;delete
// +kubebuilder:rbac:groups=core,resources=serviceaccounts,verbs=get;list;watch;create
// +kubebuilder:rbac:groups="",resources=pods,verbs=get;list;watch;create;update;delete;patch
// +kubebuilder:rbac:groups="",resources=pods/exec,verbs=create
// +kubebuilder:rbac:groups="",resources=pods/status,verbs=update
// +kubebuilder:rbac:groups="",resources=secrets,verbs=get;list;watch;create;update
// +kubebuilder:rbac:groups="",resources=persistentvolumeclaims,verbs=get;list;watch;update
// +kubebuilder:rbac:groups="",resources=events,verbs=create;patch
// +kubebuilder:rbac:groups=admissionregistration.k8s.io,resources=mutatingwebhookconfigurations,verbs=get;list;watch;update;patch
// +kubebuilder:rbac:groups=admissionregistration.k8s.io,resources=validatingwebhookconfigurations,verbs=get;list;watch;update;patch

// SetupWithManager sets up the controller with the Manager.
func (r *VerticaDBReconciler) SetupWithManager(mgr ctrl.Manager) error {
	return ctrl.NewControllerManagedBy(mgr).
		For(&vapi.VerticaDB{}).
		Owns(&corev1.Service{}).
		Owns(&appsv1.StatefulSet{}).
		Complete(r)
}

// Reconcile is part of the main kubernetes reconciliation loop which aims to
// move the current state of the cluster closer to the desired state.
//
// For more details, check Reconcile and its Result here:
// - https://pkg.go.dev/sigs.k8s.io/controller-runtime@v0.7.2/pkg/reconcile
func (r *VerticaDBReconciler) Reconcile(ctx context.Context, req ctrl.Request) (ctrl.Result, error) {
	log := r.Log.WithValues("verticadb", req.NamespacedName)
	log.Info("starting reconcile of VerticaDB")

	vdb := &vapi.VerticaDB{}
	err := r.Get(ctx, req.NamespacedName, vdb)
	if err != nil {
		if errors.IsNotFound(err) {
			// Remove any metrics for the vdb that we found to be deleted
			metrics.HandleVDBDelete(req.NamespacedName.Namespace, req.NamespacedName.Name, log)
			// Request object not found, cound have been deleted after reconcile request.
			log.Info("VerticaDB resource not found.  Ignoring since object must be deleted")
			return ctrl.Result{}, nil
		}
		log.Error(err, "failed to get VerticaDB")
		return ctrl.Result{}, err
	}

	if vmeta.IsPauseAnnotationSet(vdb.Annotations) {
		log.Info(fmt.Sprintf("The pause annotation %s is set. Suspending the iteration", vmeta.PauseOperatorAnnotation),
			"result", ctrl.Result{}, "err", nil)
		return ctrl.Result{}, nil
	}

	passwd, err := r.GetSuperuserPassword(ctx, vdb)
	if err != nil {
		return ctrl.Result{}, err
	}
	prunner := cmds.MakeClusterPodRunner(log, r.Cfg, passwd)
	// We use the same pod facts for all reconcilers. This allows to reuse as
	// much as we can. Some reconcilers will purposely invalidate the facts if
	// it is known they did something to make them stale.
	pfacts := MakePodFacts(r, prunner)
	dispatcher := r.makeDispatcher(log, vdb, prunner, passwd)
	var res ctrl.Result

	// Iterate over each actor
	actors := r.constructActors(log, vdb, prunner, &pfacts, dispatcher)
	for _, act := range actors {
		log.Info("starting actor", "name", fmt.Sprintf("%T", act))
		res, err = act.Reconcile(ctx, &req)
		// Error or a request to requeue will stop the reconciliation.
		if verrors.IsReconcileAborted(res, err) {
			// Handle requeue time priority.
			// If any function needs a requeue and we have a RequeueTime set,
			// then overwrite RequeueAfter.
			// Functions such as Upgrade may already set RequeueAfter and Requeue to false
			if (res.Requeue || res.RequeueAfter > 0) && vdb.Spec.RequeueTime > 0 {
				res.Requeue = false
				res.RequeueAfter = time.Second * time.Duration(vdb.Spec.RequeueTime)
			}
			log.Info("aborting reconcile of VerticaDB", "result", res, "err", err)
			return res, err
		}
	}

	log.Info("ending reconcile of VerticaDB", "result", res, "err", err)
	return res, err
}

// constructActors will a list of actors that should be run for the reconcile.
// Order matters in that some actors depend on the successeful execution of
// earlier ones.
func (r *VerticaDBReconciler) constructActors(log logr.Logger, vdb *vapi.VerticaDB, prunner *cmds.ClusterPodRunner,
	pfacts *PodFacts, dispatcher vadmin.Dispatcher) []controllers.ReconcileActor {
	// The actors that will be applied, in sequence, to reconcile a vdb.
	// Note, we run the StatusReconciler multiple times. This allows us to
	// refresh the status of the vdb as we do operations that affect it.
	return []controllers.ReconcileActor{
		// Always start with a status reconcile in case the prior reconcile failed.
		MakeStatusReconciler(r.Client, r.Scheme, log, vdb, pfacts),
		MakeMetricReconciler(r, log, vdb, prunner, pfacts),
		// Report any pods that have low disk space
		MakeLocalDataCheckReconciler(r, vdb, pfacts),
		// Handle upgrade actions for any k8s objects created in prior versions
		// of the operator.
		MakeUpgradeOperator120Reconciler(r, log, vdb),
		// Create a TLS secret for the HTTP server
<<<<<<< HEAD
		MakeHTTPServerCertGenReconciler(r, log, vdb),
=======
		MakeHTTPServerCertGenReconciler(r, vdb),
		// Create ServiceAcount, Role and RoleBindings needed for vertica pods
		MakeServiceAccountReconciler(r, log, vdb),
>>>>>>> 9fa0514f
		// Update any k8s objects with some exceptions. For instance, preserve
		// scaling. This is needed *before* upgrade and restart in case a change
		// was made with the image change that would prevent the pods from
		// running. An example of this is if we also changed a volume mount
		// (i.e. renamed a ConfigMap). We want the objects to reflect the new
		// volume mount so that we can start the pod.  Similar rationale for
		// preserving other things.
		MakeObjReconciler(r, log, vdb, pfacts,
			ObjReconcileModePreserveScaling|ObjReconcileModePreserveUpdateStrategy),
		// Add annotations/labels to each pod about the host running them
		MakeAnnotateAndLabelPodReconciler(r, log, vdb, pfacts),
		// Handles vertica server upgrade (i.e., when spec.image changes)
		MakeOfflineUpgradeReconciler(r, log, vdb, prunner, pfacts, dispatcher),
		MakeOnlineUpgradeReconciler(r, log, vdb, prunner, pfacts, dispatcher),
		// Stop vertica if the status condition indicates
		MakeStopDBReconciler(r, vdb, prunner, pfacts, dispatcher),
		// Handles restart + re_ip of vertica
		MakeRestartReconciler(r, log, vdb, prunner, pfacts, true, dispatcher),
		MakeMetricReconciler(r, log, vdb, prunner, pfacts),
		MakeStatusReconciler(r.Client, r.Scheme, log, vdb, pfacts),
		// Ensure we add labels to any pod rescheduled so that Service objects route traffic to it.
		MakeClientRoutingLabelReconciler(r, log, vdb, pfacts, PodRescheduleApplyMethod, ""),
		// Remove Service label for any pods that are pending delete.  This will
		// cause the Service object to stop routing traffic to them.
		MakeClientRoutingLabelReconciler(r, log, vdb, pfacts, DelNodeApplyMethod, ""),
		// Wait for any nodes that are pending delete with active connections to leave.
		MakeDrainNodeReconciler(r, vdb, prunner, pfacts),
		// Handles calls to remove subcluster from vertica catalog
		MakeDBRemoveSubclusterReconciler(r, log, vdb, prunner, pfacts, dispatcher),
		MakeStatusReconciler(r.Client, r.Scheme, log, vdb, pfacts),
		// Handles calls to remove a database node from the cluster
		MakeDBRemoveNodeReconciler(r, log, vdb, prunner, pfacts, dispatcher),
		MakeMetricReconciler(r, log, vdb, prunner, pfacts),
		MakeStatusReconciler(r.Client, r.Scheme, log, vdb, pfacts),
		// Handle calls to remove hosts from admintools.conf
		MakeUninstallReconciler(r, log, vdb, prunner, pfacts),
		MakeStatusReconciler(r.Client, r.Scheme, log, vdb, pfacts),
		// Creates or updates any k8s objects the CRD creates. This includes any
		// statefulsets and service objects.
		MakeObjReconciler(r, log, vdb, pfacts, ObjReconcileModeAll),
		// Set version info in the annotations and check that it is the minimum
		MakeVersionReconciler(r, log, vdb, prunner, pfacts, false),
		// Handle calls to add hosts to admintools.conf
		MakeInstallReconciler(r, log, vdb, prunner, pfacts),
		MakeStatusReconciler(r.Client, r.Scheme, log, vdb, pfacts),
		// Handle calls to create a database
		MakeCreateDBReconciler(r, log, vdb, prunner, pfacts, dispatcher),
		// Handle calls to revive a database
		MakeReviveDBReconciler(r, log, vdb, prunner, pfacts, dispatcher),
		MakeMetricReconciler(r, log, vdb, prunner, pfacts),
		// Create and revive are mutually exclusive exclusive, so this handles
		// status updates after both of them.
		MakeStatusReconciler(r.Client, r.Scheme, log, vdb, pfacts),
		// Update the labels in pods so that Services route to nodes to them.
		MakeClientRoutingLabelReconciler(r, log, vdb, pfacts, PodRescheduleApplyMethod, ""),
		// Handle calls to add new subcluster to the catalog
		MakeDBAddSubclusterReconciler(r, log, vdb, prunner, pfacts, dispatcher),
		MakeMetricReconciler(r, log, vdb, prunner, pfacts),
		MakeStatusReconciler(r.Client, r.Scheme, log, vdb, pfacts),
		// Handle calls to add a new database node to the cluster
		MakeDBAddNodeReconciler(r, log, vdb, prunner, pfacts, dispatcher),
		MakeStatusReconciler(r.Client, r.Scheme, log, vdb, pfacts),
		// Handle calls to rebalance_shards
		MakeRebalanceShardsReconciler(r, log, vdb, prunner, pfacts, "" /* all subclusters */),
		// Update the label in pods so that Service routing uses them if they
		// have finished being rebalanced.
		MakeClientRoutingLabelReconciler(r, log, vdb, pfacts, AddNodeApplyMethod, ""),
		// Resize any PVs if the local data size changed in the vdb
		MakeResizePVReconciler(r, log, vdb, prunner, pfacts),
	}
}

// GetSuperuserPassword returns the superuser password if it has been provided
func (r *VerticaDBReconciler) GetSuperuserPassword(ctx context.Context, vdb *vapi.VerticaDB) (string, error) {
	if vdb.Spec.SuperuserPasswordSecret == "" {
		return "", nil
	}

	if vmeta.UseGCPSecretManager(vdb.Annotations) {
		secretCnts, err := cloud.ReadFromGSM(ctx, vdb.Spec.SuperuserPasswordSecret)
		if err != nil {
			return "", fmt.Errorf("failed to read superuser password from GSM: %w", err)
		}
		pwd, ok := secretCnts[builder.SuperuserPasswordKey]
		if !ok {
			return "", fmt.Errorf("password not found, secret must have a key with name '%s'", builder.SuperuserPasswordKey)
		}
		return pwd, nil
	}

	secret := &corev1.Secret{}
	secretName := names.GenSUPasswdSecretName(vdb)
	err := r.Get(ctx, secretName, secret)
	if err != nil {
		if errors.IsNotFound(err) {
			r.EVRec.Eventf(vdb, corev1.EventTypeWarning, events.SuperuserPasswordSecretNotFound,
				"Secret for superuser password '%s' was not found", secretName.Name)
		}
		return "", err
	}
	pwd, ok := secret.Data[builder.SuperuserPasswordKey]
	if !ok {
		return "", fmt.Errorf("password not found, secret must have a key with name '%s'", builder.SuperuserPasswordKey)
	}
	return string(pwd), nil
}

// checkShardToNodeRatio will check the subclusters ratio of shards to node.  If
// it is outside the bounds of optimal value then an event is written to inform
// the user.
func (r *VerticaDBReconciler) checkShardToNodeRatio(vdb *vapi.VerticaDB, sc *vapi.Subcluster) {
	// If ksafety is 0, this is a toy database since we cannot grow beyond 3
	// nodes.  Don't bother logging anything in that case.
	if vdb.Spec.KSafety == vapi.KSafety0 {
		return
	}
	ratio := float32(vdb.Spec.ShardCount) / float32(sc.Size)
	const SuboptimalRatio = float32(3.0)
	if ratio > SuboptimalRatio {
		r.Eventf(vdb, corev1.EventTypeWarning, events.SuboptimalNodeCount,
			"Subcluster '%s' has a suboptimal node count.  Consider increasing its size so that the shard to node ratio is %d:1 or less.",
			sc.Name, int(SuboptimalRatio))
	}
}

// makeDispatcher will create a Dispatcher object based on the feature flags set.
func (r *VerticaDBReconciler) makeDispatcher(log logr.Logger, vdb *vapi.VerticaDB, prunner cmds.PodRunner,
	passwd string) vadmin.Dispatcher {
	if vmeta.UseVClusterOps(vdb.Annotations) {
		vcc := vops.VClusterCommands{
			Log: vlog.Printer{
				Log:           log.WithName("vcluster"),
				LogToFileOnly: false,
			},
		}
		return vadmin.MakeVClusterOps(log, vdb, r.Client, &vcc, passwd, r.EVRec)
	}
	return vadmin.MakeAdmintools(log, vdb, prunner, r.EVRec, r.OpCfg.DevMode)
}

// Event a wrapper for Event() that also writes a log entry
func (r *VerticaDBReconciler) Event(vdb runtime.Object, eventtype, reason, message string) {
	evWriter := events.Writer{
		Log:   r.Log,
		EVRec: r.EVRec,
	}
	evWriter.Event(vdb, eventtype, reason, message)
}

// Eventf is a wrapper for Eventf() that also writes a log entry
func (r *VerticaDBReconciler) Eventf(vdb runtime.Object, eventtype, reason, messageFmt string, args ...interface{}) {
	evWriter := events.Writer{
		Log:   r.Log,
		EVRec: r.EVRec,
	}
	evWriter.Eventf(vdb, eventtype, reason, messageFmt, args...)
}<|MERGE_RESOLUTION|>--- conflicted
+++ resolved
@@ -165,14 +165,10 @@
 		// Handle upgrade actions for any k8s objects created in prior versions
 		// of the operator.
 		MakeUpgradeOperator120Reconciler(r, log, vdb),
-		// Create a TLS secret for the HTTP server
-<<<<<<< HEAD
+		// Create a TLS secret for the NMA service
 		MakeHTTPServerCertGenReconciler(r, log, vdb),
-=======
-		MakeHTTPServerCertGenReconciler(r, vdb),
 		// Create ServiceAcount, Role and RoleBindings needed for vertica pods
 		MakeServiceAccountReconciler(r, log, vdb),
->>>>>>> 9fa0514f
 		// Update any k8s objects with some exceptions. For instance, preserve
 		// scaling. This is needed *before* upgrade and restart in case a change
 		// was made with the image change that would prevent the pods from

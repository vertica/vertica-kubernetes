/*
 (c) Copyright [2021-2024] Open Text.
 Licensed under the Apache License, Version 2.0 (the "License");
 You may not use this file except in compliance with the License.
 You may obtain a copy of the License at

 http://www.apache.org/licenses/LICENSE-2.0

 Unless required by applicable law or agreed to in writing, software
 distributed under the License is distributed on an "AS IS" BASIS,
 WITHOUT WARRANTIES OR CONDITIONS OF ANY KIND, either express or implied.
 See the License for the specific language governing permissions and
 limitations under the License.
*/

package vdb

import (
	"context"
	"fmt"
	"time"

	"github.com/go-logr/logr"
	appsv1 "k8s.io/api/apps/v1"
	corev1 "k8s.io/api/core/v1"
	rbacv1 "k8s.io/api/rbac/v1"
	"k8s.io/apimachinery/pkg/api/errors"
	"k8s.io/apimachinery/pkg/runtime"
	"k8s.io/client-go/rest"
	"k8s.io/client-go/tools/record"
	ctrl "sigs.k8s.io/controller-runtime"
	"sigs.k8s.io/controller-runtime/pkg/client"
	"sigs.k8s.io/controller-runtime/pkg/controller"
	"sigs.k8s.io/controller-runtime/pkg/predicate"

	"github.com/google/uuid"
	vapi "github.com/vertica/vertica-kubernetes/api/v1"
	"github.com/vertica/vertica-kubernetes/pkg/cmds"
	"github.com/vertica/vertica-kubernetes/pkg/controllers"
	verrors "github.com/vertica/vertica-kubernetes/pkg/errors"
	"github.com/vertica/vertica-kubernetes/pkg/events"

	vmeta "github.com/vertica/vertica-kubernetes/pkg/meta"
	"github.com/vertica/vertica-kubernetes/pkg/metrics"
	"github.com/vertica/vertica-kubernetes/pkg/podfacts"
	"github.com/vertica/vertica-kubernetes/pkg/vadmin"
	"github.com/vertica/vertica-kubernetes/pkg/vk8s"
)

// VerticaDBReconciler reconciles a VerticaDB object
type VerticaDBReconciler struct {
	client.Client
	Log                logr.Logger
	Scheme             *runtime.Scheme
	Cfg                *rest.Config
	EVRec              record.EventRecorder
	Namespace          string
	MaxBackOffDuration int
}

// +kubebuilder:rbac:groups=vertica.com,resources=verticadbs,verbs=get;list;watch;create;update;patch;delete
// +kubebuilder:rbac:groups=vertica.com,resources=verticadbs/status,verbs=get;update;patch
// +kubebuilder:rbac:groups=vertica.com,resources=verticadbs/finalizers,verbs=update
// +kubebuilder:rbac:groups=core,resources=services,verbs=get;list;watch;create;update;patch;delete
// +kubebuilder:rbac:groups=core,resources=namespaces,verbs=get;list;watch
// +kubebuilder:rbac:groups=core,resources=serviceaccounts,verbs=get;list;watch;create
// +kubebuilder:rbac:groups=rbac.authorization.k8s.io,resources=roles,verbs=get;list;watch;create
// +kubebuilder:rbac:groups=rbac.authorization.k8s.io,resources=rolebindings,verbs=get;list;watch;create
// +kubebuilder:rbac:groups=apps,resources=deployments,verbs=get;list;watch;create;update;patch;delete
// +kubebuilder:rbac:groups=apps,resources=statefulsets,verbs=get;list;watch;create;update;patch;delete
// +kubebuilder:rbac:groups=core,resources=serviceaccounts,verbs=get;list;watch;create
// +kubebuilder:rbac:groups="",resources=pods,verbs=get;list;watch;create;update;delete;patch
// +kubebuilder:rbac:groups="",resources=pods/exec,verbs=create
// +kubebuilder:rbac:groups="",resources=pods/status,verbs=update
// +kubebuilder:rbac:groups="",resources=secrets,verbs=get;list;watch;create;update
// +kubebuilder:rbac:groups="",resources=configmaps,verbs=get;list;watch;update;delete;create
// +kubebuilder:rbac:groups="",resources=persistentvolumeclaims,verbs=get;list;watch;update
// +kubebuilder:rbac:groups="",resources=events,verbs=create;patch

// SetupWithManager sets up the controller with the Manager.
//
//nolint:gocritic
func (r *VerticaDBReconciler) SetupWithManager(mgr ctrl.Manager, options controller.Options) error {
	return ctrl.NewControllerManagedBy(mgr).
		WithOptions(options).
		For(&vapi.VerticaDB{}).
		Owns(&corev1.ServiceAccount{}).
		Owns(&rbacv1.Role{}).
		Owns(&rbacv1.RoleBinding{}).
		Owns(&corev1.Service{}).
		Owns(&appsv1.StatefulSet{}).
		Owns(&appsv1.Deployment{}).
		WithEventFilter(predicate.NewPredicateFuncs(func(obj client.Object) bool {
			if r.Namespace == "" {
				return true
			}
			return obj.GetNamespace() == r.Namespace
		})).
		Complete(r)
}

// Reconcile is part of the main kubernetes reconciliation loop which aims to
// move the current state of the cluster closer to the desired state.
//
// For more details, check Reconcile and its Result here:
// - https://pkg.go.dev/sigs.k8s.io/controller-runtime@v0.7.2/pkg/reconcile
func (r *VerticaDBReconciler) Reconcile(ctx context.Context, req ctrl.Request) (ctrl.Result, error) {
	// Generate a unique uuid for each reconcile iteration so we can easily
	// trace actions within a reconcile.
	reconcileUUID := uuid.New()
	log := r.Log.WithValues("verticadb", req.NamespacedName, "reconcile-uuid", reconcileUUID)
	log.Info("starting reconcile of VerticaDB")

	vdb := &vapi.VerticaDB{}
	err := r.Get(ctx, req.NamespacedName, vdb)
	if err != nil {
		if errors.IsNotFound(err) {
			// Remove any metrics for the vdb that we found to be deleted
			metrics.HandleVDBDelete(req.NamespacedName.Namespace, req.NamespacedName.Name, log)
			// Request object not found, cound have been deleted after reconcile request.
			log.Info("VerticaDB resource not found.  Ignoring since object must be deleted")
			return ctrl.Result{}, nil
		}
		log.Error(err, "failed to get VerticaDB")
		return ctrl.Result{}, err
	}
	log.Info("VerticaDB details", "uid", vdb.UID, "resourceVersion", vdb.ResourceVersion,
		"vclusterOps", vmeta.UseVClusterOps(vdb.Annotations), "user", vdb.GetVerticaUser(),
		"tls cert rotate enabled", vmeta.EnableTLSCertsRotation(vdb.Annotations))
	if vmeta.IsPauseAnnotationSet(vdb.Annotations) {
		log.Info(fmt.Sprintf("The pause annotation %s is set. Suspending the iteration", vmeta.PauseOperatorAnnotation),
			"result", ctrl.Result{}, "err", nil)
		return ctrl.Result{}, nil
	}

	passwd, err := r.GetSuperuserPassword(ctx, log, vdb)
	if err != nil {
		return ctrl.Result{}, err
	}
	prunner := cmds.MakeClusterPodRunner(log, r.Cfg, vdb.GetVerticaUser(), passwd)
	// We use the same pod facts for all reconcilers. This allows to reuse as
	// much as we can. Some reconcilers will purposely invalidate the facts if
	// it is known they did something to make them stale.
	pfacts := podfacts.MakePodFacts(r, prunner, log, passwd)
	dispatcher := r.makeDispatcher(log, vdb, prunner, passwd)
	var res ctrl.Result

	// Iterate over each actor
	actors := r.constructActors(log, vdb, prunner, &pfacts, dispatcher)
	for _, act := range actors {
		log.Info("starting actor", "name", fmt.Sprintf("%T", act))
		res, err = act.Reconcile(ctx, &req)
		// Error or a request to requeue will stop the reconciliation.
		if verrors.IsReconcileAborted(res, err) {
			// Handle requeue time priority.
			// If any function needs a requeue and we have a RequeueTime set,
			// then overwrite RequeueAfter.
			// Functions such as Upgrade may already set RequeueAfter and Requeue to false
			if (res.Requeue || res.RequeueAfter > 0) && vdb.GetRequeueTime() > 0 {
				res.Requeue = false
				res.RequeueAfter = time.Second * time.Duration(vdb.GetRequeueTime())
			}
			log.Info("aborting reconcile of VerticaDB", "result", res, "err", err)
			return res, err
		}
	}

	log.Info("ending reconcile of VerticaDB", "result", res, "err", err)
	return res, err
}

// constructActors will a list of actors that should be run for the reconcile.
// Order matters in that some actors depend on the successeful execution of
// earlier ones.
//
//nolint:funlen
func (r *VerticaDBReconciler) constructActors(log logr.Logger, vdb *vapi.VerticaDB, prunner *cmds.ClusterPodRunner,
	pfacts *podfacts.PodFacts, dispatcher vadmin.Dispatcher) []controllers.ReconcileActor {
	// The actors that will be applied, in sequence, to reconcile a vdb.
	// Note, we run the StatusReconciler multiple times. This allows us to
	// refresh the status of the vdb as we do operations that affect it.
	return []controllers.ReconcileActor{
		// Log an event if we are in a crash loop due to a bad deployment type
		// chosen. This should be at or near the top as it will help with error
		// detection when we can't even run anything in the pod. So any
		// reconcile actor that depends on running pods should not be before
		// this one.
		MakeCrashLoopReconciler(r, log, vdb),
		// Update the vertica image for unsandboxed subclusters
		MakeUnsandboxImageVersionReconciler(r, vdb, log, pfacts),
		// Always start with a status reconcile in case the prior reconcile failed.
		MakeStatusReconciler(r.Client, r.Scheme, log, vdb, pfacts),
		MakeMetricReconciler(r, log, vdb, prunner, pfacts),
		// Report any pods that have low disk space
		MakeLocalDataCheckReconciler(r, vdb, pfacts),
		// Handle upgrade actions for any k8s objects created in prior versions
		// of the operator.
		MakeUpgradeOperatorReconciler(r, log, vdb),
		// use the TLS secrets used by the NMA service
		MakeTLSServerCertGenReconciler(r, log, vdb),
<<<<<<< HEAD
		// Create a ConfigMap to store secret names for all tls certs
		MakeNMACertConfigMapGenReconciler(r, log, vdb),
		// rotate https tls cert when tls cert secret name is changed in vdb.spec
		MakeHTTPSCertRotationReconciler(r, log, vdb, dispatcher, pfacts),
		// rotate nma tls cert when tls cert secret name is changed in vdb.spec
		MakeNMACertRotationReconciler(r, log, vdb, dispatcher, pfacts),
=======
>>>>>>> d28d3f1d
		// Create ServiceAcount, Role and RoleBindings needed for vertica pods
		MakeServiceAccountReconciler(r, log, vdb),
		// Handle setting up the pod security context. This picks the
		// UID/fsGroup that we will run with.
		MakePodSecurityReconciler(r, log, vdb),
		// Update any k8s objects with some exceptions. For instance, preserve
		// scaling. This is needed *before* upgrade and restart in case a change
		// was made with the image change that would prevent the pods from
		// running. An example of this is if we also changed a volume mount
		// (i.e. renamed a ConfigMap). We want the objects to reflect the new
		// volume mount so that we can start the pod.  Similar rationale for
		// preserving other things.
		MakeObjReconciler(r, log, vdb, pfacts,
			ObjReconcileModePreserveScaling|ObjReconcileModePreserveUpdateStrategy),
		// rotate https tls cert when tls cert secret name is changed in vdb.spec
		MakeHTTPSCertRotationReconciler(r, log, vdb, dispatcher, pfacts),
		// rotate nma tls cert when tls cert secret name is changed in vdb.spec
		MakeNMACertRotationReconciler(r, log, vdb, dispatcher, pfacts),
		// Add annotations/labels to each pod about the host running them
		MakeAnnotateAndLabelPodReconciler(r, log, vdb, pfacts),
		// Handles vertica server upgrade (i.e., when spec.image changes)
		MakeOfflineUpgradeReconciler(r, log, vdb, prunner, pfacts, dispatcher),
		MakeReadOnlyOnlineUpgradeReconciler(r, log, vdb, prunner, pfacts, dispatcher),
		MakeOnlineUpgradeReconciler(r, log, vdb, pfacts, dispatcher),
		// Stop vertica if the status condition indicates
		MakeStopDBReconciler(r, vdb, prunner, pfacts, dispatcher),
		// Stop subclusters that have shutdown set to true.
		MakeSubclusterShutdownReconciler(r, log, vdb, dispatcher, pfacts),
		// Check the version information ahead of restart. The version is needed
		// to properly pick the correct NMA deployment (monolithic vs sidecar).
		MakeImageVersionReconciler(r, log, vdb, prunner, pfacts, false /* enforceUpgradePath */),
		// Handles restart + re_ip of vertica
		MakeRestartReconciler(r, log, vdb, prunner, pfacts, true, dispatcher),
		MakeMetricReconciler(r, log, vdb, prunner, pfacts),
		MakeStatusReconcilerWithShutdown(r.Client, r.Scheme, log, vdb, pfacts),
		// Ensure we add labels to any pod rescheduled so that Service objects route traffic to it.
		MakeClientRoutingLabelReconciler(r, log, vdb, pfacts, PodRescheduleApplyMethod, ""),
		// Remove Service label for any pods that are pending delete.  This will
		// cause the Service object to stop routing traffic to them.
		MakeClientRoutingLabelReconciler(r, log, vdb, pfacts, DelNodeApplyMethod, ""),
		// Wait for any nodes that are pending delete with active connections to leave.
		MakeDrainNodeReconciler(r, vdb, prunner, pfacts),
		// Handles calls to remove subcluster from vertica catalog
		MakeDBRemoveSubclusterReconciler(r, log, vdb, prunner, pfacts, dispatcher, false),
		MakeStatusReconciler(r.Client, r.Scheme, log, vdb, pfacts),
		// Handles calls to remove a database node from the cluster
		MakeDBRemoveNodeReconciler(r, log, vdb, prunner, pfacts, dispatcher),
		MakeMetricReconciler(r, log, vdb, prunner, pfacts),
		MakeStatusReconciler(r.Client, r.Scheme, log, vdb, pfacts),
		// Handle calls to remove hosts from admintools.conf
		MakeUninstallReconciler(r, log, vdb, prunner, pfacts),
		MakeStatusReconciler(r.Client, r.Scheme, log, vdb, pfacts),
		// Creates or updates any k8s objects the CRD creates. This includes any
		// statefulsets and service objects.
		MakeObjReconciler(r, log, vdb, pfacts, ObjReconcileModeAll),
		// Set version info in the annotations and check that the deployment is
		// compatible with the image.
		MakeImageVersionReconciler(r, log, vdb, prunner, pfacts, false /* enforceUpgradePath */),
		// Handle calls to add hosts to admintools.conf
		MakeInstallReconciler(r, log, vdb, prunner, pfacts),
		MakeStatusReconciler(r.Client, r.Scheme, log, vdb, pfacts),
		// Handle calls to create a database
		MakeCreateDBReconciler(r, log, vdb, prunner, pfacts, dispatcher),
		// Handle calls to revive a database
		MakeReviveDBReconciler(r, log, vdb, prunner, pfacts, dispatcher),
		MakeMetricReconciler(r, log, vdb, prunner, pfacts),
		// Create and revive are mutually exclusive exclusive, so this handles
		// status updates after both of them.
		MakeStatusReconciler(r.Client, r.Scheme, log, vdb, pfacts),
		// Update the labels in pods so that Services route to nodes to them.
		MakeClientRoutingLabelReconciler(r, log, vdb, pfacts, PodRescheduleApplyMethod, ""),
		// Handle calls to add new subcluster to the catalog
		MakeDBAddSubclusterReconciler(r, log, vdb, prunner, pfacts, dispatcher),
		MakeMetricReconciler(r, log, vdb, prunner, pfacts),
		MakeStatusReconciler(r.Client, r.Scheme, log, vdb, pfacts),
		// Handle calls to add a new database node to the cluster
		MakeDBAddNodeReconciler(r, log, vdb, prunner, pfacts, dispatcher),
		MakeStatusReconciler(r.Client, r.Scheme, log, vdb, pfacts),
		// Handle calls to rebalance_shards
		MakeRebalanceShardsReconciler(r, log, vdb, prunner, pfacts, "" /* all subclusters */),
		// Update the label in pods so that Service routing uses them if they
		// have finished being rebalanced.
		MakeClientRoutingLabelReconciler(r, log, vdb, pfacts, AddNodeApplyMethod, ""),
		// Handle calls to add subclusters to sandboxes
		MakeSandboxSubclusterReconciler(r, log, vdb, pfacts, dispatcher, r.Client, false),
		// Handle calls to move subclusters from sandboxes to main cluster
		MakeUnsandboxSubclusterReconciler(r, log, vdb, r.Client),
		// Trigger sandbox upgrade when the image field for the sandbox
		// is changed
		MakeSandboxUpgradeReconciler(r, log, vdb),
		// Update the sandbox/subclusters' shutdown field to match the value of
		// the spec.
		MakeShutdownSpecReconciler(r, vdb, pfacts),
		// Trigger sandbox shutdown when the shutdown field of the sandbox
		// is changed
		MakeSandboxShutdownReconciler(r, log, vdb),
		// Add the label after update the sandbox subcluster status field
		MakeObjReconciler(r, log, vdb, pfacts, ObjReconcileModeAll),
		// Handle calls to create a restore point
		MakeSaveRestorePointReconciler(r, vdb, log, pfacts, dispatcher, r.Client),
		// Resize any PVs if the local data size changed in the vdb
		MakeResizePVReconciler(r, log, vdb, prunner, pfacts),
		// This must be the last reconciler. It makes sure that all dependent
		// objects that the operator creates exist. This is needed encase they
		// are removed in the middle of a reconcile iteration.
		MakeDepObjCheckReconciler(r, log, vdb),
	}
}

// GetSuperuserPassword returns the superuser password if it has been provided
func (r *VerticaDBReconciler) GetSuperuserPassword(ctx context.Context, log logr.Logger, vdb *vapi.VerticaDB) (string, error) {
	return vk8s.GetSuperuserPassword(ctx, r.Client, log, r, vdb)
}

// checkShardToNodeRatio will check the subclusters ratio of shards to node.  If
// it is outside the bounds of optimal value then an event is written to inform
// the user.
func (r *VerticaDBReconciler) checkShardToNodeRatio(vdb *vapi.VerticaDB, sc *vapi.Subcluster) {
	// If ksafety is 0, this is a toy database since we cannot grow beyond 3
	// nodes.  Don't bother logging anything in that case.
	if vdb.IsKSafety0() {
		return
	}
	ratio := float32(vdb.Spec.ShardCount) / float32(sc.Size)
	const SuboptimalRatio = float32(3.0)
	if ratio > SuboptimalRatio {
		r.Eventf(vdb, corev1.EventTypeWarning, events.SuboptimalNodeCount,
			"Subcluster '%s' has a suboptimal node count.  Consider increasing its size so that the shard to node ratio is %d:1 or less.",
			sc.Name, int(SuboptimalRatio))
	}
}

// makeDispatcher will create a Dispatcher object based on the feature flags set.
func (r *VerticaDBReconciler) makeDispatcher(log logr.Logger, vdb *vapi.VerticaDB, prunner cmds.PodRunner,
	passwd string) vadmin.Dispatcher {
	if vmeta.UseVClusterOps(vdb.Annotations) {
		return vadmin.MakeVClusterOps(log, vdb, r.Client, passwd, r.EVRec, vadmin.SetupVClusterOps)
	}
	return vadmin.MakeAdmintools(log, vdb, prunner, r.EVRec)
}

// Event a wrapper for Event() that also writes a log entry
func (r *VerticaDBReconciler) Event(vdb runtime.Object, eventtype, reason, message string) {
	evWriter := events.Writer{
		Log:   r.Log,
		EVRec: r.EVRec,
	}
	evWriter.Event(vdb, eventtype, reason, message)
}

// Eventf is a wrapper for Eventf() that also writes a log entry
func (r *VerticaDBReconciler) Eventf(vdb runtime.Object, eventtype, reason, messageFmt string, args ...interface{}) {
	evWriter := events.Writer{
		Log:   r.Log,
		EVRec: r.EVRec,
	}
	evWriter.Eventf(vdb, eventtype, reason, messageFmt, args...)
}

// GetClient gives access to the Kubernetes client
func (r *VerticaDBReconciler) GetClient() client.Client {
	return r.Client
}

// GetEventRecorder gives access to the event recorder
func (r *VerticaDBReconciler) GetEventRecorder() record.EventRecorder {
	return r.EVRec
}

// GetConfig gives access to *rest.Config
func (r *VerticaDBReconciler) GetConfig() *rest.Config {
	return r.Cfg
}<|MERGE_RESOLUTION|>--- conflicted
+++ resolved
@@ -198,15 +198,6 @@
 		MakeUpgradeOperatorReconciler(r, log, vdb),
 		// use the TLS secrets used by the NMA service
 		MakeTLSServerCertGenReconciler(r, log, vdb),
-<<<<<<< HEAD
-		// Create a ConfigMap to store secret names for all tls certs
-		MakeNMACertConfigMapGenReconciler(r, log, vdb),
-		// rotate https tls cert when tls cert secret name is changed in vdb.spec
-		MakeHTTPSCertRotationReconciler(r, log, vdb, dispatcher, pfacts),
-		// rotate nma tls cert when tls cert secret name is changed in vdb.spec
-		MakeNMACertRotationReconciler(r, log, vdb, dispatcher, pfacts),
-=======
->>>>>>> d28d3f1d
 		// Create ServiceAcount, Role and RoleBindings needed for vertica pods
 		MakeServiceAccountReconciler(r, log, vdb),
 		// Handle setting up the pod security context. This picks the

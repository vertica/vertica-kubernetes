/*
 (c) Copyright [2021-2024] Open Text.
 Licensed under the Apache License, Version 2.0 (the "License");
 You may not use this file except in compliance with the License.
 You may obtain a copy of the License at

 http://www.apache.org/licenses/LICENSE-2.0

 Unless required by applicable law or agreed to in writing, software
 distributed under the License is distributed on an "AS IS" BASIS,
 WITHOUT WARRANTIES OR CONDITIONS OF ANY KIND, either express or implied.
 See the License for the specific language governing permissions and
 limitations under the License.
*/

package vdb

import (
	"context"
	"fmt"
	"time"

	"github.com/go-logr/logr"
	appsv1 "k8s.io/api/apps/v1"
	corev1 "k8s.io/api/core/v1"
	rbacv1 "k8s.io/api/rbac/v1"
	"k8s.io/apimachinery/pkg/api/errors"
	"k8s.io/apimachinery/pkg/runtime"
	"k8s.io/client-go/rest"
	"k8s.io/client-go/tools/record"
	ctrl "sigs.k8s.io/controller-runtime"
	"sigs.k8s.io/controller-runtime/pkg/client"
	"sigs.k8s.io/controller-runtime/pkg/controller"
	"sigs.k8s.io/controller-runtime/pkg/predicate"

	"github.com/google/uuid"
	vapi "github.com/vertica/vertica-kubernetes/api/v1"
	"github.com/vertica/vertica-kubernetes/pkg/cmds"
	"github.com/vertica/vertica-kubernetes/pkg/controllers"
	verrors "github.com/vertica/vertica-kubernetes/pkg/errors"
	"github.com/vertica/vertica-kubernetes/pkg/events"

	vmeta "github.com/vertica/vertica-kubernetes/pkg/meta"
	"github.com/vertica/vertica-kubernetes/pkg/metrics"
	"github.com/vertica/vertica-kubernetes/pkg/podfacts"
	"github.com/vertica/vertica-kubernetes/pkg/vadmin"
	"github.com/vertica/vertica-kubernetes/pkg/vk8s"
)

// VerticaDBReconciler reconciles a VerticaDB object
type VerticaDBReconciler struct {
	client.Client
	Log                logr.Logger
	Scheme             *runtime.Scheme
	Cfg                *rest.Config
	EVRec              record.EventRecorder
	Namespace          string
	MaxBackOffDuration int
}

// +kubebuilder:rbac:groups=vertica.com,resources=verticadbs,verbs=get;list;watch;create;update;patch;delete
// +kubebuilder:rbac:groups=vertica.com,resources=verticadbs/status,verbs=get;update;patch
// +kubebuilder:rbac:groups=vertica.com,resources=verticadbs/finalizers,verbs=update
// +kubebuilder:rbac:groups=core,resources=services,verbs=get;list;watch;create;update;patch;delete
// +kubebuilder:rbac:groups=core,resources=namespaces,verbs=get;list;watch
// +kubebuilder:rbac:groups=core,resources=serviceaccounts,verbs=get;list;watch;create
// +kubebuilder:rbac:groups=rbac.authorization.k8s.io,resources=roles,verbs=get;list;watch;create
// +kubebuilder:rbac:groups=rbac.authorization.k8s.io,resources=rolebindings,verbs=get;list;watch;create
// +kubebuilder:rbac:groups=apps,resources=deployments,verbs=get;list;watch;create;update;patch;delete
// +kubebuilder:rbac:groups=apps,resources=statefulsets,verbs=get;list;watch;create;update;patch;delete
// +kubebuilder:rbac:groups=core,resources=serviceaccounts,verbs=get;list;watch;create
// +kubebuilder:rbac:groups="",resources=pods,verbs=get;list;watch;create;update;delete;patch
// +kubebuilder:rbac:groups="",resources=pods/exec,verbs=create
// +kubebuilder:rbac:groups="",resources=pods/status,verbs=update
// +kubebuilder:rbac:groups="",resources=secrets,verbs=get;list;watch;create;update
// +kubebuilder:rbac:groups="",resources=configmaps,verbs=get;list;watch;update;delete;create
// +kubebuilder:rbac:groups="",resources=persistentvolumeclaims,verbs=get;list;watch;update
// +kubebuilder:rbac:groups="",resources=events,verbs=create;patch

// SetupWithManager sets up the controller with the Manager.
//
//nolint:gocritic
func (r *VerticaDBReconciler) SetupWithManager(mgr ctrl.Manager, options controller.Options) error {
	return ctrl.NewControllerManagedBy(mgr).
		WithOptions(options).
		For(&vapi.VerticaDB{}).
		Owns(&corev1.ServiceAccount{}).
		Owns(&rbacv1.Role{}).
		Owns(&rbacv1.RoleBinding{}).
		Owns(&corev1.Service{}).
		Owns(&appsv1.StatefulSet{}).
		Owns(&appsv1.Deployment{}).
		WithEventFilter(predicate.NewPredicateFuncs(func(obj client.Object) bool {
			if r.Namespace == "" {
				return true
			}
			return obj.GetNamespace() == r.Namespace
		})).
		Complete(r)
}

// Reconcile is part of the main kubernetes reconciliation loop which aims to
// move the current state of the cluster closer to the desired state.
//
// For more details, check Reconcile and its Result here:
// - https://pkg.go.dev/sigs.k8s.io/controller-runtime@v0.7.2/pkg/reconcile
func (r *VerticaDBReconciler) Reconcile(ctx context.Context, req ctrl.Request) (ctrl.Result, error) {
	// Generate a unique uuid for each reconcile iteration so we can easily
	// trace actions within a reconcile.
	reconcileUUID := uuid.New()
	log := r.Log.WithValues("verticadb", req.NamespacedName, "reconcile-uuid", reconcileUUID)
	log.Info("starting reconcile of VerticaDB")

	vdb := &vapi.VerticaDB{}
	err := r.Get(ctx, req.NamespacedName, vdb)
	if err != nil {
		if errors.IsNotFound(err) {
			// Remove any metrics for the vdb that we found to be deleted
			metrics.HandleVDBDelete(req.NamespacedName.Namespace, req.NamespacedName.Name, log)
			// Request object not found, cound have been deleted after reconcile request.
			log.Info("VerticaDB resource not found.  Ignoring since object must be deleted")
			return ctrl.Result{}, nil
		}
		log.Error(err, "failed to get VerticaDB")
		return ctrl.Result{}, err
	}
	log.Info("VerticaDB details", "uid", vdb.UID, "resourceVersion", vdb.ResourceVersion,
		"vclusterOps", vmeta.UseVClusterOps(vdb.Annotations), "user", vdb.GetVerticaUser(),
		"tls cert rotate enabled", vmeta.UseTLSAuth(vdb.Annotations))
	if vmeta.IsPauseAnnotationSet(vdb.Annotations) {
		log.Info(fmt.Sprintf("The pause annotation %s is set. Suspending the iteration", vmeta.PauseOperatorAnnotation),
			"result", ctrl.Result{}, "err", nil)
		return ctrl.Result{}, nil
	}

	passwd, err := r.GetSuperuserPassword(ctx, log, vdb)
	if err != nil {
		return ctrl.Result{}, err
	}
	prunner := cmds.MakeClusterPodRunner(log, r.Cfg, vdb.GetVerticaUser(), passwd)
	// We use the same pod facts for all reconcilers. This allows to reuse as
	// much as we can. Some reconcilers will purposely invalidate the facts if
	// it is known they did something to make them stale.
	pfacts := podfacts.MakePodFacts(r, prunner, log, passwd)
	dispatcher := r.makeDispatcher(log, vdb, prunner, passwd)
	var res ctrl.Result

	// Iterate over each actor
	actors := r.constructActors(log, vdb, prunner, &pfacts, dispatcher)
	for _, act := range actors {
		log.Info("starting actor", "name", fmt.Sprintf("%T", act))
		res, err = act.Reconcile(ctx, &req)
		// Error or a request to requeue will stop the reconciliation.
		if verrors.IsReconcileAborted(res, err) {
			// Handle requeue time priority.
			// If any function needs a requeue and we have a RequeueTime set,
			// then overwrite RequeueAfter.
			// Functions such as Upgrade may already set RequeueAfter and Requeue to false
			if (res.Requeue || res.RequeueAfter > 0) && vdb.GetRequeueTime() > 0 {
				res.Requeue = false
				res.RequeueAfter = time.Second * time.Duration(vdb.GetRequeueTime())
			}
			log.Info("aborting reconcile of VerticaDB", "result", res, "err", err)
			return res, err
		}
	}

	log.Info("ending reconcile of VerticaDB", "result", res, "err", err)
	return res, err
}

// constructActors will a list of actors that should be run for the reconcile.
// Order matters in that some actors depend on the successeful execution of
// earlier ones.
//
//nolint:funlen
func (r *VerticaDBReconciler) constructActors(log logr.Logger, vdb *vapi.VerticaDB, prunner *cmds.ClusterPodRunner,
	pfacts *podfacts.PodFacts, dispatcher vadmin.Dispatcher) []controllers.ReconcileActor {
	// The actors that will be applied, in sequence, to reconcile a vdb.
	// Note, we run the StatusReconciler multiple times. This allows us to
	// refresh the status of the vdb as we do operations that affect it.
	return []controllers.ReconcileActor{
		// Log an event if we are in a crash loop due to a bad deployment type
		// chosen. This should be at or near the top as it will help with error
		// detection when we can't even run anything in the pod. So any
		// reconcile actor that depends on running pods should not be before
		// this one.
		MakeCrashLoopReconciler(r, log, vdb),
		// Always generate cert first if nothing is provided
		MakeTLSServerCertGenReconciler(r, log, vdb),
		// Set up configmap which stores env variables for NMA container
		MakeNMACertConfigMapReconciler(r, log, vdb),
		// Set up TLS config if users turn it on
		MakeHTTPSTLSReconciler(r, log, vdb, prunner, dispatcher, pfacts),
		// Trigger sandbox upgrade when the image field for the sandbox
		// is changed
		MakeSandboxUpgradeReconciler(r, log, vdb, false),
		// Update the sandbox/subclusters' shutdown field to match the value of
		// the spec.
		MakeShutdownSpecReconciler(r, vdb),
		// Update the vertica image for unsandboxed subclusters
		MakeUnsandboxImageVersionReconciler(r, vdb, log, pfacts),
		// Always start with a status reconcile in case the prior reconcile failed.
		MakeStatusReconciler(r.Client, r.Scheme, log, vdb, pfacts),
		MakeMetricReconciler(r, log, vdb, prunner, pfacts),
		// Report any pods that have low disk space
		MakeLocalDataCheckReconciler(r, vdb, pfacts),
		// Handle upgrade actions for any k8s objects created in prior versions
		// of the operator.
		MakeUpgradeOperatorReconciler(r, log, vdb),
		// Create ServiceAcount, Role and RoleBindings needed for vertica pods
		MakeServiceAccountReconciler(r, log, vdb),
		// Handle setting up the pod security context. This picks the
		// UID/fsGroup that we will run with.
		MakePodSecurityReconciler(r, log, vdb),
		// Update any k8s objects with some exceptions. For instance, preserve
		// scaling. This is needed *before* upgrade and restart in case a change
		// was made with the image change that would prevent the pods from
		// running. An example of this is if we also changed a volume mount
		// (i.e. renamed a ConfigMap). We want the objects to reflect the new
		// volume mount so that we can start the pod.  Similar rationale for
		// preserving other things.
		MakeObjReconciler(r, log, vdb, pfacts,
			ObjReconcileModePreserveScaling|ObjReconcileModePreserveUpdateStrategy),
		// Add annotations/labels to each pod about the host running them
		MakeAnnotateAndLabelPodReconciler(r, log, vdb, pfacts),
		// Trigger sandbox shutdown when the shutdown field of the sandbox
		// is changed
		MakeSandboxShutdownReconciler(r, log, vdb, true),
		// Handles vertica server upgrade (i.e., when spec.image changes)
		MakeOfflineUpgradeReconciler(r, log, vdb, prunner, pfacts, dispatcher),
		MakeReadOnlyOnlineUpgradeReconciler(r, log, vdb, prunner, pfacts, dispatcher),
		MakeOnlineUpgradeReconciler(r, log, vdb, pfacts, dispatcher),
		// Stop vertica if the status condition indicates
		MakeStopDBReconciler(r, vdb, prunner, pfacts, dispatcher),
		// Stop subclusters that have shutdown set to true.
		MakeSubclusterShutdownReconciler(r, log, vdb, dispatcher, pfacts),
		// Check the version information ahead of restart. The version is needed
		// to properly pick the correct NMA deployment (monolithic vs sidecar).
		MakeImageVersionReconciler(r, log, vdb, prunner, pfacts, false /* enforceUpgradePath */, nil, false),
		// Handles restart + re_ip of vertica
		MakeRestartReconciler(r, log, vdb, prunner, pfacts, true, dispatcher),
		MakeMetricReconciler(r, log, vdb, prunner, pfacts),
		MakeStatusReconcilerWithShutdown(r.Client, r.Scheme, log, vdb, pfacts),
		// Ensure we add labels to any pod rescheduled so that Service objects route traffic to it.
		MakeClientRoutingLabelReconciler(r, log, vdb, pfacts, PodRescheduleApplyMethod, ""),
		// Remove Service label for any pods that are pending delete.  This will
		// cause the Service object to stop routing traffic to them.
		MakeClientRoutingLabelReconciler(r, log, vdb, pfacts, DelNodeApplyMethod, ""),
		// Wait for any nodes that are pending delete with active connections to leave.
		MakeDrainNodeReconciler(r, vdb, prunner, pfacts),
		// Handles calls to remove subcluster from vertica catalog
		MakeDBRemoveSubclusterReconciler(r, log, vdb, prunner, pfacts, dispatcher, false),
		MakeStatusReconciler(r.Client, r.Scheme, log, vdb, pfacts),
		// Handles calls to remove a database node from the cluster
		MakeDBRemoveNodeReconciler(r, log, vdb, prunner, pfacts, dispatcher),
		MakeMetricReconciler(r, log, vdb, prunner, pfacts),
		MakeStatusReconciler(r.Client, r.Scheme, log, vdb, pfacts),
		// Handle calls to remove hosts from admintools.conf
		MakeUninstallReconciler(r, log, vdb, prunner, pfacts),
		MakeStatusReconciler(r.Client, r.Scheme, log, vdb, pfacts),
		// Set version info in the annotations and check that the deployment is
		// compatible with the image.
<<<<<<< HEAD
		MakeImageVersionReconciler(r, log, vdb, prunner, pfacts, false /* enforceUpgradePath */, nil),
=======
		MakeImageVersionReconciler(r, log, vdb, prunner, pfacts, false /* enforceUpgradePath */, nil, false),
>>>>>>> 8f653bca
		// Creates or updates any k8s objects the CRD creates. This includes any
		// statefulsets and service objects.
		MakeObjReconciler(r, log, vdb, pfacts, ObjReconcileModeAll),
		// Handle calls to add hosts to admintools.conf
		MakeInstallReconciler(r, log, vdb, prunner, pfacts),
		MakeStatusReconciler(r.Client, r.Scheme, log, vdb, pfacts),
		// Handle calls to create a database
		MakeCreateDBReconciler(r, log, vdb, prunner, pfacts, dispatcher),
		// Handle calls to revive a database
		MakeReviveDBReconciler(r, log, vdb, prunner, pfacts, dispatcher),
		MakeHTTPSTLSReconciler(r, log, vdb, prunner, dispatcher, pfacts),
		// Add additional buckets for data replication
		MakeAddtionalBucketsReconciler(r, log, vdb, prunner, pfacts),
		MakeMetricReconciler(r, log, vdb, prunner, pfacts),
		// Create and revive are mutually exclusive exclusive, so this handles
		// status updates after both of them.
		MakeStatusReconciler(r.Client, r.Scheme, log, vdb, pfacts),
		// Update the labels in pods so that Services route to nodes to them.
		MakeClientRoutingLabelReconciler(r, log, vdb, pfacts, PodRescheduleApplyMethod, ""),
		// Handle calls to add new subcluster to the catalog
		MakeDBAddSubclusterReconciler(r, log, vdb, prunner, pfacts, dispatcher),
		MakeMetricReconciler(r, log, vdb, prunner, pfacts),
		MakeStatusReconciler(r.Client, r.Scheme, log, vdb, pfacts),
		// Handle calls to add a new database node to the cluster
		MakeDBAddNodeReconciler(r, log, vdb, prunner, pfacts, dispatcher),
		MakeStatusReconciler(r.Client, r.Scheme, log, vdb, pfacts),
		// Handle calls to rebalance_shards
		MakeRebalanceShardsReconciler(r, log, vdb, prunner, pfacts, "" /* all subclusters */),
		// Update the label in pods so that Service routing uses them if they
		// have finished being rebalanced.
		MakeClientRoutingLabelReconciler(r, log, vdb, pfacts, AddNodeApplyMethod, ""),
		// Handle calls to add subclusters to sandboxes
		MakeSandboxSubclusterReconciler(r, log, vdb, pfacts, dispatcher, r.Client, false),
		// Handle calls to move subclusters from sandboxes to main cluster
		MakeUnsandboxSubclusterReconciler(r, log, vdb, r.Client),
		// Update the status subcluster types
		MakeStatusReconciler(r.Client, r.Scheme, log, vdb, pfacts),
		// Trigger sandbox upgrade when the image field for the sandbox
		// is changed
		MakeSandboxUpgradeReconciler(r, log, vdb, true),
		// Update the sandbox/subclusters' shutdown field to match the value of
		// the spec.
		MakeShutdownSpecReconciler(r, vdb),
		// Trigger sandbox shutdown when the shutdown field of the sandbox
		// is changed
		MakeSandboxShutdownReconciler(r, log, vdb, false),
		// Add the label after update the sandbox subcluster status field
		MakeObjReconciler(r, log, vdb, pfacts, ObjReconcileModeAll),
		// Handle calls to create a restore point
		MakeSaveRestorePointReconciler(r, vdb, log, pfacts, dispatcher, r.Client),
		// Resize any PVs if the local data size changed in the vdb
		MakeResizePVReconciler(r, log, vdb, prunner, pfacts),
		// This must be the last reconciler. It makes sure that all dependent
		// objects that the operator creates exist. This is needed encase they
		// are removed in the middle of a reconcile iteration.
		MakeDepObjCheckReconciler(r, log, vdb),
	}
}

// GetSuperuserPassword returns the superuser password if it has been provided
func (r *VerticaDBReconciler) GetSuperuserPassword(ctx context.Context, log logr.Logger, vdb *vapi.VerticaDB) (string, error) {
	return vk8s.GetSuperuserPassword(ctx, r.Client, log, r, vdb)
}

// checkShardToNodeRatio will check the subclusters ratio of shards to node.  If
// it is outside the bounds of optimal value then an event is written to inform
// the user.
func (r *VerticaDBReconciler) checkShardToNodeRatio(vdb *vapi.VerticaDB, sc *vapi.Subcluster) {
	// If ksafety is 0, this is a toy database since we cannot grow beyond 3
	// nodes.  Don't bother logging anything in that case.
	if vdb.IsKSafety0() {
		return
	}
	ratio := float32(vdb.Spec.ShardCount) / float32(sc.Size)
	const SuboptimalRatio = float32(3.0)
	if ratio > SuboptimalRatio {
		r.Eventf(vdb, corev1.EventTypeWarning, events.SuboptimalNodeCount,
			"Subcluster '%s' has a suboptimal node count.  Consider increasing its size so that the shard to node ratio is %d:1 or less.",
			sc.Name, int(SuboptimalRatio))
	}
}

// makeDispatcher will create a Dispatcher object based on the feature flags set.
func (r *VerticaDBReconciler) makeDispatcher(log logr.Logger, vdb *vapi.VerticaDB, prunner cmds.PodRunner,
	passwd string) vadmin.Dispatcher {
	if vmeta.UseVClusterOps(vdb.Annotations) {
		return vadmin.MakeVClusterOps(log, vdb, r.Client, passwd, r.EVRec, vadmin.SetupVClusterOps)
	}
	return vadmin.MakeAdmintools(log, vdb, prunner, r.EVRec)
}

// Event a wrapper for Event() that also writes a log entry
func (r *VerticaDBReconciler) Event(vdb runtime.Object, eventtype, reason, message string) {
	evWriter := events.Writer{
		Log:   r.Log,
		EVRec: r.EVRec,
	}
	evWriter.Event(vdb, eventtype, reason, message)
}

// Eventf is a wrapper for Eventf() that also writes a log entry
func (r *VerticaDBReconciler) Eventf(vdb runtime.Object, eventtype, reason, messageFmt string, args ...interface{}) {
	evWriter := events.Writer{
		Log:   r.Log,
		EVRec: r.EVRec,
	}
	evWriter.Eventf(vdb, eventtype, reason, messageFmt, args...)
}

// GetClient gives access to the Kubernetes client
func (r *VerticaDBReconciler) GetClient() client.Client {
	return r.Client
}

// GetEventRecorder gives access to the event recorder
func (r *VerticaDBReconciler) GetEventRecorder() record.EventRecorder {
	return r.EVRec
}

// GetConfig gives access to *rest.Config
func (r *VerticaDBReconciler) GetConfig() *rest.Config {
	return r.Cfg
}<|MERGE_RESOLUTION|>--- conflicted
+++ resolved
@@ -261,11 +261,7 @@
 		MakeStatusReconciler(r.Client, r.Scheme, log, vdb, pfacts),
 		// Set version info in the annotations and check that the deployment is
 		// compatible with the image.
-<<<<<<< HEAD
-		MakeImageVersionReconciler(r, log, vdb, prunner, pfacts, false /* enforceUpgradePath */, nil),
-=======
 		MakeImageVersionReconciler(r, log, vdb, prunner, pfacts, false /* enforceUpgradePath */, nil, false),
->>>>>>> 8f653bca
 		// Creates or updates any k8s objects the CRD creates. This includes any
 		// statefulsets and service objects.
 		MakeObjReconciler(r, log, vdb, pfacts, ObjReconcileModeAll),

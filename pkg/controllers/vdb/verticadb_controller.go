/*
 (c) Copyright [2021-2024] Open Text.
 Licensed under the Apache License, Version 2.0 (the "License");
 You may not use this file except in compliance with the License.
 You may obtain a copy of the License at

 http://www.apache.org/licenses/LICENSE-2.0

 Unless required by applicable law or agreed to in writing, software
 distributed under the License is distributed on an "AS IS" BASIS,
 WITHOUT WARRANTIES OR CONDITIONS OF ANY KIND, either express or implied.
 See the License for the specific language governing permissions and
 limitations under the License.
*/

package vdb

import (
	"context"
	"fmt"
	"strings"
	"time"

	"github.com/go-logr/logr"
	monitoringv1 "github.com/prometheus-operator/prometheus-operator/pkg/apis/monitoring/v1"
	appsv1 "k8s.io/api/apps/v1"
	corev1 "k8s.io/api/core/v1"
	rbacv1 "k8s.io/api/rbac/v1"
	"k8s.io/apimachinery/pkg/api/errors"
	"k8s.io/apimachinery/pkg/runtime"
	"k8s.io/apimachinery/pkg/runtime/schema"
	"k8s.io/apimachinery/pkg/types"
	"k8s.io/client-go/discovery"
	"k8s.io/client-go/rest"
	"k8s.io/client-go/tools/record"
	ctrl "sigs.k8s.io/controller-runtime"
	"sigs.k8s.io/controller-runtime/pkg/builder"
	"sigs.k8s.io/controller-runtime/pkg/client"
	"sigs.k8s.io/controller-runtime/pkg/controller"
	"sigs.k8s.io/controller-runtime/pkg/event"
	"sigs.k8s.io/controller-runtime/pkg/handler"
	"sigs.k8s.io/controller-runtime/pkg/predicate"
	"sigs.k8s.io/controller-runtime/pkg/reconcile"

	"github.com/google/uuid"
	vapi "github.com/vertica/vertica-kubernetes/api/v1"
	"github.com/vertica/vertica-kubernetes/pkg/cache"
	"github.com/vertica/vertica-kubernetes/pkg/cloud"
	"github.com/vertica/vertica-kubernetes/pkg/cmds"
	"github.com/vertica/vertica-kubernetes/pkg/controllers"
	verrors "github.com/vertica/vertica-kubernetes/pkg/errors"
	"github.com/vertica/vertica-kubernetes/pkg/events"
	"github.com/vertica/vertica-kubernetes/pkg/opcfg"

	vmeta "github.com/vertica/vertica-kubernetes/pkg/meta"
	"github.com/vertica/vertica-kubernetes/pkg/metrics"
	"github.com/vertica/vertica-kubernetes/pkg/podfacts"
	"github.com/vertica/vertica-kubernetes/pkg/vadmin"
	"github.com/vertica/vertica-kubernetes/pkg/vk8s"
)

// VerticaDBReconciler reconciles a VerticaDB object
type VerticaDBReconciler struct {
	client.Client
	Log                logr.Logger
	Scheme             *runtime.Scheme
	Cfg                *rest.Config
	EVRec              record.EventRecorder
	Namespace          string
	MaxBackOffDuration int
	CacheManager       cache.CacheManager
}

// +kubebuilder:rbac:groups=vertica.com,resources=verticadbs,verbs=get;list;watch;create;update;patch;delete
// +kubebuilder:rbac:groups=vertica.com,resources=verticadbs/status,verbs=get;update;patch
// +kubebuilder:rbac:groups=vertica.com,resources=verticadbs/finalizers,verbs=update
// +kubebuilder:rbac:groups=core,resources=services,verbs=get;list;watch;create;update;patch;delete
// +kubebuilder:rbac:groups=core,resources=namespaces,verbs=get;list;watch
// +kubebuilder:rbac:groups=core,resources=serviceaccounts,verbs=get;list;watch;create
// +kubebuilder:rbac:groups=rbac.authorization.k8s.io,resources=roles,verbs=get;list;watch;create
// +kubebuilder:rbac:groups=rbac.authorization.k8s.io,resources=rolebindings,verbs=get;list;watch;create
// +kubebuilder:rbac:groups=apps,resources=deployments,verbs=get;list;watch;create;update;patch;delete
// +kubebuilder:rbac:groups=apps,resources=statefulsets,verbs=get;list;watch;create;update;patch;delete
// +kubebuilder:rbac:groups=core,resources=serviceaccounts,verbs=get;list;watch;create
// +kubebuilder:rbac:groups="",resources=pods,verbs=get;list;watch;create;update;delete;patch
// +kubebuilder:rbac:groups="",resources=pods/exec,verbs=create
// +kubebuilder:rbac:groups="",resources=pods/status,verbs=update
// +kubebuilder:rbac:groups="",resources=secrets,verbs=get;list;watch;create;update
// +kubebuilder:rbac:groups="",resources=configmaps,verbs=get;list;watch;update;delete;create
// +kubebuilder:rbac:groups="",resources=persistentvolumeclaims,verbs=get;list;watch;update
// +kubebuilder:rbac:groups="",resources=events,verbs=create;patch
// +kubebuilder:rbac:groups="monitoring.coreos.com",resources=servicemonitors,verbs=get;list;watch;create;update

// SetupWithManager sets up the controller with the Manager.
//
//nolint:gocritic
func (r *VerticaDBReconciler) SetupWithManager(mgr ctrl.Manager, options controller.Options) error {
	ctrlManager := ctrl.NewControllerManagedBy(mgr).
		WithOptions(options).
		For(&vapi.VerticaDB{}).
		Owns(&corev1.ServiceAccount{}).
		Owns(&rbacv1.Role{}).
		Owns(&rbacv1.RoleBinding{}).
		Owns(&corev1.Service{}).
		Owns(&appsv1.StatefulSet{}).
		Owns(&appsv1.Deployment{}).
		Watches(
			&corev1.ConfigMap{},
			handler.EnqueueRequestsFromMapFunc(r.findObjectsForSecretOrConfigMap),
			builder.WithPredicates(r.predicateFuncs(), predicate.ResourceVersionChangedPredicate{}),
		).
		Watches(
			&corev1.Secret{},
			handler.EnqueueRequestsFromMapFunc(r.findObjectsForSecretOrConfigMap),
			builder.WithPredicates(r.predicateFuncs(), predicate.ResourceVersionChangedPredicate{}),
		).
		WithEventFilter(predicate.NewPredicateFuncs(func(obj client.Object) bool {
			if r.Namespace == "" {
				return true
			}
			return obj.GetNamespace() == r.Namespace
		}))

	discoveryClient := discovery.NewDiscoveryClientForConfigOrDie(mgr.GetConfig())
	if opcfg.IsPrometheusEnabled() && isServiceMonitorObjectInstalled(discoveryClient) {
		ctrlManager.Owns(&monitoringv1.ServiceMonitor{})
	}

	ctrlManager.WithEventFilter(predicate.NewPredicateFuncs(func(obj client.Object) bool {
		if r.Namespace == "" {
			return true
		}
		return obj.GetNamespace() == r.Namespace
	}))

	return ctrlManager.Complete(r)
}

// Function to check if servicemonitor CRD exists
func isServiceMonitorObjectInstalled(discoveryClient discovery.DiscoveryInterface) bool {
	gvr := schema.GroupVersionResource{Group: "monitoring.coreos.com", Version: "v1", Resource: "servicemonitors"}
	_, err := discoveryClient.ServerResourcesForGroupVersion(gvr.GroupVersion().String())
	return err == nil
}

// Reconcile is part of the main kubernetes reconciliation loop which aims to
// move the current state of the cluster closer to the desired state.
//
// For more details, check Reconcile and its Result here:
// - https://pkg.go.dev/sigs.k8s.io/controller-runtime@v0.7.2/pkg/reconcile
func (r *VerticaDBReconciler) Reconcile(ctx context.Context, req ctrl.Request) (ctrl.Result, error) {
	// Generate a unique uuid for each reconcile iteration so we can easily
	// trace actions within a reconcile.
	reconcileUUID := uuid.New()
	log := r.Log.WithValues("verticadb", req.NamespacedName, "reconcile-uuid", reconcileUUID)
	log.Info("starting reconcile of VerticaDB")

	vdb := &vapi.VerticaDB{}
	err := r.Get(ctx, req.NamespacedName, vdb)
	if err != nil {
		if errors.IsNotFound(err) {
			// Remove any metrics for the vdb that we found to be deleted
			metrics.HandleVDBDelete(req.NamespacedName.Namespace, req.NamespacedName.Name, log)
			r.CacheManager.DestroyCertCacheForVdb(req.NamespacedName.Namespace, req.NamespacedName.Name)
			// Request object not found, cound have been deleted after reconcile request.
			log.Info("VerticaDB resource not found.  Ignoring since object must be deleted")
			return ctrl.Result{}, nil
		}
		log.Error(err, "failed to get VerticaDB")
		return ctrl.Result{}, err
	}
	log.Info("VerticaDB details", "uid", vdb.UID, "resourceVersion", vdb.ResourceVersion,
		"vclusterOps", vdb.UseVClusterOpsDeployment(), "user", vdb.GetVerticaUser(),
		"tls cert rotate enabled", vmeta.UseTLSAuth(vdb.Annotations))
	if vmeta.IsPauseAnnotationSet(vdb.Annotations) {
		log.Info(fmt.Sprintf("The pause annotation %s is set. Suspending the iteration", vmeta.PauseOperatorAnnotation),
			"result", ctrl.Result{}, "err", nil)
		return ctrl.Result{}, nil
	}

	passwd, err := r.GetSuperuserPassword(ctx, log, vdb)
	if err != nil {
		return ctrl.Result{}, err
	}
	prunner := cmds.MakeClusterPodRunner(log, r.Cfg, vdb.GetVerticaUser(), passwd, vmeta.UseTLSAuth(vdb.Annotations))
	// We use the same pod facts for all reconcilers. This allows to reuse as
	// much as we can. Some reconcilers will purposely invalidate the facts if
	// it is known they did something to make them stale.
	pfacts := podfacts.MakePodFactsWithCacheManager(r, prunner, log, passwd, r.CacheManager)
	dispatcher := r.makeDispatcher(log, vdb, prunner, passwd)
	var res ctrl.Result

	r.InitCertCacheForVdb(vdb)
	// Iterate over each actor
	actors := r.constructActors(log, vdb, prunner, &pfacts, dispatcher)
	for _, act := range actors {
		log.Info("starting actor", "name", fmt.Sprintf("%T", act))
		res, err = act.Reconcile(ctx, &req)
		// Error or a request to requeue will stop the reconciliation.
		if verrors.IsReconcileAborted(res, err) {
			// Handle requeue time priority.
			// If any function needs a requeue and we have a RequeueTime set,
			// then overwrite RequeueAfter.
			// Functions such as Upgrade may already set RequeueAfter and Requeue to false
			if (res.Requeue || res.RequeueAfter > 0) && vdb.GetRequeueTime() > 0 {
				res.Requeue = false
				res.RequeueAfter = time.Second * time.Duration(vdb.GetRequeueTime())
			}
			log.Info("aborting reconcile of VerticaDB", "result", res, "err", err)
			return res, err
		}
	}
	r.CleanCacheForVdb(vdb)
	log.Info("ending reconcile of VerticaDB", "result", res, "err", err)
	return res, err
}

// constructActors will a list of actors that should be run for the reconcile.
// Order matters in that some actors depend on the successeful execution of
// earlier ones.
//
//nolint:funlen
func (r *VerticaDBReconciler) constructActors(log logr.Logger, vdb *vapi.VerticaDB, prunner *cmds.ClusterPodRunner,
	pfacts *podfacts.PodFacts, dispatcher vadmin.Dispatcher) []controllers.ReconcileActor {
	// The actors that will be applied, in sequence, to reconcile a vdb.
	// Note, we run the StatusReconciler multiple times. This allows us to
	// refresh the status of the vdb as we do operations that affect it.
	return []controllers.ReconcileActor{
		// Log an event if we are in a crash loop due to a bad deployment type
		// chosen. This should be at or near the top as it will help with error
		// detection when we can't even run anything in the pod. So any
		// reconcile actor that depends on running pods should not be before
		// this one.
		MakeCrashLoopReconciler(r, log, vdb),
		// Modify or record the annotations in the vdb so later reconcilers can
		// get the correct information.
		MakeObjReconciler(r, log, vdb, pfacts, ObjReconcileModeAnnotation),
		// Validate the vdb after operator upgraded
		MakeValidateVDBReconciler(r, log, vdb),
		// Initialize TLS secret if autoRotation is set
		MakeAutoCertRotateReconciler(r, log, vdb, true /* init */),
		// Always generate cert first if nothing is provided
		MakeTLSServerCertGenReconciler(r, log, vdb),
		// Set up configmap which stores env variables for NMA container
		MakeNMACertConfigMapReconciler(r, log, vdb),
		// Trigger sandbox upgrade when the image field for the sandbox
		// is changed
		MakeSandboxUpgradeReconciler(r, log, vdb, false),
		// Update the sandbox/subclusters' shutdown field to match the value of
		// the spec.
		MakeShutdownSpecReconciler(r, vdb),
		// Update sandbox subcluster type in db according to its type in vdb spec
		MakeAlterSandboxTypeReconciler(r, log, vdb, pfacts),
		// Update the vertica image for unsandboxed subclusters
		MakeUnsandboxImageVersionReconciler(r, vdb, log, pfacts),
		// Always start with a status reconcile in case the prior reconcile failed.
		MakeStatusReconciler(r.Client, r.Scheme, log, vdb, pfacts),
		MakeMetricReconciler(r, log, vdb, prunner, pfacts),
		// Report any pods that have low disk space
		MakeLocalDataCheckReconciler(r, vdb, pfacts),
		// Handle upgrade actions for any k8s objects created in prior versions
		// of the operator.
		MakeUpgradeOperatorReconciler(r, log, vdb),
		// Create ServiceAcount, Role and RoleBindings needed for vertica pods
		MakeServiceAccountReconciler(r, log, vdb),
		// Handle setting up the pod security context. This picks the
		// UID/fsGroup that we will run with.
		MakePodSecurityReconciler(r, log, vdb),
		// Update any k8s objects with some exceptions. For instance, preserve
		// scaling. This is needed *before* upgrade and restart in case a change
		// was made with the image change that would prevent the pods from
		// running. An example of this is if we also changed a volume mount
		// (i.e. renamed a ConfigMap). We want the objects to reflect the new
		// volume mount so that we can start the pod.  Similar rationale for
		// preserving other things.
		MakeObjReconciler(r, log, vdb, pfacts,
			ObjReconcileModePreserveScaling|ObjReconcileModePreserveUpdateStrategy),
		// Save referenced configmaps/secrets in labels in vdb. Those labels will then be
		// used to reconcile vdb when a config changes
		MakeLabelsForReferencedObjsReconciler(r, log, vdb),
		// Add annotations/labels to each pod about the host running them
		MakeAnnotateAndLabelPodReconciler(r, log, vdb, pfacts),
		// Set up TLS config if users turn it on
		MakeTLSReconciler(r, log, vdb, prunner, dispatcher, pfacts),
		// Update the service monitor that will allow prometheus to scrape the
		// metrics from the vertica pods.
<<<<<<< HEAD
		MakeServiceMonitorReconciler(vdb, r, log, pfacts),
		// Add annotations/labels to each pod about the host running them
		MakeAnnotateAndLabelPodReconciler(r, log, vdb, pfacts),
=======
		MakeServiceMonitorReconciler(vdb, r, log),
>>>>>>> f4aa08e1
		// Trigger sandbox shutdown when the shutdown field of the sandbox
		// is changed
		MakeSandboxShutdownReconciler(r, log, vdb, true),
		// Update deployment method and enable HTTPS TLS
		MakeDeploymentMethodReconciler(r, log, vdb, prunner, pfacts, dispatcher),
		// Handles vertica server upgrade (i.e., when spec.image changes)
		MakeOfflineUpgradeReconciler(r, log, vdb, prunner, pfacts, dispatcher),
		MakeReadOnlyOnlineUpgradeReconciler(r, log, vdb, prunner, pfacts, dispatcher),
		MakeOnlineUpgradeReconciler(r, log, vdb, pfacts, dispatcher),
		// Stop vertica if the status condition indicates
		MakeStopDBReconciler(r, vdb, prunner, pfacts, dispatcher),
		// Stop subclusters that have shutdown set to true.
		MakeSubclusterShutdownReconciler(r, log, vdb, dispatcher, pfacts),
		// Check the version information ahead of restart. The version is needed
		// to properly pick the correct NMA deployment (monolithic vs sidecar).
		MakeImageVersionReconciler(r, log, vdb, prunner, pfacts, false /* enforceUpgradePath */, nil, false),
		// Handles restart + re_ip of vertica
		MakeRestartReconciler(r, log, vdb, prunner, pfacts, true, dispatcher),
		// Check the password secret and update it if needed
		MakePasswordSecretReconciler(r, log, vdb, prunner, pfacts, dispatcher),
		MakeMetricReconciler(r, log, vdb, prunner, pfacts),
		MakeStatusReconcilerWithShutdown(r.Client, r.Scheme, log, vdb, pfacts),
		// Ensure we add labels to any pod rescheduled so that Service objects route traffic to it.
		MakeClientRoutingLabelReconciler(r, log, vdb, pfacts, PodRescheduleApplyMethod, ""),
		// Remove Service label for any pods that are pending delete.  This will
		// cause the Service object to stop routing traffic to them.
		MakeClientRoutingLabelReconciler(r, log, vdb, pfacts, DelNodeApplyMethod, ""),
		// Wait for any nodes that are pending delete with active connections to leave.
		MakeDrainNodeReconciler(r, vdb, prunner, pfacts),
		// Handles calls to remove subcluster from vertica catalog
		MakeDBRemoveSubclusterReconciler(r, log, vdb, prunner, pfacts, dispatcher, false),
		MakeStatusReconciler(r.Client, r.Scheme, log, vdb, pfacts),
		// Handles calls to remove a database node from the cluster
		MakeDBRemoveNodeReconciler(r, log, vdb, prunner, pfacts, dispatcher),
		MakeMetricReconciler(r, log, vdb, prunner, pfacts),
		MakeStatusReconciler(r.Client, r.Scheme, log, vdb, pfacts),
		// Handle calls to remove hosts from admintools.conf
		MakeUninstallReconciler(r, log, vdb, prunner, pfacts),
		MakeStatusReconciler(r.Client, r.Scheme, log, vdb, pfacts),
		// Set version info in the annotations and check that the deployment is
		// compatible with the image.
		MakeImageVersionReconciler(r, log, vdb, prunner, pfacts, false /* enforceUpgradePath */, nil, false),
		// Creates or updates any k8s objects the CRD creates. This includes any
		// statefulsets and service objects.
		MakeObjReconciler(r, log, vdb, pfacts, ObjReconcileModeAll),
		// Handle calls to add hosts to admintools.conf
		MakeInstallReconciler(r, log, vdb, prunner, pfacts),
		MakeStatusReconciler(r.Client, r.Scheme, log, vdb, pfacts),
		// Handle calls to create a database
		MakeCreateDBReconciler(r, log, vdb, prunner, pfacts, dispatcher),
		// Handle calls to revive a database
		MakeReviveDBReconciler(r, log, vdb, prunner, pfacts, dispatcher),
		// Update deployment method and enable HTTPS TLS
		MakeDeploymentMethodReconciler(r, log, vdb, prunner, pfacts, dispatcher),
		MakeTLSReconciler(r, log, vdb, prunner, dispatcher, pfacts),
		// Update the service monitor that will allow prometheus to scrape the
		// metrics from the vertica pods.
		MakeServiceMonitorReconciler(vdb, r, log, pfacts),
		// Add additional buckets for data replication
		MakeAddtionalBucketsReconciler(r, log, vdb, prunner, pfacts),
		MakeMetricReconciler(r, log, vdb, prunner, pfacts),
		// Create and revive are mutually exclusive exclusive, so this handles
		// status updates after both of them.
		MakeStatusReconciler(r.Client, r.Scheme, log, vdb, pfacts),
		// Update the labels in pods so that Services route to nodes to them.
		MakeClientRoutingLabelReconciler(r, log, vdb, pfacts, PodRescheduleApplyMethod, ""),
		// Handle calls to add new subcluster to the catalog
		MakeDBAddSubclusterReconciler(r, log, vdb, prunner, pfacts, dispatcher),
		MakeMetricReconciler(r, log, vdb, prunner, pfacts),
		MakeStatusReconciler(r.Client, r.Scheme, log, vdb, pfacts),
		// Handle calls to add a new database node to the cluster
		MakeDBAddNodeReconciler(r, log, vdb, prunner, pfacts, dispatcher),
		MakeStatusReconciler(r.Client, r.Scheme, log, vdb, pfacts),
		// Handle calls to rebalance_shards
		MakeRebalanceShardsReconciler(r, log, vdb, prunner, pfacts, "" /* all subclusters */),
		// Update the label in pods so that Service routing uses them if they
		// have finished being rebalanced.
		MakeClientRoutingLabelReconciler(r, log, vdb, pfacts, AddNodeApplyMethod, ""),
		// Update subcluster type in db according to its type in vdb spec
		MakeAlterSubclusterTypeReconciler(r, log, vdb, pfacts, dispatcher, nil /* configMap */),
		// Handle calls to add subclusters to sandboxes
		MakeSandboxSubclusterReconciler(r, log, vdb, pfacts, dispatcher, r.Client, false),
		// Handle calls to move subclusters from sandboxes to main cluster
		MakeUnsandboxSubclusterReconciler(r, log, vdb, r.Client),
		// Update the status subcluster types
		MakeStatusReconciler(r.Client, r.Scheme, log, vdb, pfacts),
		// Trigger sandbox upgrade when the image field for the sandbox
		// is changed
		MakeSandboxUpgradeReconciler(r, log, vdb, true),
		// Update the sandbox/subclusters' shutdown field to match the value of
		// the spec.
		MakeShutdownSpecReconciler(r, vdb),
		// Trigger sandbox shutdown when the shutdown field of the sandbox
		// is changed
		MakeSandboxShutdownReconciler(r, log, vdb, false),
		// Add the label after update the sandbox subcluster status field
		MakeObjReconciler(r, log, vdb, pfacts, ObjReconcileModeAllButConfigChange),
		// Update sandbox subcluster type in db according to its type in vdb spec
		MakeAlterSandboxTypeReconciler(r, log, vdb, pfacts),
		// Handle calls to create a restore point
		MakeSaveRestorePointReconciler(r, vdb, log, pfacts, dispatcher, r.Client),
		// Resize any PVs if the local data size changed in the vdb
		MakeResizePVReconciler(r, log, vdb, prunner, pfacts),
		// This must be the last reconciler. It makes sure that all dependent
		// objects that the operator creates exist. This is needed encase they
		// are removed in the middle of a reconcile iteration.
		MakeDepObjCheckReconciler(r, log, vdb),
		// Trigger automatic rotation of certificates on a certain interval.
		// This must be done dead-last, because it will requeue until the next
		// automatic rotation is due.
		MakeAutoCertRotateReconciler(r, log, vdb, false /* init */),
	}
}

// findObjectsForSecretOrConfigMap returns the list of VerticaDBs that are dependent on the given secret or configmap
func (r *VerticaDBReconciler) findObjectsForSecretOrConfigMap(_ context.Context, obj client.Object) []reconcile.Request {
	verticadbs := &vapi.VerticaDBList{}
	listOps := &client.ListOptions{
		Namespace: obj.GetNamespace(),
	}
	err := r.List(context.Background(), verticadbs, listOps)
	if err != nil {
		return []reconcile.Request{}
	}

	labelSelector := vmeta.ConfigMapSelectorLabel
	if _, ok := obj.(*corev1.Secret); ok {
		labelSelector = vmeta.SecretSelectorLabel
	}
	requests := []reconcile.Request{}
	for i := range verticadbs.Items {
		vdb := &verticadbs.Items[i]
		cmNames := strings.Split(vdb.Labels[labelSelector], ",")
		for _, name := range cmNames {
			if strings.TrimSpace(name) == obj.GetName() {
				requests = append(requests, reconcile.Request{
					NamespacedName: types.NamespacedName{
						Namespace: vdb.Namespace,
						Name:      vdb.Name,
					},
				})
				break
			}
		}
	}
	return requests
}

func (r *VerticaDBReconciler) predicateFuncs() predicate.Funcs {
	return predicate.Funcs{
		CreateFunc: func(e event.CreateEvent) bool {
			// filter based on label
			return r.containsWatchedByLabel(e.Object.GetLabels())
		},
		UpdateFunc: func(e event.UpdateEvent) bool {
			// filter based on label
			return r.containsWatchedByLabel(e.ObjectNew.GetLabels())
		},
		DeleteFunc: func(e event.DeleteEvent) bool {
			// filter based on label
			return r.containsWatchedByLabel(e.Object.GetLabels())
		},
	}
}

func (r *VerticaDBReconciler) containsWatchedByLabel(labs map[string]string) bool {
	return vmeta.IsWatchedByVDB(labs)
}

// GetSuperuserPassword returns the superuser password if it has been provided
func (r *VerticaDBReconciler) GetSuperuserPassword(ctx context.Context, log logr.Logger, vdb *vapi.VerticaDB) (*string, error) {
	return vk8s.GetSuperuserPassword(ctx, r.Client, log, r, vdb)
}

// checkShardToNodeRatio will check the subclusters ratio of shards to node.  If
// it is outside the bounds of optimal value then an event is written to inform
// the user.
func (r *VerticaDBReconciler) checkShardToNodeRatio(vdb *vapi.VerticaDB, sc *vapi.Subcluster) {
	// If ksafety is 0, this is a toy database since we cannot grow beyond 3
	// nodes.  Don't bother logging anything in that case.
	if vdb.IsKSafety0() {
		return
	}
	ratio := float32(vdb.Spec.ShardCount) / float32(sc.Size)
	const SuboptimalRatio = float32(3.0)
	if ratio > SuboptimalRatio {
		r.Eventf(vdb, corev1.EventTypeWarning, events.SuboptimalNodeCount,
			"Subcluster '%s' has a suboptimal node count.  Consider increasing its size so that the shard to node ratio is %d:1 or less.",
			sc.Name, int(SuboptimalRatio))
	}
}

// makeDispatcher will create a Dispatcher object based on the feature flags set.
func (r *VerticaDBReconciler) makeDispatcher(log logr.Logger, vdb *vapi.VerticaDB, prunner cmds.PodRunner,
<<<<<<< HEAD
	passwd *string) vadmin.Dispatcher {
	if vmeta.UseVClusterOps(vdb.Annotations) {
=======
	passwd string) vadmin.Dispatcher {
	if vdb.UseVClusterOpsDeployment() {
>>>>>>> f4aa08e1
		return vadmin.MakeVClusterOps(log, vdb, r.Client, passwd, r.EVRec, vadmin.SetupVClusterOps, r.CacheManager)
	}
	return vadmin.MakeAdmintools(log, vdb, prunner, r.EVRec)
}

// Event a wrapper for Event() that also writes a log entry
func (r *VerticaDBReconciler) Event(vdb runtime.Object, eventtype, reason, message string) {
	evWriter := events.Writer{
		Log:   r.Log,
		EVRec: r.EVRec,
	}
	evWriter.Event(vdb, eventtype, reason, message)
}

// Eventf is a wrapper for Eventf() that also writes a log entry
func (r *VerticaDBReconciler) Eventf(vdb runtime.Object, eventtype, reason, messageFmt string, args ...interface{}) {
	evWriter := events.Writer{
		Log:   r.Log,
		EVRec: r.EVRec,
	}
	evWriter.Eventf(vdb, eventtype, reason, messageFmt, args...)
}

// GetClient gives access to the Kubernetes client
func (r *VerticaDBReconciler) GetClient() client.Client {
	return r.Client
}

// GetEventRecorder gives access to the event recorder
func (r *VerticaDBReconciler) GetEventRecorder() record.EventRecorder {
	return r.EVRec
}

// GetConfig gives access to *rest.Config
func (r *VerticaDBReconciler) GetConfig() *rest.Config {
	return r.Cfg
}

func (r *VerticaDBReconciler) InitCertCacheForVdb(vdb *vapi.VerticaDB) {
	fetcher := &cloud.SecretFetcher{
		Client:   r.Client,
		Log:      r.Log,
		Obj:      vdb,
		EVWriter: r.EVRec,
	}
	r.CacheManager.InitCertCacheForVdb(vdb, fetcher)
}

func (r *VerticaDBReconciler) CleanCacheForVdb(vdb *vapi.VerticaDB) {
	certCache := r.CacheManager.GetCertCacheForVdb(vdb.Namespace, vdb.Name)
	certsInUse := []string{
		vdb.GetNMATLSSecret(),
	}
	if vdb.GetClientServerTLSSecret() != "" {
		certsInUse = append(certsInUse, vdb.GetClientServerTLSSecret())
	}
	for _, tlsConfig := range vdb.Status.TLSConfigs {
		certsInUse = append(certsInUse, tlsConfig.Secret)
	}
	certCache.CleanCacheForVdb(certsInUse)
}<|MERGE_RESOLUTION|>--- conflicted
+++ resolved
@@ -284,13 +284,7 @@
 		MakeTLSReconciler(r, log, vdb, prunner, dispatcher, pfacts),
 		// Update the service monitor that will allow prometheus to scrape the
 		// metrics from the vertica pods.
-<<<<<<< HEAD
 		MakeServiceMonitorReconciler(vdb, r, log, pfacts),
-		// Add annotations/labels to each pod about the host running them
-		MakeAnnotateAndLabelPodReconciler(r, log, vdb, pfacts),
-=======
-		MakeServiceMonitorReconciler(vdb, r, log),
->>>>>>> f4aa08e1
 		// Trigger sandbox shutdown when the shutdown field of the sandbox
 		// is changed
 		MakeSandboxShutdownReconciler(r, log, vdb, true),
@@ -485,13 +479,8 @@
 
 // makeDispatcher will create a Dispatcher object based on the feature flags set.
 func (r *VerticaDBReconciler) makeDispatcher(log logr.Logger, vdb *vapi.VerticaDB, prunner cmds.PodRunner,
-<<<<<<< HEAD
 	passwd *string) vadmin.Dispatcher {
 	if vmeta.UseVClusterOps(vdb.Annotations) {
-=======
-	passwd string) vadmin.Dispatcher {
-	if vdb.UseVClusterOpsDeployment() {
->>>>>>> f4aa08e1
 		return vadmin.MakeVClusterOps(log, vdb, r.Client, passwd, r.EVRec, vadmin.SetupVClusterOps, r.CacheManager)
 	}
 	return vadmin.MakeAdmintools(log, vdb, prunner, r.EVRec)

/*
 (c) Copyright [2021-2024] Open Text.
 Licensed under the Apache License, Version 2.0 (the "License");
 You may not use this file except in compliance with the License.
 You may obtain a copy of the License at

 http://www.apache.org/licenses/LICENSE-2.0

 Unless required by applicable law or agreed to in writing, software
 distributed under the License is distributed on an "AS IS" BASIS,
 WITHOUT WARRANTIES OR CONDITIONS OF ANY KIND, either express or implied.
 See the License for the specific language governing permissions and
 limitations under the License.
*/

package vdb

import (
	"context"
	"fmt"
	"time"

	"github.com/go-logr/logr"
	appsv1 "k8s.io/api/apps/v1"
	corev1 "k8s.io/api/core/v1"
	rbacv1 "k8s.io/api/rbac/v1"
	"k8s.io/apimachinery/pkg/api/errors"
	"k8s.io/apimachinery/pkg/runtime"
	"k8s.io/client-go/rest"
	"k8s.io/client-go/tools/record"
	ctrl "sigs.k8s.io/controller-runtime"
	"sigs.k8s.io/controller-runtime/pkg/client"
	"sigs.k8s.io/controller-runtime/pkg/controller"
	"sigs.k8s.io/controller-runtime/pkg/predicate"

	"github.com/google/uuid"
	vapi "github.com/vertica/vertica-kubernetes/api/v1"
	"github.com/vertica/vertica-kubernetes/pkg/cmds"
	"github.com/vertica/vertica-kubernetes/pkg/controllers"
	verrors "github.com/vertica/vertica-kubernetes/pkg/errors"
	"github.com/vertica/vertica-kubernetes/pkg/events"

	vmeta "github.com/vertica/vertica-kubernetes/pkg/meta"
	"github.com/vertica/vertica-kubernetes/pkg/metrics"
	"github.com/vertica/vertica-kubernetes/pkg/podfacts"
	"github.com/vertica/vertica-kubernetes/pkg/vadmin"
	"github.com/vertica/vertica-kubernetes/pkg/vk8s"
)

// VerticaDBReconciler reconciles a VerticaDB object
type VerticaDBReconciler struct {
	client.Client
	Log                logr.Logger
	Scheme             *runtime.Scheme
	Cfg                *rest.Config
	EVRec              record.EventRecorder
	Namespace          string
	MaxBackOffDuration int
}

// +kubebuilder:rbac:groups=vertica.com,resources=verticadbs,verbs=get;list;watch;create;update;patch;delete
// +kubebuilder:rbac:groups=vertica.com,resources=verticadbs/status,verbs=get;update;patch
// +kubebuilder:rbac:groups=vertica.com,resources=verticadbs/finalizers,verbs=update
// +kubebuilder:rbac:groups=core,resources=services,verbs=get;list;watch;create;update;patch;delete
// +kubebuilder:rbac:groups=core,resources=namespaces,verbs=get;list;watch
// +kubebuilder:rbac:groups=core,resources=serviceaccounts,verbs=get;list;watch;create
// +kubebuilder:rbac:groups=rbac.authorization.k8s.io,resources=roles,verbs=get;list;watch;create
// +kubebuilder:rbac:groups=rbac.authorization.k8s.io,resources=rolebindings,verbs=get;list;watch;create
// +kubebuilder:rbac:groups=apps,resources=deployments,verbs=get;list;watch;create;update;patch;delete
// +kubebuilder:rbac:groups=apps,resources=statefulsets,verbs=get;list;watch;create;update;patch;delete
// +kubebuilder:rbac:groups=core,resources=serviceaccounts,verbs=get;list;watch;create
// +kubebuilder:rbac:groups="",resources=pods,verbs=get;list;watch;create;update;delete;patch
// +kubebuilder:rbac:groups="",resources=pods/exec,verbs=create
// +kubebuilder:rbac:groups="",resources=pods/status,verbs=update
// +kubebuilder:rbac:groups="",resources=secrets,verbs=get;list;watch;create;update
// +kubebuilder:rbac:groups="",resources=configmaps,verbs=get;list;watch;update;delete;create
// +kubebuilder:rbac:groups="",resources=persistentvolumeclaims,verbs=get;list;watch;update
// +kubebuilder:rbac:groups="",resources=events,verbs=create;patch

// SetupWithManager sets up the controller with the Manager.
//
//nolint:gocritic
func (r *VerticaDBReconciler) SetupWithManager(mgr ctrl.Manager, options controller.Options) error {
	return ctrl.NewControllerManagedBy(mgr).
		WithOptions(options).
		For(&vapi.VerticaDB{}).
		Owns(&corev1.ServiceAccount{}).
		Owns(&rbacv1.Role{}).
		Owns(&rbacv1.RoleBinding{}).
		Owns(&corev1.Service{}).
		Owns(&appsv1.StatefulSet{}).
		Owns(&appsv1.Deployment{}).
		WithEventFilter(predicate.NewPredicateFuncs(func(obj client.Object) bool {
			if r.Namespace == "" {
				return true
			}
			return obj.GetNamespace() == r.Namespace
		})).
		Complete(r)
}

// Reconcile is part of the main kubernetes reconciliation loop which aims to
// move the current state of the cluster closer to the desired state.
//
// For more details, check Reconcile and its Result here:
// - https://pkg.go.dev/sigs.k8s.io/controller-runtime@v0.7.2/pkg/reconcile
func (r *VerticaDBReconciler) Reconcile(ctx context.Context, req ctrl.Request) (ctrl.Result, error) {
	// Generate a unique uuid for each reconcile iteration so we can easily
	// trace actions within a reconcile.
	reconcileUUID := uuid.New()
	log := r.Log.WithValues("verticadb", req.NamespacedName, "reconcile-uuid", reconcileUUID)
	log.Info("starting reconcile of VerticaDB")

	vdb := &vapi.VerticaDB{}
	err := r.Get(ctx, req.NamespacedName, vdb)
	if err != nil {
		if errors.IsNotFound(err) {
			// Remove any metrics for the vdb that we found to be deleted
			metrics.HandleVDBDelete(req.NamespacedName.Namespace, req.NamespacedName.Name, log)
			// Request object not found, cound have been deleted after reconcile request.
			log.Info("VerticaDB resource not found.  Ignoring since object must be deleted")
			return ctrl.Result{}, nil
		}
		log.Error(err, "failed to get VerticaDB")
		return ctrl.Result{}, err
	}
	log.Info("VerticaDB details", "uid", vdb.UID, "resourceVersion", vdb.ResourceVersion,
		"vclusterOps", vmeta.UseVClusterOps(vdb.Annotations), "user", vdb.GetVerticaUser(),
		"tls cert rotate enabled", vmeta.UseTLSAuth(vdb.Annotations))
	if vmeta.IsPauseAnnotationSet(vdb.Annotations) {
		log.Info(fmt.Sprintf("The pause annotation %s is set. Suspending the iteration", vmeta.PauseOperatorAnnotation),
			"result", ctrl.Result{}, "err", nil)
		return ctrl.Result{}, nil
	}

	passwd, err := r.GetSuperuserPassword(ctx, log, vdb)
	if err != nil {
		return ctrl.Result{}, err
	}
	prunner := cmds.MakeClusterPodRunner(log, r.Cfg, vdb.GetVerticaUser(), passwd)
	// We use the same pod facts for all reconcilers. This allows to reuse as
	// much as we can. Some reconcilers will purposely invalidate the facts if
	// it is known they did something to make them stale.
	pfacts := podfacts.MakePodFacts(r, prunner, log, passwd)
	dispatcher := r.makeDispatcher(log, vdb, prunner, passwd)
	var res ctrl.Result

	// Iterate over each actor
	actors := r.constructActors(log, vdb, prunner, &pfacts, dispatcher)
	for _, act := range actors {
		log.Info("starting actor", "name", fmt.Sprintf("%T", act))
		res, err = act.Reconcile(ctx, &req)
		// Error or a request to requeue will stop the reconciliation.
		if verrors.IsReconcileAborted(res, err) {
			// Handle requeue time priority.
			// If any function needs a requeue and we have a RequeueTime set,
			// then overwrite RequeueAfter.
			// Functions such as Upgrade may already set RequeueAfter and Requeue to false
			if (res.Requeue || res.RequeueAfter > 0) && vdb.GetRequeueTime() > 0 {
				res.Requeue = false
				res.RequeueAfter = time.Second * time.Duration(vdb.GetRequeueTime())
			}
			log.Info("aborting reconcile of VerticaDB", "result", res, "err", err)
			return res, err
		}
	}

	log.Info("ending reconcile of VerticaDB", "result", res, "err", err)
	return res, err
}

// constructActors will a list of actors that should be run for the reconcile.
// Order matters in that some actors depend on the successeful execution of
// earlier ones.
//
//nolint:funlen
func (r *VerticaDBReconciler) constructActors(log logr.Logger, vdb *vapi.VerticaDB, prunner *cmds.ClusterPodRunner,
	pfacts *podfacts.PodFacts, dispatcher vadmin.Dispatcher) []controllers.ReconcileActor {
	// The actors that will be applied, in sequence, to reconcile a vdb.
	// Note, we run the StatusReconciler multiple times. This allows us to
	// refresh the status of the vdb as we do operations that affect it.
	return []controllers.ReconcileActor{
		// Log an event if we are in a crash loop due to a bad deployment type
		// chosen. This should be at or near the top as it will help with error
		// detection when we can't even run anything in the pod. So any
		// reconcile actor that depends on running pods should not be before
		// this one.
		MakeCrashLoopReconciler(r, log, vdb),
		// Always generate cert first if nothing is provided
		MakeTLSServerCertGenReconciler(r, log, vdb),
		// Set up TLS config if users turn it on
		MakeHTTPSTLSReconciler(r, log, vdb, prunner, dispatcher, pfacts),
		// Trigger sandbox upgrade when the image field for the sandbox
		// is changed
		MakeSandboxUpgradeReconciler(r, log, vdb, false),
		// Update the sandbox/subclusters' shutdown field to match the value of
		// the spec.
		MakeShutdownSpecReconciler(r, vdb),
		// Update the vertica image for unsandboxed subclusters
		MakeUnsandboxImageVersionReconciler(r, vdb, log, pfacts),
		// Always start with a status reconcile in case the prior reconcile failed.
		MakeStatusReconciler(r.Client, r.Scheme, log, vdb, pfacts),
		MakeMetricReconciler(r, log, vdb, prunner, pfacts),
		// Report any pods that have low disk space
		MakeLocalDataCheckReconciler(r, vdb, pfacts),
		// Handle upgrade actions for any k8s objects created in prior versions
		// of the operator.
		MakeUpgradeOperatorReconciler(r, log, vdb),
		// Create ServiceAcount, Role and RoleBindings needed for vertica pods
		MakeServiceAccountReconciler(r, log, vdb),
		// Handle setting up the pod security context. This picks the
		// UID/fsGroup that we will run with.
		MakePodSecurityReconciler(r, log, vdb),
		// Update any k8s objects with some exceptions. For instance, preserve
		// scaling. This is needed *before* upgrade and restart in case a change
		// was made with the image change that would prevent the pods from
		// running. An example of this is if we also changed a volume mount
		// (i.e. renamed a ConfigMap). We want the objects to reflect the new
		// volume mount so that we can start the pod.  Similar rationale for
		// preserving other things.
		MakeObjReconciler(r, log, vdb, pfacts,
			ObjReconcileModePreserveScaling|ObjReconcileModePreserveUpdateStrategy),
		// Add annotations/labels to each pod about the host running them
		MakeAnnotateAndLabelPodReconciler(r, log, vdb, pfacts),
		// Trigger sandbox shutdown when the shutdown field of the sandbox
		// is changed
		MakeSandboxShutdownReconciler(r, log, vdb, true),
		// Handles vertica server upgrade (i.e., when spec.image changes)
		MakeOfflineUpgradeReconciler(r, log, vdb, prunner, pfacts, dispatcher),
		MakeReadOnlyOnlineUpgradeReconciler(r, log, vdb, prunner, pfacts, dispatcher),
		MakeOnlineUpgradeReconciler(r, log, vdb, pfacts, dispatcher),
		// Stop vertica if the status condition indicates
		MakeStopDBReconciler(r, vdb, prunner, pfacts, dispatcher),
		// Stop subclusters that have shutdown set to true.
		MakeSubclusterShutdownReconciler(r, log, vdb, dispatcher, pfacts),
		// Check the version information ahead of restart. The version is needed
		// to properly pick the correct NMA deployment (monolithic vs sidecar).
		MakeImageVersionReconciler(r, log, vdb, prunner, pfacts, false /* enforceUpgradePath */),
		// Handles restart + re_ip of vertica
		MakeRestartReconciler(r, log, vdb, prunner, pfacts, true, dispatcher),
		MakeMetricReconciler(r, log, vdb, prunner, pfacts),
		MakeStatusReconcilerWithShutdown(r.Client, r.Scheme, log, vdb, pfacts),
		// Ensure we add labels to any pod rescheduled so that Service objects route traffic to it.
		MakeClientRoutingLabelReconciler(r, log, vdb, pfacts, PodRescheduleApplyMethod, ""),
		// Remove Service label for any pods that are pending delete.  This will
		// cause the Service object to stop routing traffic to them.
		MakeClientRoutingLabelReconciler(r, log, vdb, pfacts, DelNodeApplyMethod, ""),
		// Wait for any nodes that are pending delete with active connections to leave.
		MakeDrainNodeReconciler(r, vdb, prunner, pfacts),
		// Handles calls to remove subcluster from vertica catalog
		MakeDBRemoveSubclusterReconciler(r, log, vdb, prunner, pfacts, dispatcher, false),
		MakeStatusReconciler(r.Client, r.Scheme, log, vdb, pfacts),
		// Handles calls to remove a database node from the cluster
		MakeDBRemoveNodeReconciler(r, log, vdb, prunner, pfacts, dispatcher),
		MakeMetricReconciler(r, log, vdb, prunner, pfacts),
		MakeStatusReconciler(r.Client, r.Scheme, log, vdb, pfacts),
		// Handle calls to remove hosts from admintools.conf
		MakeUninstallReconciler(r, log, vdb, prunner, pfacts),
		MakeStatusReconciler(r.Client, r.Scheme, log, vdb, pfacts),
		// Set version info in the annotations and check that the deployment is
		// compatible with the image.
		MakeImageVersionReconciler(r, log, vdb, prunner, pfacts, false /* enforceUpgradePath */),
		// Creates or updates any k8s objects the CRD creates. This includes any
		// statefulsets and service objects.
		MakeObjReconciler(r, log, vdb, pfacts, ObjReconcileModeAll),
		// Handle calls to add hosts to admintools.conf
		MakeInstallReconciler(r, log, vdb, prunner, pfacts),
		MakeStatusReconciler(r.Client, r.Scheme, log, vdb, pfacts),
		// Handle calls to create a database
		MakeCreateDBReconciler(r, log, vdb, prunner, pfacts, dispatcher),
		// Handle calls to revive a database
		MakeReviveDBReconciler(r, log, vdb, prunner, pfacts, dispatcher),
<<<<<<< HEAD
		MakeHTTPSTLSReconciler(r, log, vdb, prunner, dispatcher, pfacts),
=======
		// Add additional buckets for data replication
		MakeAddtionalBucketsReconciler(r, log, vdb, prunner, pfacts),
		MakeMetricReconciler(r, log, vdb, prunner, pfacts),
>>>>>>> 6fa80d5c
		// Create and revive are mutually exclusive exclusive, so this handles
		// status updates after both of them.
		MakeStatusReconciler(r.Client, r.Scheme, log, vdb, pfacts),
		// Update the labels in pods so that Services route to nodes to them.
		MakeClientRoutingLabelReconciler(r, log, vdb, pfacts, PodRescheduleApplyMethod, ""),
		// Handle calls to add new subcluster to the catalog
		MakeDBAddSubclusterReconciler(r, log, vdb, prunner, pfacts, dispatcher),
		MakeMetricReconciler(r, log, vdb, prunner, pfacts),
		MakeStatusReconciler(r.Client, r.Scheme, log, vdb, pfacts),
		// Handle calls to add a new database node to the cluster
		MakeDBAddNodeReconciler(r, log, vdb, prunner, pfacts, dispatcher),
		MakeStatusReconciler(r.Client, r.Scheme, log, vdb, pfacts),
		// Handle calls to rebalance_shards
		MakeRebalanceShardsReconciler(r, log, vdb, prunner, pfacts, "" /* all subclusters */),
		// Update the label in pods so that Service routing uses them if they
		// have finished being rebalanced.
		MakeClientRoutingLabelReconciler(r, log, vdb, pfacts, AddNodeApplyMethod, ""),
		// Handle calls to add subclusters to sandboxes
		MakeSandboxSubclusterReconciler(r, log, vdb, pfacts, dispatcher, r.Client, false),
		// Handle calls to move subclusters from sandboxes to main cluster
		MakeUnsandboxSubclusterReconciler(r, log, vdb, r.Client),
		// Update the status subcluster types
		MakeStatusReconciler(r.Client, r.Scheme, log, vdb, pfacts),
		// Trigger sandbox upgrade when the image field for the sandbox
		// is changed
		MakeSandboxUpgradeReconciler(r, log, vdb, true),
		// Update the sandbox/subclusters' shutdown field to match the value of
		// the spec.
		MakeShutdownSpecReconciler(r, vdb),
		// Trigger sandbox shutdown when the shutdown field of the sandbox
		// is changed
		MakeSandboxShutdownReconciler(r, log, vdb, false),
		// Add the label after update the sandbox subcluster status field
		MakeObjReconciler(r, log, vdb, pfacts, ObjReconcileModeAll),
		// Handle calls to create a restore point
		MakeSaveRestorePointReconciler(r, vdb, log, pfacts, dispatcher, r.Client),
		// Resize any PVs if the local data size changed in the vdb
		MakeResizePVReconciler(r, log, vdb, prunner, pfacts),
		// This must be the last reconciler. It makes sure that all dependent
		// objects that the operator creates exist. This is needed encase they
		// are removed in the middle of a reconcile iteration.
		MakeDepObjCheckReconciler(r, log, vdb),
	}
}

// GetSuperuserPassword returns the superuser password if it has been provided
func (r *VerticaDBReconciler) GetSuperuserPassword(ctx context.Context, log logr.Logger, vdb *vapi.VerticaDB) (string, error) {
	return vk8s.GetSuperuserPassword(ctx, r.Client, log, r, vdb)
}

// checkShardToNodeRatio will check the subclusters ratio of shards to node.  If
// it is outside the bounds of optimal value then an event is written to inform
// the user.
func (r *VerticaDBReconciler) checkShardToNodeRatio(vdb *vapi.VerticaDB, sc *vapi.Subcluster) {
	// If ksafety is 0, this is a toy database since we cannot grow beyond 3
	// nodes.  Don't bother logging anything in that case.
	if vdb.IsKSafety0() {
		return
	}
	ratio := float32(vdb.Spec.ShardCount) / float32(sc.Size)
	const SuboptimalRatio = float32(3.0)
	if ratio > SuboptimalRatio {
		r.Eventf(vdb, corev1.EventTypeWarning, events.SuboptimalNodeCount,
			"Subcluster '%s' has a suboptimal node count.  Consider increasing its size so that the shard to node ratio is %d:1 or less.",
			sc.Name, int(SuboptimalRatio))
	}
}

// makeDispatcher will create a Dispatcher object based on the feature flags set.
func (r *VerticaDBReconciler) makeDispatcher(log logr.Logger, vdb *vapi.VerticaDB, prunner cmds.PodRunner,
	passwd string) vadmin.Dispatcher {
	if vmeta.UseVClusterOps(vdb.Annotations) {
		return vadmin.MakeVClusterOps(log, vdb, r.Client, passwd, r.EVRec, vadmin.SetupVClusterOps)
	}
	return vadmin.MakeAdmintools(log, vdb, prunner, r.EVRec)
}

// Event a wrapper for Event() that also writes a log entry
func (r *VerticaDBReconciler) Event(vdb runtime.Object, eventtype, reason, message string) {
	evWriter := events.Writer{
		Log:   r.Log,
		EVRec: r.EVRec,
	}
	evWriter.Event(vdb, eventtype, reason, message)
}

// Eventf is a wrapper for Eventf() that also writes a log entry
func (r *VerticaDBReconciler) Eventf(vdb runtime.Object, eventtype, reason, messageFmt string, args ...interface{}) {
	evWriter := events.Writer{
		Log:   r.Log,
		EVRec: r.EVRec,
	}
	evWriter.Eventf(vdb, eventtype, reason, messageFmt, args...)
}

// GetClient gives access to the Kubernetes client
func (r *VerticaDBReconciler) GetClient() client.Client {
	return r.Client
}

// GetEventRecorder gives access to the event recorder
func (r *VerticaDBReconciler) GetEventRecorder() record.EventRecorder {
	return r.EVRec
}

// GetConfig gives access to *rest.Config
func (r *VerticaDBReconciler) GetConfig() *rest.Config {
	return r.Cfg
}<|MERGE_RESOLUTION|>--- conflicted
+++ resolved
@@ -270,13 +270,10 @@
 		MakeCreateDBReconciler(r, log, vdb, prunner, pfacts, dispatcher),
 		// Handle calls to revive a database
 		MakeReviveDBReconciler(r, log, vdb, prunner, pfacts, dispatcher),
-<<<<<<< HEAD
 		MakeHTTPSTLSReconciler(r, log, vdb, prunner, dispatcher, pfacts),
-=======
 		// Add additional buckets for data replication
 		MakeAddtionalBucketsReconciler(r, log, vdb, prunner, pfacts),
 		MakeMetricReconciler(r, log, vdb, prunner, pfacts),
->>>>>>> 6fa80d5c
 		// Create and revive are mutually exclusive exclusive, so this handles
 		// status updates after both of them.
 		MakeStatusReconciler(r.Client, r.Scheme, log, vdb, pfacts),

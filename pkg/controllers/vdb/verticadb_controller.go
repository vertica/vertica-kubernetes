/*
 (c) Copyright [2021-2024] Open Text.
 Licensed under the Apache License, Version 2.0 (the "License");
 You may not use this file except in compliance with the License.
 You may obtain a copy of the License at

 http://www.apache.org/licenses/LICENSE-2.0

 Unless required by applicable law or agreed to in writing, software
 distributed under the License is distributed on an "AS IS" BASIS,
 WITHOUT WARRANTIES OR CONDITIONS OF ANY KIND, either express or implied.
 See the License for the specific language governing permissions and
 limitations under the License.
*/

package vdb

import (
	"context"
	"fmt"
	"time"

	"github.com/go-logr/logr"
	appsv1 "k8s.io/api/apps/v1"
	corev1 "k8s.io/api/core/v1"
	rbacv1 "k8s.io/api/rbac/v1"
	"k8s.io/apimachinery/pkg/api/errors"
	"k8s.io/apimachinery/pkg/runtime"
	"k8s.io/client-go/rest"
	"k8s.io/client-go/tools/record"
	ctrl "sigs.k8s.io/controller-runtime"
	"sigs.k8s.io/controller-runtime/pkg/client"
	"sigs.k8s.io/controller-runtime/pkg/controller"
	"sigs.k8s.io/controller-runtime/pkg/predicate"

	"github.com/google/uuid"
	vapi "github.com/vertica/vertica-kubernetes/api/v1"
	"github.com/vertica/vertica-kubernetes/pkg/cmds"
	"github.com/vertica/vertica-kubernetes/pkg/controllers"
	verrors "github.com/vertica/vertica-kubernetes/pkg/errors"
	"github.com/vertica/vertica-kubernetes/pkg/events"

	vmeta "github.com/vertica/vertica-kubernetes/pkg/meta"
	"github.com/vertica/vertica-kubernetes/pkg/metrics"
	"github.com/vertica/vertica-kubernetes/pkg/podfacts"
	"github.com/vertica/vertica-kubernetes/pkg/vadmin"
	"github.com/vertica/vertica-kubernetes/pkg/vk8s"
)

// VerticaDBReconciler reconciles a VerticaDB object
type VerticaDBReconciler struct {
	client.Client
	Log                logr.Logger
	Scheme             *runtime.Scheme
	Cfg                *rest.Config
	EVRec              record.EventRecorder
	Namespace          string
	MaxBackOffDuration int
}

// +kubebuilder:rbac:groups=vertica.com,resources=verticadbs,verbs=get;list;watch;create;update;patch;delete
// +kubebuilder:rbac:groups=vertica.com,resources=verticadbs/status,verbs=get;update;patch
// +kubebuilder:rbac:groups=vertica.com,resources=verticadbs/finalizers,verbs=update
// +kubebuilder:rbac:groups=core,resources=services,verbs=get;list;watch;create;update;patch;delete
// +kubebuilder:rbac:groups=core,resources=namespaces,verbs=get;list;watch
// +kubebuilder:rbac:groups=core,resources=serviceaccounts,verbs=get;list;watch;create
// +kubebuilder:rbac:groups=rbac.authorization.k8s.io,resources=roles,verbs=get;list;watch;create
// +kubebuilder:rbac:groups=rbac.authorization.k8s.io,resources=rolebindings,verbs=get;list;watch;create
// +kubebuilder:rbac:groups=apps,resources=deployments,verbs=get;list;watch;create;update;patch;delete
// +kubebuilder:rbac:groups=apps,resources=statefulsets,verbs=get;list;watch;create;update;patch;delete
// +kubebuilder:rbac:groups=core,resources=serviceaccounts,verbs=get;list;watch;create
// +kubebuilder:rbac:groups="",resources=pods,verbs=get;list;watch;create;update;delete;patch
// +kubebuilder:rbac:groups="",resources=pods/exec,verbs=create
// +kubebuilder:rbac:groups="",resources=pods/status,verbs=update
// +kubebuilder:rbac:groups="",resources=secrets,verbs=get;list;watch;create;update
// +kubebuilder:rbac:groups="",resources=configmaps,verbs=get;list;watch;update;delete;create
// +kubebuilder:rbac:groups="",resources=persistentvolumeclaims,verbs=get;list;watch;update
// +kubebuilder:rbac:groups="",resources=events,verbs=create;patch

// SetupWithManager sets up the controller with the Manager.
//
//nolint:gocritic
func (r *VerticaDBReconciler) SetupWithManager(mgr ctrl.Manager, options controller.Options) error {
	return ctrl.NewControllerManagedBy(mgr).
		WithOptions(options).
		For(&vapi.VerticaDB{}).
		Owns(&corev1.ServiceAccount{}).
		Owns(&rbacv1.Role{}).
		Owns(&rbacv1.RoleBinding{}).
		Owns(&corev1.Service{}).
		Owns(&appsv1.StatefulSet{}).
		Owns(&appsv1.Deployment{}).
		WithEventFilter(predicate.NewPredicateFuncs(func(obj client.Object) bool {
			if r.Namespace == "" {
				return true
			}
			return obj.GetNamespace() == r.Namespace
		})).
		Complete(r)
}

// Reconcile is part of the main kubernetes reconciliation loop which aims to
// move the current state of the cluster closer to the desired state.
//
// For more details, check Reconcile and its Result here:
// - https://pkg.go.dev/sigs.k8s.io/controller-runtime@v0.7.2/pkg/reconcile
func (r *VerticaDBReconciler) Reconcile(ctx context.Context, req ctrl.Request) (ctrl.Result, error) {
	// Generate a unique uuid for each reconcile iteration so we can easily
	// trace actions within a reconcile.
	reconcileUUID := uuid.New()
	log := r.Log.WithValues("verticadb", req.NamespacedName, "reconcile-uuid", reconcileUUID)
	log.Info("starting reconcile of VerticaDB")

	vdb := &vapi.VerticaDB{}
	err := r.Get(ctx, req.NamespacedName, vdb)
	if err != nil {
		if errors.IsNotFound(err) {
			// Remove any metrics for the vdb that we found to be deleted
			metrics.HandleVDBDelete(req.NamespacedName.Namespace, req.NamespacedName.Name, log)
			// Request object not found, cound have been deleted after reconcile request.
			log.Info("VerticaDB resource not found.  Ignoring since object must be deleted")
			return ctrl.Result{}, nil
		}
		log.Error(err, "failed to get VerticaDB")
		return ctrl.Result{}, err
	}
	log.Info("VerticaDB details", "uid", vdb.UID, "resourceVersion", vdb.ResourceVersion,
		"vclusterOps", vmeta.UseVClusterOps(vdb.Annotations), "user", vdb.GetVerticaUser(),
		"tls cert rotate enabled", vmeta.EnableTLSCertsRotation(vdb.Annotations))

	if vmeta.IsPauseAnnotationSet(vdb.Annotations) {
		log.Info(fmt.Sprintf("The pause annotation %s is set. Suspending the iteration", vmeta.PauseOperatorAnnotation),
			"result", ctrl.Result{}, "err", nil)
		return ctrl.Result{}, nil
	}

	passwd, err := r.GetSuperuserPassword(ctx, log, vdb)
	if err != nil {
		return ctrl.Result{}, err
	}
	prunner := cmds.MakeClusterPodRunner(log, r.Cfg, vdb.GetVerticaUser(), passwd)
	// We use the same pod facts for all reconcilers. This allows to reuse as
	// much as we can. Some reconcilers will purposely invalidate the facts if
	// it is known they did something to make them stale.
	pfacts := podfacts.MakePodFacts(r, prunner, log, passwd)
	dispatcher := r.makeDispatcher(log, vdb, prunner, passwd)
	var res ctrl.Result

	// Iterate over each actor
	actors := r.constructActors(log, vdb, prunner, &pfacts, dispatcher)
	for _, act := range actors {
		log.Info("starting actor", "name", fmt.Sprintf("%T", act))
		res, err = act.Reconcile(ctx, &req)
		// Error or a request to requeue will stop the reconciliation.
		if verrors.IsReconcileAborted(res, err) {
			// Handle requeue time priority.
			// If any function needs a requeue and we have a RequeueTime set,
			// then overwrite RequeueAfter.
			// Functions such as Upgrade may already set RequeueAfter and Requeue to false
			if (res.Requeue || res.RequeueAfter > 0) && vdb.GetRequeueTime() > 0 {
				res.Requeue = false
				res.RequeueAfter = time.Second * time.Duration(vdb.GetRequeueTime())
			}
			log.Info("aborting reconcile of VerticaDB", "result", res, "err", err)
			return res, err
		}
	}

	log.Info("ending reconcile of VerticaDB", "result", res, "err", err)
	return res, err
}

// constructActors will a list of actors that should be run for the reconcile.
// Order matters in that some actors depend on the successeful execution of
// earlier ones.
//
//nolint:funlen
func (r *VerticaDBReconciler) constructActors(log logr.Logger, vdb *vapi.VerticaDB, prunner *cmds.ClusterPodRunner,
	pfacts *podfacts.PodFacts, dispatcher vadmin.Dispatcher) []controllers.ReconcileActor {
	// The actors that will be applied, in sequence, to reconcile a vdb.
	// Note, we run the StatusReconciler multiple times. This allows us to
	// refresh the status of the vdb as we do operations that affect it.
	return []controllers.ReconcileActor{
		// Log an event if we are in a crash loop due to a bad deployment type
		// chosen. This should be at or near the top as it will help with error
		// detection when we can't even run anything in the pod. So any
		// reconcile actor that depends on running pods should not be before
		// this one.
		MakeCrashLoopReconciler(r, log, vdb),
		// Update the vertica image for unsandboxed subclusters
		MakeUnsandboxImageVersionReconciler(r, vdb, log, pfacts),
		// Always start with a status reconcile in case the prior reconcile failed.
		MakeStatusReconciler(r.Client, r.Scheme, log, vdb, pfacts),
		MakeMetricReconciler(r, log, vdb, prunner, pfacts),
		// Report any pods that have low disk space
		MakeLocalDataCheckReconciler(r, vdb, pfacts),
		// Handle upgrade actions for any k8s objects created in prior versions
		// of the operator.
		MakeUpgradeOperatorReconciler(r, log, vdb),
		// use the TLS secrets used by the NMA service
		MakeTLSServerCertGenReconciler(r, log, vdb),
<<<<<<< HEAD
		// Create a ConfigMap to store secret names for all tls certs
		MakeNMACertConfigMapGenReconciler(r, log, vdb),
		// rotate https tls cert when tls cert secret name is changed in vdb.spec
		MakeHTTPSCertRotationReconciler(r, log, vdb, dispatcher, pfacts),
		// rotate nma tls cert when tls cert secret name is changed in vdb.spec
		MakeNMACertRotationReconciler(r, log, vdb, dispatcher, pfacts),
=======
>>>>>>> 46cbe1c8
		// Create ServiceAcount, Role and RoleBindings needed for vertica pods
		MakeServiceAccountReconciler(r, log, vdb),
		// Handle setting up the pod security context. This picks the
		// UID/fsGroup that we will run with.
		MakePodSecurityReconciler(r, log, vdb),
		// Update any k8s objects with some exceptions. For instance, preserve
		// scaling. This is needed *before* upgrade and restart in case a change
		// was made with the image change that would prevent the pods from
		// running. An example of this is if we also changed a volume mount
		// (i.e. renamed a ConfigMap). We want the objects to reflect the new
		// volume mount so that we can start the pod.  Similar rationale for
		// preserving other things.
		MakeObjReconciler(r, log, vdb, pfacts,
			ObjReconcileModePreserveScaling|ObjReconcileModePreserveUpdateStrategy),
		// Add annotations/labels to each pod about the host running them
		MakeAnnotateAndLabelPodReconciler(r, log, vdb, pfacts),
		// Handles vertica server upgrade (i.e., when spec.image changes)
		MakeOfflineUpgradeReconciler(r, log, vdb, prunner, pfacts, dispatcher),
		MakeReadOnlyOnlineUpgradeReconciler(r, log, vdb, prunner, pfacts, dispatcher),
		MakeOnlineUpgradeReconciler(r, log, vdb, pfacts, dispatcher),
		// Stop vertica if the status condition indicates
		MakeStopDBReconciler(r, vdb, prunner, pfacts, dispatcher),
		// Stop subclusters that have shutdown set to true.
		MakeSubclusterShutdownReconciler(r, log, vdb, dispatcher, pfacts),
		// Check the version information ahead of restart. The version is needed
		// to properly pick the correct NMA deployment (monolithic vs sidecar).
		MakeImageVersionReconciler(r, log, vdb, prunner, pfacts, false /* enforceUpgradePath */),
		// Handles restart + re_ip of vertica
		MakeRestartReconciler(r, log, vdb, prunner, pfacts, true, dispatcher),
		MakeMetricReconciler(r, log, vdb, prunner, pfacts),
		MakeStatusReconcilerWithShutdown(r.Client, r.Scheme, log, vdb, pfacts),
		// Ensure we add labels to any pod rescheduled so that Service objects route traffic to it.
		MakeClientRoutingLabelReconciler(r, log, vdb, pfacts, PodRescheduleApplyMethod, ""),
		// Remove Service label for any pods that are pending delete.  This will
		// cause the Service object to stop routing traffic to them.
		MakeClientRoutingLabelReconciler(r, log, vdb, pfacts, DelNodeApplyMethod, ""),
		// Wait for any nodes that are pending delete with active connections to leave.
		MakeDrainNodeReconciler(r, vdb, prunner, pfacts),
		// Handles calls to remove subcluster from vertica catalog
		MakeDBRemoveSubclusterReconciler(r, log, vdb, prunner, pfacts, dispatcher, false),
		MakeStatusReconciler(r.Client, r.Scheme, log, vdb, pfacts),
		// Handles calls to remove a database node from the cluster
		MakeDBRemoveNodeReconciler(r, log, vdb, prunner, pfacts, dispatcher),
		MakeMetricReconciler(r, log, vdb, prunner, pfacts),
		MakeStatusReconciler(r.Client, r.Scheme, log, vdb, pfacts),
		// Handle calls to remove hosts from admintools.conf
		MakeUninstallReconciler(r, log, vdb, prunner, pfacts),
		MakeStatusReconciler(r.Client, r.Scheme, log, vdb, pfacts),
		// Creates or updates any k8s objects the CRD creates. This includes any
		// statefulsets and service objects.
		MakeObjReconciler(r, log, vdb, pfacts, ObjReconcileModeAll),
		// Set version info in the annotations and check that the deployment is
		// compatible with the image.
		MakeImageVersionReconciler(r, log, vdb, prunner, pfacts, false /* enforceUpgradePath */),
		// Handle calls to add hosts to admintools.conf
		MakeInstallReconciler(r, log, vdb, prunner, pfacts),
		MakeStatusReconciler(r.Client, r.Scheme, log, vdb, pfacts),
		// Handle calls to create a database
		MakeCreateDBReconciler(r, log, vdb, prunner, pfacts, dispatcher),
		// Handle calls to revive a database
		MakeReviveDBReconciler(r, log, vdb, prunner, pfacts, dispatcher),
		MakeMetricReconciler(r, log, vdb, prunner, pfacts),
		// Create and revive are mutually exclusive exclusive, so this handles
		// status updates after both of them.
		MakeStatusReconciler(r.Client, r.Scheme, log, vdb, pfacts),
		// Update the labels in pods so that Services route to nodes to them.
		MakeClientRoutingLabelReconciler(r, log, vdb, pfacts, PodRescheduleApplyMethod, ""),
		// Handle calls to add new subcluster to the catalog
		MakeDBAddSubclusterReconciler(r, log, vdb, prunner, pfacts, dispatcher),
		MakeMetricReconciler(r, log, vdb, prunner, pfacts),
		MakeStatusReconciler(r.Client, r.Scheme, log, vdb, pfacts),
		// Handle calls to add a new database node to the cluster
		MakeDBAddNodeReconciler(r, log, vdb, prunner, pfacts, dispatcher),
		MakeStatusReconciler(r.Client, r.Scheme, log, vdb, pfacts),
		// Handle calls to rebalance_shards
		MakeRebalanceShardsReconciler(r, log, vdb, prunner, pfacts, "" /* all subclusters */),
		// Update the label in pods so that Service routing uses them if they
		// have finished being rebalanced.
		MakeClientRoutingLabelReconciler(r, log, vdb, pfacts, AddNodeApplyMethod, ""),
		// Handle calls to add subclusters to sandboxes
		MakeSandboxSubclusterReconciler(r, log, vdb, pfacts, dispatcher, r.Client, false),
		// Handle calls to move subclusters from sandboxes to main cluster
		MakeUnsandboxSubclusterReconciler(r, log, vdb, r.Client),
		// Trigger sandbox upgrade when the image field for the sandbox
		// is changed
		MakeSandboxUpgradeReconciler(r, log, vdb),
		// Update the sandbox/subclusters' shutdown field to match the value of
		// the spec.
		MakeShutdownSpecReconciler(r, vdb, pfacts),
		// Trigger sandbox shutdown when the shutdown field of the sandbox
		// is changed
		MakeSandboxShutdownReconciler(r, log, vdb),
		// Add the label after update the sandbox subcluster status field
		MakeObjReconciler(r, log, vdb, pfacts, ObjReconcileModeAll),
		// Handle calls to create a restore point
		MakeSaveRestorePointReconciler(r, vdb, log, pfacts, dispatcher, r.Client),
		// Resize any PVs if the local data size changed in the vdb
		MakeResizePVReconciler(r, log, vdb, prunner, pfacts),
		// This must be the last reconciler. It makes sure that all dependent
		// objects that the operator creates exist. This is needed encase they
		// are removed in the middle of a reconcile iteration.
		MakeDepObjCheckReconciler(r, log, vdb),
	}
}

// GetSuperuserPassword returns the superuser password if it has been provided
func (r *VerticaDBReconciler) GetSuperuserPassword(ctx context.Context, log logr.Logger, vdb *vapi.VerticaDB) (string, error) {
	return vk8s.GetSuperuserPassword(ctx, r.Client, log, r, vdb)
}

// checkShardToNodeRatio will check the subclusters ratio of shards to node.  If
// it is outside the bounds of optimal value then an event is written to inform
// the user.
func (r *VerticaDBReconciler) checkShardToNodeRatio(vdb *vapi.VerticaDB, sc *vapi.Subcluster) {
	// If ksafety is 0, this is a toy database since we cannot grow beyond 3
	// nodes.  Don't bother logging anything in that case.
	if vdb.IsKSafety0() {
		return
	}
	ratio := float32(vdb.Spec.ShardCount) / float32(sc.Size)
	const SuboptimalRatio = float32(3.0)
	if ratio > SuboptimalRatio {
		r.Eventf(vdb, corev1.EventTypeWarning, events.SuboptimalNodeCount,
			"Subcluster '%s' has a suboptimal node count.  Consider increasing its size so that the shard to node ratio is %d:1 or less.",
			sc.Name, int(SuboptimalRatio))
	}
}

// makeDispatcher will create a Dispatcher object based on the feature flags set.
func (r *VerticaDBReconciler) makeDispatcher(log logr.Logger, vdb *vapi.VerticaDB, prunner cmds.PodRunner,
	passwd string) vadmin.Dispatcher {
	if vmeta.UseVClusterOps(vdb.Annotations) {
		return vadmin.MakeVClusterOps(log, vdb, r.Client, passwd, r.EVRec, vadmin.SetupVClusterOps)
	}
	return vadmin.MakeAdmintools(log, vdb, prunner, r.EVRec)
}

// Event a wrapper for Event() that also writes a log entry
func (r *VerticaDBReconciler) Event(vdb runtime.Object, eventtype, reason, message string) {
	evWriter := events.Writer{
		Log:   r.Log,
		EVRec: r.EVRec,
	}
	evWriter.Event(vdb, eventtype, reason, message)
}

// Eventf is a wrapper for Eventf() that also writes a log entry
func (r *VerticaDBReconciler) Eventf(vdb runtime.Object, eventtype, reason, messageFmt string, args ...interface{}) {
	evWriter := events.Writer{
		Log:   r.Log,
		EVRec: r.EVRec,
	}
	evWriter.Eventf(vdb, eventtype, reason, messageFmt, args...)
}

// GetClient gives access to the Kubernetes client
func (r *VerticaDBReconciler) GetClient() client.Client {
	return r.Client
}

// GetEventRecorder gives access to the event recorder
func (r *VerticaDBReconciler) GetEventRecorder() record.EventRecorder {
	return r.EVRec
}

// GetConfig gives access to *rest.Config
func (r *VerticaDBReconciler) GetConfig() *rest.Config {
	return r.Cfg
}<|MERGE_RESOLUTION|>--- conflicted
+++ resolved
@@ -199,15 +199,10 @@
 		MakeUpgradeOperatorReconciler(r, log, vdb),
 		// use the TLS secrets used by the NMA service
 		MakeTLSServerCertGenReconciler(r, log, vdb),
-<<<<<<< HEAD
-		// Create a ConfigMap to store secret names for all tls certs
-		MakeNMACertConfigMapGenReconciler(r, log, vdb),
 		// rotate https tls cert when tls cert secret name is changed in vdb.spec
 		MakeHTTPSCertRotationReconciler(r, log, vdb, dispatcher, pfacts),
 		// rotate nma tls cert when tls cert secret name is changed in vdb.spec
 		MakeNMACertRotationReconciler(r, log, vdb, dispatcher, pfacts),
-=======
->>>>>>> 46cbe1c8
 		// Create ServiceAcount, Role and RoleBindings needed for vertica pods
 		MakeServiceAccountReconciler(r, log, vdb),
 		// Handle setting up the pod security context. This picks the

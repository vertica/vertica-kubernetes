/*
 (c) Copyright [2021-2024] Open Text.
 Licensed under the Apache License, Version 2.0 (the "License");
 You may not use this file except in compliance with the License.
 You may obtain a copy of the License at

 http://www.apache.org/licenses/LICENSE-2.0

 Unless required by applicable law or agreed to in writing, software
 distributed under the License is distributed on an "AS IS" BASIS,
 WITHOUT WARRANTIES OR CONDITIONS OF ANY KIND, either express or implied.
 See the License for the specific language governing permissions and
 limitations under the License.
*/

package vdb

import (
	"context"
	"fmt"
	"strings"
	"time"

	"github.com/go-logr/logr"
	monitoringv1 "github.com/prometheus-operator/prometheus-operator/pkg/apis/monitoring/v1"
	appsv1 "k8s.io/api/apps/v1"
	corev1 "k8s.io/api/core/v1"
	rbacv1 "k8s.io/api/rbac/v1"
	"k8s.io/apimachinery/pkg/api/errors"
	"k8s.io/apimachinery/pkg/runtime"
<<<<<<< HEAD
	"k8s.io/apimachinery/pkg/types"
=======
	"k8s.io/apimachinery/pkg/runtime/schema"
	"k8s.io/client-go/discovery"
>>>>>>> f59a98c9
	"k8s.io/client-go/rest"
	"k8s.io/client-go/tools/record"
	ctrl "sigs.k8s.io/controller-runtime"
	"sigs.k8s.io/controller-runtime/pkg/builder"
	"sigs.k8s.io/controller-runtime/pkg/client"
	"sigs.k8s.io/controller-runtime/pkg/controller"
	"sigs.k8s.io/controller-runtime/pkg/event"
	"sigs.k8s.io/controller-runtime/pkg/handler"
	"sigs.k8s.io/controller-runtime/pkg/predicate"
	"sigs.k8s.io/controller-runtime/pkg/reconcile"

	"github.com/google/uuid"
	vapi "github.com/vertica/vertica-kubernetes/api/v1"
	"github.com/vertica/vertica-kubernetes/pkg/cache"
	"github.com/vertica/vertica-kubernetes/pkg/cloud"
	"github.com/vertica/vertica-kubernetes/pkg/cmds"
	"github.com/vertica/vertica-kubernetes/pkg/controllers"
	verrors "github.com/vertica/vertica-kubernetes/pkg/errors"
	"github.com/vertica/vertica-kubernetes/pkg/events"
	"github.com/vertica/vertica-kubernetes/pkg/opcfg"

	vmeta "github.com/vertica/vertica-kubernetes/pkg/meta"
	"github.com/vertica/vertica-kubernetes/pkg/metrics"
	"github.com/vertica/vertica-kubernetes/pkg/podfacts"
	"github.com/vertica/vertica-kubernetes/pkg/vadmin"
	"github.com/vertica/vertica-kubernetes/pkg/vk8s"
)

// VerticaDBReconciler reconciles a VerticaDB object
type VerticaDBReconciler struct {
	client.Client
	Log                logr.Logger
	Scheme             *runtime.Scheme
	Cfg                *rest.Config
	EVRec              record.EventRecorder
	Namespace          string
	MaxBackOffDuration int
	CacheManager       cache.CacheManager
}

// +kubebuilder:rbac:groups=vertica.com,resources=verticadbs,verbs=get;list;watch;create;update;patch;delete
// +kubebuilder:rbac:groups=vertica.com,resources=verticadbs/status,verbs=get;update;patch
// +kubebuilder:rbac:groups=vertica.com,resources=verticadbs/finalizers,verbs=update
// +kubebuilder:rbac:groups=core,resources=services,verbs=get;list;watch;create;update;patch;delete
// +kubebuilder:rbac:groups=core,resources=namespaces,verbs=get;list;watch
// +kubebuilder:rbac:groups=core,resources=serviceaccounts,verbs=get;list;watch;create
// +kubebuilder:rbac:groups=rbac.authorization.k8s.io,resources=roles,verbs=get;list;watch;create
// +kubebuilder:rbac:groups=rbac.authorization.k8s.io,resources=rolebindings,verbs=get;list;watch;create
// +kubebuilder:rbac:groups=apps,resources=deployments,verbs=get;list;watch;create;update;patch;delete
// +kubebuilder:rbac:groups=apps,resources=statefulsets,verbs=get;list;watch;create;update;patch;delete
// +kubebuilder:rbac:groups=core,resources=serviceaccounts,verbs=get;list;watch;create
// +kubebuilder:rbac:groups="",resources=pods,verbs=get;list;watch;create;update;delete;patch
// +kubebuilder:rbac:groups="",resources=pods/exec,verbs=create
// +kubebuilder:rbac:groups="",resources=pods/status,verbs=update
// +kubebuilder:rbac:groups="",resources=secrets,verbs=get;list;watch;create;update
// +kubebuilder:rbac:groups="",resources=configmaps,verbs=get;list;watch;update;delete;create
// +kubebuilder:rbac:groups="",resources=persistentvolumeclaims,verbs=get;list;watch;update
// +kubebuilder:rbac:groups="",resources=events,verbs=create;patch
// +kubebuilder:rbac:groups="monitoring.coreos.com",resources=servicemonitors,verbs=get;list;watch;create;update

// SetupWithManager sets up the controller with the Manager.
//
//nolint:gocritic
func (r *VerticaDBReconciler) SetupWithManager(mgr ctrl.Manager, options controller.Options) error {
	ctrlManager := ctrl.NewControllerManagedBy(mgr).
		WithOptions(options).
		For(&vapi.VerticaDB{}).
		Owns(&corev1.ServiceAccount{}).
		Owns(&rbacv1.Role{}).
		Owns(&rbacv1.RoleBinding{}).
		Owns(&corev1.Service{}).
		Owns(&appsv1.StatefulSet{}).
<<<<<<< HEAD
		Owns(&appsv1.Deployment{}).
		Watches(
			&corev1.ConfigMap{},
			handler.EnqueueRequestsFromMapFunc(r.findObjectsForSecretOrConfigMap),
			builder.WithPredicates(r.predicateFuncs(), predicate.ResourceVersionChangedPredicate{}),
		).
		Watches(
			&corev1.Secret{},
			handler.EnqueueRequestsFromMapFunc(r.findObjectsForSecretOrConfigMap),
			builder.WithPredicates(r.predicateFuncs(), predicate.ResourceVersionChangedPredicate{}),
		).
		WithEventFilter(predicate.NewPredicateFuncs(func(obj client.Object) bool {
			if r.Namespace == "" {
				return true
			}
			return obj.GetNamespace() == r.Namespace
		})).
		Complete(r)
=======
		Owns(&appsv1.Deployment{})

	discoveryClient := discovery.NewDiscoveryClientForConfigOrDie(mgr.GetConfig())
	if opcfg.IsPrometheusEnabled() && isServiceMonitorObjectInstalled(discoveryClient) {
		ctrlManager.Owns(&monitoringv1.ServiceMonitor{})
	}

	ctrlManager.WithEventFilter(predicate.NewPredicateFuncs(func(obj client.Object) bool {
		if r.Namespace == "" {
			return true
		}
		return obj.GetNamespace() == r.Namespace
	}))

	return ctrlManager.Complete(r)
}

// Function to check if servicemonitor CRD exists
func isServiceMonitorObjectInstalled(discoveryClient discovery.DiscoveryInterface) bool {
	gvr := schema.GroupVersionResource{Group: "monitoring.coreos.com", Version: "v1", Resource: "servicemonitors"}
	_, err := discoveryClient.ServerResourcesForGroupVersion(gvr.GroupVersion().String())
	return err == nil
>>>>>>> f59a98c9
}

// Reconcile is part of the main kubernetes reconciliation loop which aims to
// move the current state of the cluster closer to the desired state.
//
// For more details, check Reconcile and its Result here:
// - https://pkg.go.dev/sigs.k8s.io/controller-runtime@v0.7.2/pkg/reconcile
func (r *VerticaDBReconciler) Reconcile(ctx context.Context, req ctrl.Request) (ctrl.Result, error) {
	// Generate a unique uuid for each reconcile iteration so we can easily
	// trace actions within a reconcile.
	reconcileUUID := uuid.New()
	log := r.Log.WithValues("verticadb", req.NamespacedName, "reconcile-uuid", reconcileUUID)
	log.Info("starting reconcile of VerticaDB")

	vdb := &vapi.VerticaDB{}
	err := r.Get(ctx, req.NamespacedName, vdb)
	if err != nil {
		if errors.IsNotFound(err) {
			// Remove any metrics for the vdb that we found to be deleted
			metrics.HandleVDBDelete(req.NamespacedName.Namespace, req.NamespacedName.Name, log)
			r.CacheManager.DestroyCertCacheForVdb(req.NamespacedName.Namespace, req.NamespacedName.Name)
			// Request object not found, cound have been deleted after reconcile request.
			log.Info("VerticaDB resource not found.  Ignoring since object must be deleted")
			return ctrl.Result{}, nil
		}
		log.Error(err, "failed to get VerticaDB")
		return ctrl.Result{}, err
	}
	log.Info("VerticaDB details", "uid", vdb.UID, "resourceVersion", vdb.ResourceVersion,
		"vclusterOps", vmeta.UseVClusterOps(vdb.Annotations), "user", vdb.GetVerticaUser(),
		"tls cert rotate enabled", vmeta.UseTLSAuth(vdb.Annotations))
	if vmeta.IsPauseAnnotationSet(vdb.Annotations) {
		log.Info(fmt.Sprintf("The pause annotation %s is set. Suspending the iteration", vmeta.PauseOperatorAnnotation),
			"result", ctrl.Result{}, "err", nil)
		return ctrl.Result{}, nil
	}

	passwd, err := r.GetSuperuserPassword(ctx, log, vdb)
	if err != nil {
		return ctrl.Result{}, err
	}
	prunner := cmds.MakeClusterPodRunner(log, r.Cfg, vdb.GetVerticaUser(), passwd, vmeta.UseTLSAuth(vdb.Annotations))
	// We use the same pod facts for all reconcilers. This allows to reuse as
	// much as we can. Some reconcilers will purposely invalidate the facts if
	// it is known they did something to make them stale.
	pfacts := podfacts.MakePodFactsWithCacheManager(r, prunner, log, passwd, r.CacheManager)
	dispatcher := r.makeDispatcher(log, vdb, prunner, passwd)
	var res ctrl.Result

	r.InitCertCacheForVdb(vdb)
	// Iterate over each actor
	actors := r.constructActors(log, vdb, prunner, &pfacts, dispatcher)
	for _, act := range actors {
		log.Info("starting actor", "name", fmt.Sprintf("%T", act))
		res, err = act.Reconcile(ctx, &req)
		// Error or a request to requeue will stop the reconciliation.
		if verrors.IsReconcileAborted(res, err) {
			// Handle requeue time priority.
			// If any function needs a requeue and we have a RequeueTime set,
			// then overwrite RequeueAfter.
			// Functions such as Upgrade may already set RequeueAfter and Requeue to false
			if (res.Requeue || res.RequeueAfter > 0) && vdb.GetRequeueTime() > 0 {
				res.Requeue = false
				res.RequeueAfter = time.Second * time.Duration(vdb.GetRequeueTime())
			}
			log.Info("aborting reconcile of VerticaDB", "result", res, "err", err)
			return res, err
		}
	}
	r.CleanCacheForVdb(vdb)
	log.Info("ending reconcile of VerticaDB", "result", res, "err", err)
	return res, err
}

// constructActors will a list of actors that should be run for the reconcile.
// Order matters in that some actors depend on the successeful execution of
// earlier ones.
//
//nolint:funlen
func (r *VerticaDBReconciler) constructActors(log logr.Logger, vdb *vapi.VerticaDB, prunner *cmds.ClusterPodRunner,
	pfacts *podfacts.PodFacts, dispatcher vadmin.Dispatcher) []controllers.ReconcileActor {
	// The actors that will be applied, in sequence, to reconcile a vdb.
	// Note, we run the StatusReconciler multiple times. This allows us to
	// refresh the status of the vdb as we do operations that affect it.
	return []controllers.ReconcileActor{
		// Log an event if we are in a crash loop due to a bad deployment type
		// chosen. This should be at or near the top as it will help with error
		// detection when we can't even run anything in the pod. So any
		// reconcile actor that depends on running pods should not be before
		// this one.
		MakeCrashLoopReconciler(r, log, vdb),
		// Modify or record the annotations in the vdb so later reconcilers can
		// get the correct information.
		MakeObjReconciler(r, log, vdb, pfacts, ObjReconcileModeAnnotation),
		// Validate the vdb after operator upgraded
		MakeValidateVDBReconciler(r, log, vdb),
		// Initialize TLS secret if autoRotation is set
		MakeAutoCertRotateReconciler(r, log, vdb, true /* init */),
		// Always generate cert first if nothing is provided
		MakeTLSServerCertGenReconciler(r, log, vdb),
		// Set up configmap which stores env variables for NMA container
		MakeNMACertConfigMapReconciler(r, log, vdb),
		// Trigger sandbox upgrade when the image field for the sandbox
		// is changed
		MakeSandboxUpgradeReconciler(r, log, vdb, false),
		// Update the sandbox/subclusters' shutdown field to match the value of
		// the spec.
		MakeShutdownSpecReconciler(r, vdb),
		// Update sandbox subcluster type in db according to its type in vdb spec
		MakeAlterSandboxTypeReconciler(r, log, vdb, pfacts),
		// Update the vertica image for unsandboxed subclusters
		MakeUnsandboxImageVersionReconciler(r, vdb, log, pfacts),
		// Always start with a status reconcile in case the prior reconcile failed.
		MakeStatusReconciler(r.Client, r.Scheme, log, vdb, pfacts),
		MakeMetricReconciler(r, log, vdb, prunner, pfacts),
		// Report any pods that have low disk space
		MakeLocalDataCheckReconciler(r, vdb, pfacts),
		// Handle upgrade actions for any k8s objects created in prior versions
		// of the operator.
		MakeUpgradeOperatorReconciler(r, log, vdb),
		// Create ServiceAcount, Role and RoleBindings needed for vertica pods
		MakeServiceAccountReconciler(r, log, vdb),
		// Handle setting up the pod security context. This picks the
		// UID/fsGroup that we will run with.
		MakePodSecurityReconciler(r, log, vdb),
		// Update any k8s objects with some exceptions. For instance, preserve
		// scaling. This is needed *before* upgrade and restart in case a change
		// was made with the image change that would prevent the pods from
		// running. An example of this is if we also changed a volume mount
		// (i.e. renamed a ConfigMap). We want the objects to reflect the new
		// volume mount so that we can start the pod.  Similar rationale for
		// preserving other things.
		MakeObjReconciler(r, log, vdb, pfacts,
			ObjReconcileModePreserveScaling|ObjReconcileModePreserveUpdateStrategy),
		// Save referenced configmaps/secrets in labels in vdb. Those labels will then be
		// used to reconcile vdb when a config changes
		MakeLabelsForReferencedObjsReconciler(r, log, vdb),
		// Set up TLS config if users turn it on
		MakeTLSReconciler(r, log, vdb, prunner, dispatcher, pfacts),
		// Update the service monitor that will allow prometheus to scrape the
		// metrics from the vertica pods.
		MakeServiceMonitorReconciler(vdb, r, log),
		// Add annotations/labels to each pod about the host running them
		MakeAnnotateAndLabelPodReconciler(r, log, vdb, pfacts),
		// Trigger sandbox shutdown when the shutdown field of the sandbox
		// is changed
		MakeSandboxShutdownReconciler(r, log, vdb, true),
		// Handles vertica server upgrade (i.e., when spec.image changes)
		MakeOfflineUpgradeReconciler(r, log, vdb, prunner, pfacts, dispatcher),
		MakeReadOnlyOnlineUpgradeReconciler(r, log, vdb, prunner, pfacts, dispatcher),
		MakeOnlineUpgradeReconciler(r, log, vdb, pfacts, dispatcher),
		// Stop vertica if the status condition indicates
		MakeStopDBReconciler(r, vdb, prunner, pfacts, dispatcher),
		// Stop subclusters that have shutdown set to true.
		MakeSubclusterShutdownReconciler(r, log, vdb, dispatcher, pfacts),
		// Check the version information ahead of restart. The version is needed
		// to properly pick the correct NMA deployment (monolithic vs sidecar).
		MakeImageVersionReconciler(r, log, vdb, prunner, pfacts, false /* enforceUpgradePath */, nil, false),
		// Handles restart + re_ip of vertica
		MakeRestartReconciler(r, log, vdb, prunner, pfacts, true, dispatcher),
		MakeMetricReconciler(r, log, vdb, prunner, pfacts),
		MakeStatusReconcilerWithShutdown(r.Client, r.Scheme, log, vdb, pfacts),
		// Ensure we add labels to any pod rescheduled so that Service objects route traffic to it.
		MakeClientRoutingLabelReconciler(r, log, vdb, pfacts, PodRescheduleApplyMethod, ""),
		// Remove Service label for any pods that are pending delete.  This will
		// cause the Service object to stop routing traffic to them.
		MakeClientRoutingLabelReconciler(r, log, vdb, pfacts, DelNodeApplyMethod, ""),
		// Wait for any nodes that are pending delete with active connections to leave.
		MakeDrainNodeReconciler(r, vdb, prunner, pfacts),
		// Handles calls to remove subcluster from vertica catalog
		MakeDBRemoveSubclusterReconciler(r, log, vdb, prunner, pfacts, dispatcher, false),
		MakeStatusReconciler(r.Client, r.Scheme, log, vdb, pfacts),
		// Handles calls to remove a database node from the cluster
		MakeDBRemoveNodeReconciler(r, log, vdb, prunner, pfacts, dispatcher),
		MakeMetricReconciler(r, log, vdb, prunner, pfacts),
		MakeStatusReconciler(r.Client, r.Scheme, log, vdb, pfacts),
		// Handle calls to remove hosts from admintools.conf
		MakeUninstallReconciler(r, log, vdb, prunner, pfacts),
		MakeStatusReconciler(r.Client, r.Scheme, log, vdb, pfacts),
		// Set version info in the annotations and check that the deployment is
		// compatible with the image.
		MakeImageVersionReconciler(r, log, vdb, prunner, pfacts, false /* enforceUpgradePath */, nil, false),
		// Creates or updates any k8s objects the CRD creates. This includes any
		// statefulsets and service objects.
		MakeObjReconciler(r, log, vdb, pfacts, ObjReconcileModeAll),
		// Handle calls to add hosts to admintools.conf
		MakeInstallReconciler(r, log, vdb, prunner, pfacts),
		MakeStatusReconciler(r.Client, r.Scheme, log, vdb, pfacts),
		// Handle calls to create a database
		MakeCreateDBReconciler(r, log, vdb, prunner, pfacts, dispatcher),
		// Handle calls to revive a database
		MakeReviveDBReconciler(r, log, vdb, prunner, pfacts, dispatcher),
		MakeTLSReconciler(r, log, vdb, prunner, dispatcher, pfacts),
		// Update the service monitor that will allow prometheus to scrape the
		// metrics from the vertica pods.
		MakeServiceMonitorReconciler(vdb, r, log),
		// Add additional buckets for data replication
		MakeAddtionalBucketsReconciler(r, log, vdb, prunner, pfacts),
		MakeMetricReconciler(r, log, vdb, prunner, pfacts),
		// Create and revive are mutually exclusive exclusive, so this handles
		// status updates after both of them.
		MakeStatusReconciler(r.Client, r.Scheme, log, vdb, pfacts),
		// Update the labels in pods so that Services route to nodes to them.
		MakeClientRoutingLabelReconciler(r, log, vdb, pfacts, PodRescheduleApplyMethod, ""),
		// Handle calls to add new subcluster to the catalog
		MakeDBAddSubclusterReconciler(r, log, vdb, prunner, pfacts, dispatcher),
		MakeMetricReconciler(r, log, vdb, prunner, pfacts),
		MakeStatusReconciler(r.Client, r.Scheme, log, vdb, pfacts),
		// Handle calls to add a new database node to the cluster
		MakeDBAddNodeReconciler(r, log, vdb, prunner, pfacts, dispatcher),
		MakeStatusReconciler(r.Client, r.Scheme, log, vdb, pfacts),
		// Handle calls to rebalance_shards
		MakeRebalanceShardsReconciler(r, log, vdb, prunner, pfacts, "" /* all subclusters */),
		// Update the label in pods so that Service routing uses them if they
		// have finished being rebalanced.
		MakeClientRoutingLabelReconciler(r, log, vdb, pfacts, AddNodeApplyMethod, ""),
		// Update subcluster type in db according to its type in vdb spec
		MakeAlterSubclusterTypeReconciler(r, log, vdb, pfacts, dispatcher, nil /* configMap */),
		// Handle calls to add subclusters to sandboxes
		MakeSandboxSubclusterReconciler(r, log, vdb, pfacts, dispatcher, r.Client, false),
		// Handle calls to move subclusters from sandboxes to main cluster
		MakeUnsandboxSubclusterReconciler(r, log, vdb, r.Client),
		// Update the status subcluster types
		MakeStatusReconciler(r.Client, r.Scheme, log, vdb, pfacts),
		// Trigger sandbox upgrade when the image field for the sandbox
		// is changed
		MakeSandboxUpgradeReconciler(r, log, vdb, true),
		// Update the sandbox/subclusters' shutdown field to match the value of
		// the spec.
		MakeShutdownSpecReconciler(r, vdb),
		// Trigger sandbox shutdown when the shutdown field of the sandbox
		// is changed
		MakeSandboxShutdownReconciler(r, log, vdb, false),
		// Add the label after update the sandbox subcluster status field
<<<<<<< HEAD
		MakeObjReconciler(r, log, vdb, pfacts, ObjReconcileModeAllButConfigChange),
=======
		MakeObjReconciler(r, log, vdb, pfacts, ObjReconcileModeAll),
		// Update sandbox subcluster type in db according to its type in vdb spec
		MakeAlterSandboxTypeReconciler(r, log, vdb, pfacts),
>>>>>>> f59a98c9
		// Handle calls to create a restore point
		MakeSaveRestorePointReconciler(r, vdb, log, pfacts, dispatcher, r.Client),
		// Resize any PVs if the local data size changed in the vdb
		MakeResizePVReconciler(r, log, vdb, prunner, pfacts),
		// This must be the last reconciler. It makes sure that all dependent
		// objects that the operator creates exist. This is needed encase they
		// are removed in the middle of a reconcile iteration.
		MakeDepObjCheckReconciler(r, log, vdb),
		// Trigger automatic rotation of certificates on a certain interval.
		// This must be done dead-last, because it will requeue until the next
		// automatic rotation is due.
		MakeAutoCertRotateReconciler(r, log, vdb, false /* init */),
	}
}

// findObjectsForSecretOrConfigMap returns the list of VerticaDBs that are dependent on the given secret or configmap
func (r *VerticaDBReconciler) findObjectsForSecretOrConfigMap(_ context.Context, obj client.Object) []reconcile.Request {
	verticadbs := &vapi.VerticaDBList{}
	listOps := &client.ListOptions{
		Namespace: obj.GetNamespace(),
	}
	err := r.List(context.Background(), verticadbs, listOps)
	if err != nil {
		return []reconcile.Request{}
	}

	labelSelector := vmeta.ConfigMapSelectorLabel
	if _, ok := obj.(*corev1.Secret); ok {
		labelSelector = vmeta.SecretSelectorLabel
	}
	requests := []reconcile.Request{}
	for i := range verticadbs.Items {
		vdb := &verticadbs.Items[i]
		cmNames := strings.Split(vdb.Labels[labelSelector], ",")
		for _, name := range cmNames {
			if strings.TrimSpace(name) == obj.GetName() {
				requests = append(requests, reconcile.Request{
					NamespacedName: types.NamespacedName{
						Namespace: vdb.Namespace,
						Name:      vdb.Name,
					},
				})
				break
			}
		}
	}
	return requests
}

func (r *VerticaDBReconciler) predicateFuncs() predicate.Funcs {
	return predicate.Funcs{
		CreateFunc: func(e event.CreateEvent) bool {
			// filter based on label
			return r.containsWatchedByLabel(e.Object.GetLabels())
		},
		UpdateFunc: func(e event.UpdateEvent) bool {
			// filter based on label
			return r.containsWatchedByLabel(e.ObjectNew.GetLabels())
		},
		DeleteFunc: func(e event.DeleteEvent) bool {
			// filter based on label
			return r.containsWatchedByLabel(e.Object.GetLabels())
		},
	}
}

func (r *VerticaDBReconciler) containsWatchedByLabel(labs map[string]string) bool {
	return vmeta.IsWatchedByVDB(labs)
}

// GetSuperuserPassword returns the superuser password if it has been provided
func (r *VerticaDBReconciler) GetSuperuserPassword(ctx context.Context, log logr.Logger, vdb *vapi.VerticaDB) (string, error) {
	return vk8s.GetSuperuserPassword(ctx, r.Client, log, r, vdb)
}

// checkShardToNodeRatio will check the subclusters ratio of shards to node.  If
// it is outside the bounds of optimal value then an event is written to inform
// the user.
func (r *VerticaDBReconciler) checkShardToNodeRatio(vdb *vapi.VerticaDB, sc *vapi.Subcluster) {
	// If ksafety is 0, this is a toy database since we cannot grow beyond 3
	// nodes.  Don't bother logging anything in that case.
	if vdb.IsKSafety0() {
		return
	}
	ratio := float32(vdb.Spec.ShardCount) / float32(sc.Size)
	const SuboptimalRatio = float32(3.0)
	if ratio > SuboptimalRatio {
		r.Eventf(vdb, corev1.EventTypeWarning, events.SuboptimalNodeCount,
			"Subcluster '%s' has a suboptimal node count.  Consider increasing its size so that the shard to node ratio is %d:1 or less.",
			sc.Name, int(SuboptimalRatio))
	}
}

// makeDispatcher will create a Dispatcher object based on the feature flags set.
func (r *VerticaDBReconciler) makeDispatcher(log logr.Logger, vdb *vapi.VerticaDB, prunner cmds.PodRunner,
	passwd string) vadmin.Dispatcher {
	if vmeta.UseVClusterOps(vdb.Annotations) {
		return vadmin.MakeVClusterOps(log, vdb, r.Client, passwd, r.EVRec, vadmin.SetupVClusterOps, r.CacheManager)
	}
	return vadmin.MakeAdmintools(log, vdb, prunner, r.EVRec)
}

// Event a wrapper for Event() that also writes a log entry
func (r *VerticaDBReconciler) Event(vdb runtime.Object, eventtype, reason, message string) {
	evWriter := events.Writer{
		Log:   r.Log,
		EVRec: r.EVRec,
	}
	evWriter.Event(vdb, eventtype, reason, message)
}

// Eventf is a wrapper for Eventf() that also writes a log entry
func (r *VerticaDBReconciler) Eventf(vdb runtime.Object, eventtype, reason, messageFmt string, args ...interface{}) {
	evWriter := events.Writer{
		Log:   r.Log,
		EVRec: r.EVRec,
	}
	evWriter.Eventf(vdb, eventtype, reason, messageFmt, args...)
}

// GetClient gives access to the Kubernetes client
func (r *VerticaDBReconciler) GetClient() client.Client {
	return r.Client
}

// GetEventRecorder gives access to the event recorder
func (r *VerticaDBReconciler) GetEventRecorder() record.EventRecorder {
	return r.EVRec
}

// GetConfig gives access to *rest.Config
func (r *VerticaDBReconciler) GetConfig() *rest.Config {
	return r.Cfg
}

func (r *VerticaDBReconciler) InitCertCacheForVdb(vdb *vapi.VerticaDB) {
	fetcher := &cloud.SecretFetcher{
		Client:   r.Client,
		Log:      r.Log,
		Obj:      vdb,
		EVWriter: r.EVRec,
	}
	r.CacheManager.InitCertCacheForVdb(vdb, fetcher)
}

func (r *VerticaDBReconciler) CleanCacheForVdb(vdb *vapi.VerticaDB) {
	certCache := r.CacheManager.GetCertCacheForVdb(vdb.Namespace, vdb.Name)
	certsInUse := []string{
		vdb.GetNMATLSSecret(),
	}
	if vdb.GetClientServerTLSSecret() != "" {
		certsInUse = append(certsInUse, vdb.GetClientServerTLSSecret())
	}
	for _, tlsConfig := range vdb.Status.TLSConfigs {
		certsInUse = append(certsInUse, tlsConfig.Secret)
	}
	certCache.CleanCacheForVdb(certsInUse)
}<|MERGE_RESOLUTION|>--- conflicted
+++ resolved
@@ -28,12 +28,9 @@
 	rbacv1 "k8s.io/api/rbac/v1"
 	"k8s.io/apimachinery/pkg/api/errors"
 	"k8s.io/apimachinery/pkg/runtime"
-<<<<<<< HEAD
+	"k8s.io/apimachinery/pkg/runtime/schema"
 	"k8s.io/apimachinery/pkg/types"
-=======
-	"k8s.io/apimachinery/pkg/runtime/schema"
 	"k8s.io/client-go/discovery"
->>>>>>> f59a98c9
 	"k8s.io/client-go/rest"
 	"k8s.io/client-go/tools/record"
 	ctrl "sigs.k8s.io/controller-runtime"
@@ -106,7 +103,6 @@
 		Owns(&rbacv1.RoleBinding{}).
 		Owns(&corev1.Service{}).
 		Owns(&appsv1.StatefulSet{}).
-<<<<<<< HEAD
 		Owns(&appsv1.Deployment{}).
 		Watches(
 			&corev1.ConfigMap{},
@@ -123,10 +119,7 @@
 				return true
 			}
 			return obj.GetNamespace() == r.Namespace
-		})).
-		Complete(r)
-=======
-		Owns(&appsv1.Deployment{})
+		}))
 
 	discoveryClient := discovery.NewDiscoveryClientForConfigOrDie(mgr.GetConfig())
 	if opcfg.IsPrometheusEnabled() && isServiceMonitorObjectInstalled(discoveryClient) {
@@ -148,7 +141,6 @@
 	gvr := schema.GroupVersionResource{Group: "monitoring.coreos.com", Version: "v1", Resource: "servicemonitors"}
 	_, err := discoveryClient.ServerResourcesForGroupVersion(gvr.GroupVersion().String())
 	return err == nil
->>>>>>> f59a98c9
 }
 
 // Reconcile is part of the main kubernetes reconciliation loop which aims to
@@ -383,13 +375,9 @@
 		// is changed
 		MakeSandboxShutdownReconciler(r, log, vdb, false),
 		// Add the label after update the sandbox subcluster status field
-<<<<<<< HEAD
 		MakeObjReconciler(r, log, vdb, pfacts, ObjReconcileModeAllButConfigChange),
-=======
-		MakeObjReconciler(r, log, vdb, pfacts, ObjReconcileModeAll),
 		// Update sandbox subcluster type in db according to its type in vdb spec
 		MakeAlterSandboxTypeReconciler(r, log, vdb, pfacts),
->>>>>>> f59a98c9
 		// Handle calls to create a restore point
 		MakeSaveRestorePointReconciler(r, vdb, log, pfacts, dispatcher, r.Client),
 		// Resize any PVs if the local data size changed in the vdb

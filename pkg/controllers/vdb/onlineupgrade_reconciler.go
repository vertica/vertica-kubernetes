/*
 (c) Copyright [2021-2024] Open Text.
 Licensed under the Apache License, Version 2.0 (the "License");
 You may not use this file except in compliance with the License.
 You may obtain a copy of the License at

 http://www.apache.org/licenses/LICENSE-2.0

 Unless required by applicable law or agreed to in writing, software
 distributed under the License is distributed on an "AS IS" BASIS,
 WITHOUT WARRANTIES OR CONDITIONS OF ANY KIND, either express or implied.
 See the License for the specific language governing permissions and
 limitations under the License.
*/

package vdb

import (
	"context"
	"fmt"
	"sort"
	"strconv"
	"strings"
	"time"

	"github.com/go-logr/logr"
	"github.com/google/uuid"
	"github.com/pkg/errors"
	"github.com/vertica/vcluster/vclusterops"
	vapi "github.com/vertica/vertica-kubernetes/api/v1"
	"github.com/vertica/vertica-kubernetes/api/v1beta1"
	"github.com/vertica/vertica-kubernetes/pkg/catalog"
	"github.com/vertica/vertica-kubernetes/pkg/controllers"
	verrors "github.com/vertica/vertica-kubernetes/pkg/errors"
	"github.com/vertica/vertica-kubernetes/pkg/events"
	vmeta "github.com/vertica/vertica-kubernetes/pkg/meta"
	"github.com/vertica/vertica-kubernetes/pkg/names"
	"github.com/vertica/vertica-kubernetes/pkg/vadmin"
	"github.com/vertica/vertica-kubernetes/pkg/vadmin/opts/manageconnectiondraining"
	"github.com/vertica/vertica-kubernetes/pkg/vadmin/opts/renamesc"
	"github.com/vertica/vertica-kubernetes/pkg/vk8s"
	corev1 "k8s.io/api/core/v1"
	kerrors "k8s.io/apimachinery/pkg/api/errors"
	metav1 "k8s.io/apimachinery/pkg/apis/meta/v1"
	"k8s.io/apimachinery/pkg/types"
	ctrl "sigs.k8s.io/controller-runtime"
)

// When we generate a sandbox for the upgrade, this is preferred name of that sandbox.
const preferredSandboxName = "replica-group-b"

const (
	ConfigParamLevelDatabase                 = ""
	ConfigParamBoolTrue                      = "1"
	ConfigParamBoolFalse                     = "0"
	ConfigParamDisableNonReplicatableQueries = "DisableNonReplicatableQueries"
	RedirectConnectionTimeoutSeconds         = 5 * 60
)

const (
	archiveBeforeRepBaseName = "archive_before_rep"
)

// List of status messages for online upgrade. When adding a new entry here,
// be sure to add a *StatusMsgInx const below.
var onlineUpgradeStatusMsgs = []string{
	"Starting online upgrade",
	"Create new subclusters to mimic subclusters in the main cluster",
	fmt.Sprintf("Querying the original value of config parameter %q", ConfigParamDisableNonReplicatableQueries),
	fmt.Sprintf("Disable non-replicatable queries by setting config parameter %q", ConfigParamDisableNonReplicatableQueries),
	"Sandbox subclusters",
	fmt.Sprintf("clear config parameter %q on sandbox", ConfigParamDisableNonReplicatableQueries),
	"Promote secondaries whose base subcluster is primary",
	"Upgrade sandbox to new version",
	"Pause connections to main cluster",
	"Preparing replication",
	"Back up database before replication",
	"Replicate new data from main cluster to sandbox",
	"Redirect connections to sandbox",
	"Promote sandbox to main cluster",
	"Remove original main cluster",
	"Rename subclusters in new main cluster",
}

// Constants for each entry in onlineUpgradeStatusMsgs
const (
	startOnlineUpgradeStatusMsgInx = iota
	createNewSubclustersStatusMsgInx
	queryOriginalConfigParamDisableNonReplicatableQueriesMsgInx
	disableNonReplicatableQueriesMsgInx
	sandboxSubclustersMsgInx
	clearDisableNonReplicatableQueriesMsgInx
	promoteSubclustersInSandboxMsgInx
	upgradeSandboxMsgInx
	pauseConnectionsMsgInx
	prepareReplicationInx
	backupDBBeforeReplicationMsgInx
	startReplicationMsgInx
	redirectToSandboxMsgInx
	promoteSandboxMsgInx
	removeOriginalClusterMsgInx
	renameScsInMainClusterMsgInx
)

// Constants for some steps during online upgrade
const (
	runObjRecForMainInx = iota
	addSubclustersInx
	addNodeInx
	rebalanceShardsInx
	setConfigParamInx
	sandboxInx
	clearConfigParamInx
	waitForSandboxUpgradeInx
	waitForConnectionsPauseInx
	backupBeforeReplicationInx
	replicationInx
	promoteSandboxInx
	removeReplicaGroupAInx
	deleteReplicaGroupAStsInx
)

// OnlineUpgradeReconciler will coordinate an online upgrade that allows
// write. This is done by splitting the cluster into two separate replicas and
// using failover strategies to keep the database online.
type OnlineUpgradeReconciler struct {
	VRec                                                  *VerticaDBReconciler
	Log                                                   logr.Logger
	VDB                                                   *vapi.VerticaDB
	PFacts                                                map[string]*PodFacts // We have podfacts for main cluster and replica sandbox
	Manager                                               UpgradeManager
	Dispatcher                                            vadmin.Dispatcher
	sandboxName                                           string // name of the sandbox created for replica group B
	originalConfigParamDisableNonReplicatableQueriesValue string
}

// MakeOnlineUpgradeReconciler will build a OnlineUpgradeReconciler object
func MakeOnlineUpgradeReconciler(vdbrecon *VerticaDBReconciler, log logr.Logger,
	vdb *vapi.VerticaDB, pfacts *PodFacts, dispatcher vadmin.Dispatcher) controllers.ReconcileActor {
	return &OnlineUpgradeReconciler{
		VRec:       vdbrecon,
		Log:        log.WithName("OnlineUpgradeReconciler"),
		VDB:        vdb,
		PFacts:     map[string]*PodFacts{vapi.MainCluster: pfacts},
		Manager:    *MakeUpgradeManager(vdbrecon, log, vdb, vapi.OnlineUpgradeInProgress, onlineUpgradeAllowed),
		Dispatcher: dispatcher,
	}
}

// Reconcile will automate the process of a online upgrade.
//
//nolint:funlen
func (r *OnlineUpgradeReconciler) Reconcile(ctx context.Context, _ *ctrl.Request) (ctrl.Result, error) {
	if ok, err := r.Manager.IsUpgradeNeeded(ctx, vapi.MainCluster); !ok || err != nil {
		return ctrl.Result{}, err
	}

	if err := r.PFacts[vapi.MainCluster].Collect(ctx, r.VDB); err != nil {
		return ctrl.Result{}, err
	}

	if err := r.Manager.logUpgradeStarted(vapi.MainCluster); err != nil {
		return ctrl.Result{}, err
	}

	// Functions to perform when the image changes.  Order matters.
	funcs := []func(context.Context) (ctrl.Result, error){
		// Initiate an upgrade by setting condition and event recording
		r.startUpgrade,
		r.logEventIfThisUpgradeWasNotChosen,
		r.postStartOnlineUpgradeMsg,
		// Load up state that is used for the subsequent steps
		r.loadUpgradeState,
		// Assign subclusters to upgrade to replica group A
		r.assignSubclustersToReplicaGroupA,
		// Create secondary subclusters for each of the subclusters. These will be
		// added to replica group B and ready to be sandboxed.
		r.postCreateNewSubclustersMsg,
		r.assignSubclustersToReplicaGroupB,
		r.runObjReconcilerForMainCluster,
		r.runAddSubclusterReconcilerForMainCluster,
		r.runAddNodesReconcilerForMainCluster,
		r.runRebalanceSandboxSubcluster,
		// Get the original value of config parameter DisableNonReplicatableQueries at database level
		r.postQueryOriginalConfigParamDisableNonReplicatableQueriesMsg,
		r.queryOriginalConfigParamDisableNonReplicatableQueries,
		// Disable all non-replicatable queries by setting config parameter DisableNonReplicatableQueries
		// at database level
		r.postDisableNonReplicatableQueriesMsg,
		r.setConfigParamDisableNonReplicatableQueries,
		// Sandbox all of the secondary subclusters that are destined for
		// replica group B.
		r.postSandboxSubclustersMsg,
		r.sandboxReplicaGroupB,
		// workaround: clear the value to force vertica.conf to be rewritten
		r.postClearConfigParamDisableNonReplicatableQueriesMsg,
		r.clearConfigParamDisableNonReplicatableQueries,
		// Change replica b subcluster types to match the main cluster's
		r.postPromoteSubclustersInSandboxMsg,
		r.promoteReplicaBSubclusters,
		// Upgrade the version in the sandbox to the new version.
		r.postUpgradeSandboxMsg,
		r.upgradeSandbox,
		r.waitForSandboxUpgrade,
		// Prepare replication by ensuring nodes are up
		r.postPrepareReplicationMsg,
		r.prepareReplication,
		// Pause all connections to replica A. This is to prepare for the
		// replication below.
		r.postPauseConnectionsMsg,
		r.pauseConnectionsAtReplicaGroupA,
		r.waitForConnectionsPaused,
		// Back up database before replication
		r.postBackupDBBeforeReplicationMsg,
		r.createRestorePointBeforeReplication,
		// Copy any new data that was added since the sandbox from replica group
		// A to replica group B.
		r.postStartReplicationMsg,
		r.startReplicationToReplicaGroupB,
		r.waitForReplicateToReplicaGroupB,
		// replicate v_internal_tables.v_redirect_state to sandbox
		r.copyRedirectStateToReplicaGroupB,
		// Redirect all of the connections to replica group A to replica group B.
		r.postRedirectToSandboxMsg,
		r.redirectConnectionsToReplicaGroupB,
		// Promote the sandbox to the main cluster and discard the pods for the
		// old main.
		r.postPromoteSandboxMsg,
		r.promoteSandboxToMainCluster,
		r.deleteSandboxConfigMap,
		// wait for all clients to be redirected to the new main
		r.waitForConnectionRedirect,
		// Remove original main cluster. We will remove replica group A since
		// replica group B is promoted to main cluster now.
		r.postRemoveOriginalClusterMsg,
		r.removeReplicaGroupAFromVdb,
		r.removeReplicaGroupA,
		r.deleteReplicaGroupASts,
		// Rename subclusters in new main cluster to match the original main cluster.
		r.postRenameScsInMainClusterMsg,
		r.renameReplicaGroupBFromVdb,
		// Cleanup up the condition and event recording for a completed upgrade
		r.finishUpgrade,
	}
	for _, fn := range funcs {
		if res, err := fn(ctx); verrors.IsReconcileAborted(res, err) {
			// If Reconcile was aborted with a requeue, set the RequeueAfter interval to prevent exponential backoff
			if err == nil {
				res.Requeue = false
				res.RequeueAfter = r.VDB.GetUpgradeRequeueTimeDuration()
			}
			return res, err
		}
	}

	return ctrl.Result{}, r.Manager.logUpgradeSucceeded(vapi.MainCluster)
}

func (r *OnlineUpgradeReconciler) startUpgrade(ctx context.Context) (ctrl.Result, error) {
	return r.Manager.startUpgrade(ctx, vapi.MainCluster)
}

// logEventIfThisUpgradeWasNotChosen will write an event log if we are doing this
// upgrade method as a fall back from a requested policy.
func (r *OnlineUpgradeReconciler) logEventIfThisUpgradeWasNotChosen(_ context.Context) (ctrl.Result, error) {
	r.Manager.logEventIfRequestedUpgradeIsDifferent(vapi.OnlineUpgrade)
	return ctrl.Result{}, nil
}

func (r *OnlineUpgradeReconciler) finishUpgrade(ctx context.Context) (ctrl.Result, error) {
	return r.Manager.finishUpgrade(ctx, vapi.MainCluster)
}

// postStartOnlineUpgradeMsg will update the status message to indicate that
// we are starting online upgrade.
func (r *OnlineUpgradeReconciler) postStartOnlineUpgradeMsg(ctx context.Context) (ctrl.Result, error) {
	return r.postNextStatusMsg(ctx, startOnlineUpgradeStatusMsgInx)
}

// loadUpgradeState will load state into the reconciler that
// is used in subsequent steps.
func (r *OnlineUpgradeReconciler) loadUpgradeState(ctx context.Context) (ctrl.Result, error) {
	err := r.Manager.cachePrimaryImages(ctx, vapi.MainCluster)
	if err != nil {
		return ctrl.Result{}, err
	}

	r.sandboxName = vmeta.GetOnlineUpgradeSandbox(r.VDB.Annotations)
	r.Log.Info("load upgrade state", "sandboxName", r.sandboxName, "primaryImages", r.Manager.PrimaryImages)
	return ctrl.Result{}, nil
}

// assignSubclustersToReplicaGroupA will go through all of the subclusters involved
// in the upgrade and assign them to the first replica group. The assignment is
// saved in the status.upgradeState.replicaGroups field.
func (r *OnlineUpgradeReconciler) assignSubclustersToReplicaGroupA(ctx context.Context) (ctrl.Result, error) {
	// Early out if we have already promoted and removed replica group A, or we have already created replica group A.
	if vmeta.GetOnlineUpgradeStepInx(r.VDB.Annotations) > removeReplicaGroupAInx ||
		r.countSubclustersForReplicaGroup(vmeta.ReplicaGroupAValue) != 0 {
		return ctrl.Result{}, nil
	}

	// We simply assign all subclusters to the first group. This is used by
	// webhooks to prevent new subclusters being added that aren't part of the
	// upgrade.
	_, err := vk8s.UpdateVDBWithRetry(ctx, r.VRec, r.VDB, r.assignSubclustersToReplicaGroupACallback)
	return ctrl.Result{}, err
}

// runObjReconcilerForMainCluster will run the object reconciler for all objects
// that are part of the main cluster. This is used to build or update any
// necessary objects the upgrade depends on.
func (r *OnlineUpgradeReconciler) runObjReconcilerForMainCluster(ctx context.Context) (ctrl.Result, error) {
	// This obj reconciler must be done only once unless it fails
	if vmeta.GetOnlineUpgradeStepInx(r.VDB.Annotations) > runObjRecForMainInx {
		return ctrl.Result{}, nil
	}

	rec := MakeObjReconciler(r.VRec, r.Log, r.VDB, r.PFacts[vapi.MainCluster], ObjReconcileModeAll)
	r.Manager.traceActorReconcile(rec)
	res, err := rec.Reconcile(ctx, &ctrl.Request{})
	r.PFacts[vapi.MainCluster].Invalidate()
	if verrors.IsReconcileAborted(res, err) {
		return res, err
	}
	return ctrl.Result{}, r.updateOnlineUpgradeStepAnnotation(ctx, r.getNextStep())
}

// runAddSubclusterReconcilerForMainCluster will run the reconciler to create any necessary subclusters
func (r *OnlineUpgradeReconciler) runAddSubclusterReconcilerForMainCluster(ctx context.Context) (ctrl.Result, error) {
	// We skip this if we have already added the new subclusters
	if vmeta.GetOnlineUpgradeStepInx(r.VDB.Annotations) > addSubclustersInx {
		return ctrl.Result{}, nil
	}

	pf := r.PFacts[vapi.MainCluster]
	rec := MakeDBAddSubclusterReconciler(r.VRec, r.Log, r.VDB, pf.PRunner, pf, r.Dispatcher)
	r.Manager.traceActorReconcile(rec)
	res, err := rec.Reconcile(ctx, &ctrl.Request{})
	if verrors.IsReconcileAborted(res, err) {
		return res, err
	}
	return ctrl.Result{}, r.updateOnlineUpgradeStepAnnotation(ctx, r.getNextStep())
}

// runAddNodesReconcilerForMainCluster will run the reconciler to scale out any subclusters.
func (r *OnlineUpgradeReconciler) runAddNodesReconcilerForMainCluster(ctx context.Context) (ctrl.Result, error) {
	// We skip this if we have already added the new nodes
	if vmeta.GetOnlineUpgradeStepInx(r.VDB.Annotations) > addNodeInx {
		return ctrl.Result{}, nil
	}

	pf := r.PFacts[vapi.MainCluster]
	rec := MakeDBAddNodeReconciler(r.VRec, r.Log, r.VDB, pf.PRunner, pf, r.Dispatcher)
	r.Manager.traceActorReconcile(rec)
	res, err := rec.Reconcile(ctx, &ctrl.Request{})
	r.PFacts[vapi.MainCluster].Invalidate()
	if verrors.IsReconcileAborted(res, err) {
		return res, err
	}
	return ctrl.Result{}, r.updateOnlineUpgradeStepAnnotation(ctx, r.getNextStep())
}

// runRebalanceSandboxSubcluster will run a rebalance against the subclusters that will be sandboxed.
func (r *OnlineUpgradeReconciler) runRebalanceSandboxSubcluster(ctx context.Context) (ctrl.Result, error) {
	// If we have already promoted sandbox to main, we don't need to touch old main cluster
	if vmeta.GetOnlineUpgradeStepInx(r.VDB.Annotations) > rebalanceShardsInx {
		return ctrl.Result{}, nil
	}

	pf := r.PFacts[vapi.MainCluster]
	actor := MakeRebalanceShardsReconciler(r.VRec, r.Log, r.VDB, pf.PRunner, pf, "" /*all subclusters*/)
	r.Manager.traceActorReconcile(actor)
	res, err := actor.Reconcile(ctx, &ctrl.Request{})
	r.PFacts[vapi.MainCluster].Invalidate()
	if verrors.IsReconcileAborted(res, err) {
		return res, err
	}
	return ctrl.Result{}, r.updateOnlineUpgradeStepAnnotation(ctx, r.getNextStep())
}

// postCreateNewSubclustersMsg will update the status message to indicate that
// we are about to create new subclusters to mimic the main cluster's subclusters.
func (r *OnlineUpgradeReconciler) postCreateNewSubclustersMsg(ctx context.Context) (ctrl.Result, error) {
	return r.postNextStatusMsg(ctx, createNewSubclustersStatusMsgInx)
}

// assignSubclustersToReplicaGroupB will figure out the subclusters that make up
// replica group B. We will add a secondary for each of the subcluster that
// exists in the main cluster. This is a pre-step to setting up replica group B, which will
// eventually exist in its own sandbox.
func (r *OnlineUpgradeReconciler) assignSubclustersToReplicaGroupB(ctx context.Context) (ctrl.Result, error) {
	// If we have already promoted sandbox to main, we don't need to do this step
	if vmeta.GetOnlineUpgradeStepInx(r.VDB.Annotations) > promoteSandboxInx {
		return ctrl.Result{}, nil
	}

	// Early out if subclusters have already been assigned to replica group B.
	if r.countSubclustersForReplicaGroup(vmeta.ReplicaGroupBValue) != 0 {
		return ctrl.Result{}, nil
	}

	updated, err := vk8s.UpdateVDBWithRetry(ctx, r.VRec, r.VDB, r.addNewSubclusters)
	if err != nil {
		return ctrl.Result{}, fmt.Errorf("failed trying to update VDB with new subclusters: %w", err)
	}
	if updated {
		r.Log.Info("new secondary subclusters added to mimic the existing subclusters", "len(subclusters)", len(r.VDB.Spec.Subclusters))
	}
	return ctrl.Result{}, nil
}

// postQueryOriginalConfigParamDisableNonReplicatableQueriesMsg updates the status message to indicate that
// we are going to query the original value of config parameter DisableNonReplicatableQueries.
func (r *OnlineUpgradeReconciler) postQueryOriginalConfigParamDisableNonReplicatableQueriesMsg(
	ctx context.Context) (ctrl.Result, error) {
	return r.postNextStatusMsg(ctx, queryOriginalConfigParamDisableNonReplicatableQueriesMsgInx)
}

// queryOriginalConfigParamDisableNonReplicatableQueries gets value of the config parameter
// DisableNonReplicatableQueries at database level within main cluster
func (r *OnlineUpgradeReconciler) queryOriginalConfigParamDisableNonReplicatableQueries(ctx context.Context) (res ctrl.Result, err error) {
	if r.originalConfigParamDisableNonReplicatableQueriesValue != "" ||
		vmeta.GetOnlineUpgradeStepInx(r.VDB.Annotations) > setConfigParamInx {
		return ctrl.Result{}, err
	}
	pf := r.PFacts[vapi.MainCluster]
	initiator, ok := pf.findFirstUpPod(false /*not allow read-only*/, "" /*arbitrary subcluster*/)
	if !ok {
		r.Log.Info("No Up nodes found. Requeue reconciliation.")
		return ctrl.Result{Requeue: true}, nil
	}
	vc := catalog.MakeVCluster(r.VDB, pf.VerticaSUPassword, initiator.podIP, r.Log, r.VRec.Client, r.VRec.EVRec)
	r.originalConfigParamDisableNonReplicatableQueriesValue, err = vc.GetConfigurationParameter(ConfigParamDisableNonReplicatableQueries,
		ConfigParamLevelDatabase, vapi.MainCluster, ctx)
	return ctrl.Result{}, err
}

// postDisableNonReplicatableQueriesMsg updates the status message to indicate that
// we are going to disable non-replicatable queries by setting config parameter DisableNonReplicatableQueries.
func (r *OnlineUpgradeReconciler) postDisableNonReplicatableQueriesMsg(ctx context.Context) (ctrl.Result, error) {
	return r.postNextStatusMsg(ctx, disableNonReplicatableQueriesMsgInx)
}

// setConfigParamDisableNonReplicatableQueries sets the config parameter
// DisableNonReplicatableQueries to true ("1") at database level within a given cluster
func (r *OnlineUpgradeReconciler) setConfigParamDisableNonReplicatableQueries(ctx context.Context) (ctrl.Result, error) {
	if vmeta.GetOnlineUpgradeStepInx(r.VDB.Annotations) > setConfigParamInx {
		return ctrl.Result{}, nil
	}
	if r.originalConfigParamDisableNonReplicatableQueriesValue == "1" {
		return ctrl.Result{}, r.updateOnlineUpgradeStepAnnotation(ctx, r.getNextStep())
	}
	res, err := r.setConfigParamDisableNonReplicatableQueriesImpl(ctx, ConfigParamBoolTrue, r.sandboxName)
	if verrors.IsReconcileAborted(res, err) {
		return res, err
	}
	r.Log.Info("set DisableNonReplicatableQueries in main cluster before sandboxing")
	return ctrl.Result{}, r.updateOnlineUpgradeStepAnnotation(ctx, r.getNextStep())
}

// postClearConfigParamDisableNonReplicatableQueriesMsg updates the status message to indicate that
// we are going to clear the config parameter DisableNonReplicatableQueries.
func (r *OnlineUpgradeReconciler) postClearConfigParamDisableNonReplicatableQueriesMsg(ctx context.Context) (ctrl.Result, error) {
	return r.postNextStatusMsg(ctx, clearDisableNonReplicatableQueriesMsgInx)
}

// clearConfigParamDisableNonReplicatableQueries clears the config parameter
// DisableNonReplicatableQueries from the sandbox
func (r *OnlineUpgradeReconciler) clearConfigParamDisableNonReplicatableQueries(ctx context.Context) (ctrl.Result, error) {
	if vmeta.GetOnlineUpgradeStepInx(r.VDB.Annotations) > clearConfigParamInx {
		return ctrl.Result{}, nil
	}
	// update podfacts for sandbox
	if _, err := r.getSandboxPodFacts(ctx, true); err != nil {
		return ctrl.Result{}, err
	}
	res, err := r.setConfigParamDisableNonReplicatableQueriesImpl(ctx, ConfigParamBoolFalse, r.sandboxName)
	if verrors.IsReconcileAborted(res, err) {
		return res, err
	}
	r.Log.Info(fmt.Sprintf("cleared DisableNonReplicatableQueries in sandbox %s", r.sandboxName))
	return ctrl.Result{}, r.updateOnlineUpgradeStepAnnotation(ctx, r.getNextStep())
}

// setConfigParamDisableNonReplicatableQueriesImpl sets the config parameter
// DisableNonReplicatableQueries to a certain value at database level within a given cluster
func (r *OnlineUpgradeReconciler) setConfigParamDisableNonReplicatableQueriesImpl(ctx context.Context,
	value, clusterName string) (ctrl.Result, error) {
	pf := r.PFacts[clusterName]
	initiator, ok := pf.findFirstUpPod(false /*not allow read-only*/, "" /*arbitrary subcluster*/)
	if !ok {
		r.Log.Info("No Up nodes found. Requeue reconciliation.")
		return ctrl.Result{Requeue: true}, nil
	}
	vc := catalog.MakeVCluster(r.VDB, pf.VerticaSUPassword, initiator.podIP, r.Log, r.VRec.Client, r.VRec.EVRec)
	err := vc.SetConfigurationParameter(ConfigParamDisableNonReplicatableQueries, value, ConfigParamLevelDatabase, clusterName, ctx)
	return ctrl.Result{}, err
}

// postSandboxSubclustersMsg will update the status message to indicate that
// we are going to sandbox subclusters for replica group b.
func (r *OnlineUpgradeReconciler) postSandboxSubclustersMsg(ctx context.Context) (ctrl.Result, error) {
	return r.postNextStatusMsg(ctx, sandboxSubclustersMsgInx)
}

// sandboxReplicaGroupB will move all of the subclusters in replica B to a new sandbox
func (r *OnlineUpgradeReconciler) sandboxReplicaGroupB(ctx context.Context) (ctrl.Result, error) {
	// Skip this step if sandboxing is already done
	if vmeta.GetOnlineUpgradeStepInx(r.VDB.Annotations) > sandboxInx {
		return ctrl.Result{}, nil
	}

	r.Log.Info("Start sandbox of replica group B", "sandboxName", r.sandboxName)

	// If the sandbox is not yet created, update the VDB. We can skip this if we
	// are simply waiting for the sandbox to complete.
	if r.sandboxName == "" {
		_, err := vk8s.UpdateVDBWithRetry(ctx, r.VRec, r.VDB, r.moveReplicaGroupBSubclusterToSandbox)
		if err != nil {
			return ctrl.Result{}, fmt.Errorf("failed trying to update VDB for sandboxing: %w", err)
		}
		r.sandboxName = vmeta.GetOnlineUpgradeSandbox(r.VDB.Annotations)
		if r.sandboxName == "" {
			return ctrl.Result{}, errors.New("could not find sandbox name in annotations")
		}
		r.Log.Info("Created new sandbox in vdb", "sandboxName", r.sandboxName)
	}

	sb := r.VDB.GetSandboxStatus(r.sandboxName)
	rgbSize := r.countSubclustersForReplicaGroup(vmeta.ReplicaGroupBValue)
	// check if subclusters are already in the sandbox
	if !(sb != nil && rgbSize == len(sb.Subclusters)) {
		// The nodes in the subcluster to sandbox must be running in order for
		// sandboxing to work. For this reason, we need to use the restart
		// reconciler to restart any down nodes.
		res, err := r.restartMainCluster(ctx)
		if verrors.IsReconcileAborted(res, err) {
			return res, err
		}
	}

	if len(r.VDB.Spec.Sandboxes) == 0 {
		r.Log.Info("Still waiting for sandbox to be added in VDB")
		return ctrl.Result{Requeue: true}, nil
	}

	// Drive the actual sandbox command. When this returns we know the sandbox is complete.
	actor := MakeSandboxSubclusterReconciler(r.VRec, r.Log, r.VDB, r.PFacts[vapi.MainCluster], r.Dispatcher, r.VRec.Client, true)
	r.Manager.traceActorReconcile(actor)
	res, err := actor.Reconcile(ctx, &ctrl.Request{})
	if verrors.IsReconcileAborted(res, err) {
		return res, err
	}

	r.Log.Info("subclusters in replica group B have been sandboxed", "sandboxName", r.sandboxName)
	return ctrl.Result{}, r.updateOnlineUpgradeStepAnnotation(ctx, r.getNextStep())
}

// postPromoteSubclustersInSandboxMsg will update the status message to indicate that
// we are going to prmote subclusters in sandbox.
func (r *OnlineUpgradeReconciler) postPromoteSubclustersInSandboxMsg(ctx context.Context) (ctrl.Result, error) {
	return r.postNextStatusMsg(ctx, promoteSubclustersInSandboxMsgInx)
}

// promoteReplicaBSubclusters promotes all of the secondaries in replica group B whose
// parent subcluster is primary
func (r *OnlineUpgradeReconciler) promoteReplicaBSubclusters(ctx context.Context) (ctrl.Result, error) {
	// If we have already promoted sandbox to main, we don't need to promote subclusters in sandbox
	if vmeta.GetOnlineUpgradeStepInx(r.VDB.Annotations) > promoteSandboxInx {
		return ctrl.Result{}, nil
	}

	// Get the sandbox podfacts only to invalidate the cache
	sbPFacts, err := r.getSandboxPodFacts(ctx, false)
	if err != nil {
		return ctrl.Result{}, err
	}
	sbPFacts.Invalidate()
	actor := MakeAlterSubclusterTypeReconciler(r.VRec, r.Log, r.VDB, sbPFacts, r.Dispatcher)
	r.Manager.traceActorReconcile(actor)
	return actor.Reconcile(ctx, &ctrl.Request{})
}

// postUpgradeSandboxMsg will update the status message to indicate that
// we are going to upgrade the vertica version in the sandbox.
func (r *OnlineUpgradeReconciler) postUpgradeSandboxMsg(ctx context.Context) (ctrl.Result, error) {
	return r.postNextStatusMsg(ctx, upgradeSandboxMsgInx)
}

// upgradeSandbox will upgrade the nodes in replica group B (sandbox) to the new version.
func (r *OnlineUpgradeReconciler) upgradeSandbox(ctx context.Context) (ctrl.Result, error) {
	// We skip this if sandbox upgrade is already done
	if vmeta.GetOnlineUpgradeStepInx(r.VDB.Annotations) > waitForSandboxUpgradeInx {
		return ctrl.Result{}, nil
	}

	sb := r.VDB.GetSandbox(r.sandboxName)
	if sb == nil {
		return ctrl.Result{}, fmt.Errorf("could not find sandbox %q", r.sandboxName)
	}

	// We can skip updating vdb if the image in the sandbox matches the image in the vdb.
	updated := false
	if sb.Image != r.VDB.Spec.Image {
		var err error
		updated, err = vk8s.UpdateVDBWithRetry(ctx, r.VRec, r.VDB, r.setImageInSandbox)
		if err != nil {
			return ctrl.Result{}, fmt.Errorf("failed trying to update image in sandbox: %w", err)
		}
		if updated {
			r.Log.Info("update image in sandbox", "image", r.VDB.Spec.Image)

			// Get the sandbox podfacts only to invalidate the cache
			sbPFacts, err := r.getSandboxPodFacts(ctx, false)
			if err != nil {
				return ctrl.Result{}, err
			}
			sbPFacts.Invalidate()
		}
	}

	if updated {
		// wait for vdb to be updated
		sb = r.VDB.GetSandbox(r.sandboxName)
		if sb == nil {
			return ctrl.Result{}, fmt.Errorf("could not find sandbox %q", r.sandboxName)
		}
		if sb.Image != r.VDB.Spec.Image {
			r.Log.Info("Still waiting for sandbox image to be updated in VDB")
			return ctrl.Result{Requeue: true}, nil
		}
		// update sandbox config map
		act := MakeSandboxUpgradeReconciler(r.VRec, r.Log, r.VDB)
		r.Manager.traceActorReconcile(act)
		res, err := act.Reconcile(ctx, &ctrl.Request{})
		if verrors.IsReconcileAborted(res, err) {
			return res, err
		}
		r.Log.Info("sandbox config map has updated for an upgrade", "sandboxName", r.sandboxName)
	}
	return ctrl.Result{}, nil
}

// waitForSandboxUpgrade will wait for the sandbox upgrade to finish. It will
// continually check if the pods in the sandbox are up.
func (r *OnlineUpgradeReconciler) waitForSandboxUpgrade(ctx context.Context) (ctrl.Result, error) {
	// We skip this if sandbox upgrade already happened
	if vmeta.GetOnlineUpgradeStepInx(r.VDB.Annotations) > waitForSandboxUpgradeInx {
		return ctrl.Result{}, nil
	}

	sbPFacts, err := r.getSandboxPodFacts(ctx, true)
	if err != nil {
		return ctrl.Result{}, err
	}

	r.Log.Info("collected sandbox facts", "numPods", len(sbPFacts.Detail))
	for _, pf := range sbPFacts.Detail {
		r.Log.Info("sandbox pod fact", "pod", pf.name.Name, "image", pf.image, "up", pf.upNode)
		if pf.image != r.VDB.Spec.Image || !pf.upNode {
			r.Log.Info("Still waiting for sandbox to be upgraded")
			return ctrl.Result{Requeue: true}, nil
		}
	}
	return ctrl.Result{}, r.updateOnlineUpgradeStepAnnotation(ctx, r.getNextStep())
}

// postPauseConnectionsMsg will update the status message to indicate that
// client connections are being paused at the main cluster.
func (r *OnlineUpgradeReconciler) postPauseConnectionsMsg(ctx context.Context) (ctrl.Result, error) {
	return r.postNextStatusMsg(ctx, pauseConnectionsMsgInx)
}

// pauseConnectionsAtReplicaGroupA will pause all connections to replica A. This
// is to prepare for the replication at the next step. We need to stop writes
// (momentarily) so that the two replica groups have the same data.
func (r *OnlineUpgradeReconciler) pauseConnectionsAtReplicaGroupA(ctx context.Context) (ctrl.Result, error) {
	// If we have already paused connections we don't need to pause connections
	if vmeta.GetOnlineUpgradeStepInx(r.VDB.Annotations) > waitForConnectionsPauseInx {
		return ctrl.Result{}, nil
	}

	if r.VDB.IsSessionTransferDisable() {
		actor := MakeClientRoutingLabelReconciler(r.VRec, r.Log, r.VDB, r.PFacts[vapi.MainCluster], DrainNodeApplyMethod, "")
		r.Manager.traceActorReconcile(actor)
		res, err := actor.Reconcile(ctx, &ctrl.Request{})
		if verrors.IsReconcileAborted(res, err) {
			return res, err
		}
		// close all existing user sessions
		err = r.Manager.closeAllSessions(ctx, r.PFacts[vapi.MainCluster])
		if err != nil {
			return ctrl.Result{}, err
		}

		// Iterate through the subclusters in replica group A. We check if there are
		// any active connections for each. Once they are all idle we can advance to
		// the next action in the upgrade.
		scNames := r.VDB.GetSubclustersForReplicaGroup(vmeta.ReplicaGroupAValue)
		for _, scName := range scNames {
			res, err := r.Manager.isSubclusterIdle(ctx, r.PFacts[vapi.MainCluster], scName)
			if verrors.IsReconcileAborted(res, err) {
				return res, err
			}
		}

		return ctrl.Result{}, nil
	}

	pf := r.PFacts[vapi.MainCluster]
	initiator, ok := pf.findFirstUpPod(false /*not allow read-only*/, "" /*arbitrary subcluster*/)
	if !ok {
		r.Log.Info("No Up nodes found. Requeue reconciliation.")
		return ctrl.Result{Requeue: true}, nil
	}

	err := r.Dispatcher.ManageConnectionDraining(ctx,
		manageconnectiondraining.WithInitiator(initiator.podIP),
		manageconnectiondraining.WithAction(vclusterops.ActionPause),
	)

	return ctrl.Result{}, err
}

func (r *OnlineUpgradeReconciler) waitForConnectionsPaused(ctx context.Context) (ctrl.Result, error) {
	if vmeta.GetOnlineUpgradeStepInx(r.VDB.Annotations) > waitForConnectionsPauseInx {
		return ctrl.Result{}, nil
	}

	if r.VDB.IsSessionTransferDisable() {
		return ctrl.Result{}, r.updateOnlineUpgradeStepAnnotation(ctx, r.getNextStep())
	}

	pfacts := r.PFacts[vapi.MainCluster]
	_, ok := pfacts.findFirstUpPod(false /*not allow read-only*/, "" /*arbitrary subcluster*/)
	if !ok {
		r.Log.Info("No Up nodes found; Requeue reconciliation")
		return ctrl.Result{Requeue: true}, nil
	}

	// wait for all connections to pause
	timeout := vmeta.GetOnlineUpgradeTimeout(r.VDB.Annotations)
	for i := 0; i < timeout; i++ {
		if res, err := r.Manager.areAllConnectionsPaused(ctx, pfacts); err != nil {
			return ctrl.Result{}, err
		} else if !res {
			return ctrl.Result{}, r.updateOnlineUpgradeStepAnnotation(ctx, r.getNextStep())
		}
		time.Sleep(1 * time.Second)
	}

	// we hit the timeout so at least one session is unpaused. kill any unpaused sessions before continuing
	if err := r.Manager.closeAllUnpausedSessions(ctx, r.PFacts[vapi.MainCluster]); err != nil {
		return ctrl.Result{}, err
	}

	return ctrl.Result{}, r.updateOnlineUpgradeStepAnnotation(ctx, r.getNextStep())
}

// postPrepareReplicationMsg will update the status message to indicate that
// we are doing some preparation work before replication
func (r *OnlineUpgradeReconciler) postPrepareReplicationMsg(ctx context.Context) (ctrl.Result, error) {
	return r.postNextStatusMsg(ctx, prepareReplicationInx)
}

// prepareReplication makes sure there is at least an Up node in the main cluster
// and the sandbox, to perform replication.
// Once we start using services for replication, we will check only the scs served by the services.
func (r *OnlineUpgradeReconciler) prepareReplication(ctx context.Context) (ctrl.Result, error) {
	// Skip if the replication has already completed successfully or VerticaReplicator
	// already exists
	if vmeta.GetOnlineUpgradeStepInx(r.VDB.Annotations) > replicationInx ||
		vmeta.GetOnlineUpgradeReplicator(r.VDB.Annotations) != "" {
		return ctrl.Result{}, nil
	}
	// we need fresh podfacts just in case some pods went down while
	// sandbox upgrade was in progress.
	r.PFacts[vapi.MainCluster].Invalidate()
	err := r.PFacts[vapi.MainCluster].Collect(ctx, r.VDB)
	if err != nil {
		return ctrl.Result{}, fmt.Errorf("failed to collect podfacts for main cluster: %w", err)
	}
	_, ok := r.PFacts[vapi.MainCluster].FindFirstUpPodIP(true, "")
	if !ok {
		r.Log.Info("Cannot find any up hosts in main cluster. Restarting main cluster.")
		var res ctrl.Result
		res, err = r.restartMainCluster(ctx)
		if verrors.IsReconcileAborted(res, err) {
			return res, err
		}
	}
	sbPFacts, err := r.getSandboxPodFacts(ctx, true)
	if err != nil {
		return ctrl.Result{}, err
	}
	_, ok = sbPFacts.FindFirstUpPodIP(false, "")
	if !ok {
		r.Log.Info("Cannot find any up hosts in sandbox. Requeue.", "sandboxName", r.sandboxName)
		return ctrl.Result{Requeue: true}, nil
	}
	return ctrl.Result{}, nil
}

// postBackupDBBeforeReplicationMsg will update the status message to indicate that
// we backing up the db before replication.
func (r *OnlineUpgradeReconciler) postBackupDBBeforeReplicationMsg(ctx context.Context) (ctrl.Result, error) {
	if vmeta.GetSaveRestorePoint(r.VDB.Annotations) {
		return r.postNextStatusMsg(ctx, backupDBBeforeReplicationMsgInx)
	}
	return ctrl.Result{}, nil
}

// createRestorePointBeforeReplication will backup the db just before replication
func (r *OnlineUpgradeReconciler) createRestorePointBeforeReplication(ctx context.Context) (ctrl.Result, error) {
	// Skip if the db has already been backed up
	if vmeta.GetOnlineUpgradeStepInx(r.VDB.Annotations) > backupBeforeReplicationInx {
		return ctrl.Result{}, nil
	}
	// We skip save restore point if the feature flag is not set
	// to true
	if !vmeta.GetSaveRestorePoint(r.VDB.Annotations) {
		return ctrl.Result{}, r.updateOnlineUpgradeStepAnnotation(ctx, r.getNextStep())
	}
	archive := genBaseNameWithUUID(archiveBeforeRepBaseName, "_")
	if testArchive := vmeta.GetOnlineUpgradeArchiveBeforeReplication(r.VDB.Annotations); testArchive != "" {
		archive = testArchive
	}
	return r.createRestorePoint(ctx, r.PFacts[vapi.MainCluster], archive)
}

// postStartReplicationMsg will update the status message to indicate that
// replication from the main to the sandbox is starting.
func (r *OnlineUpgradeReconciler) postStartReplicationMsg(ctx context.Context) (ctrl.Result, error) {
	return r.postNextStatusMsg(ctx, startReplicationMsgInx)
}

// startReplicationToReplicaGroupB will copy any new data that was added since
// the sandbox from replica group A to replica group B.
func (r *OnlineUpgradeReconciler) startReplicationToReplicaGroupB(ctx context.Context) (ctrl.Result, error) {
	// Skip if the replication has already completed successfully
	if vmeta.GetOnlineUpgradeStepInx(r.VDB.Annotations) > replicationInx {
		return ctrl.Result{}, nil
	}

	// Skip if the VerticaReplicator has already been created.
	if vmeta.GetOnlineUpgradeReplicator(r.VDB.Annotations) != "" {
		return ctrl.Result{}, nil
	}

	vrep := &v1beta1.VerticaReplicator{
		TypeMeta: metav1.TypeMeta{
			APIVersion: v1beta1.GroupVersion.String(),
			Kind:       v1beta1.VerticaReplicatorKind,
		},
		ObjectMeta: metav1.ObjectMeta{
			GenerateName:    fmt.Sprintf("%s-", r.VDB.Name),
			Namespace:       r.VDB.Namespace,
			OwnerReferences: []metav1.OwnerReference{r.VDB.GenerateOwnerReference()},
		},
		Spec: v1beta1.VerticaReplicatorSpec{
			Source: v1beta1.VerticaReplicatorDatabaseInfo{
				VerticaDB: r.VDB.Name,
			},
			Target: v1beta1.VerticaReplicatorDatabaseInfo{
				VerticaDB:   r.VDB.Name,
				SandboxName: r.sandboxName,
			},
		},
	}
	err := r.VRec.Client.Create(ctx, vrep)
	if err != nil {
		return ctrl.Result{}, fmt.Errorf("failed to create the VerticaReplicator %q: %w", vrep.GenerateName, err)
	}
	r.Log.Info("VerticaReplicator created", "name", vrep.Name, "uuid", vrep.UID)

	// Update the vdb with the name of the replicator that was created.
	annotationUpdate := func() (bool, error) {
		if r.VDB.Annotations == nil {
			r.VDB.Annotations = make(map[string]string, 1)
		}
		r.VDB.Annotations[vmeta.OnlineUpgradeReplicatorAnnotation] = vrep.Name
		return true, nil
	}
	_, err = vk8s.UpdateVDBWithRetry(ctx, r.VRec, r.VDB, annotationUpdate)
	if err != nil {
		return ctrl.Result{}, fmt.Errorf("failed to add replicator annotation to vdb: %w", err)
	}

	return ctrl.Result{}, nil
}

// waitForReplicateToReplicaGroupB will poll the VerticaReplicator waiting for the replication to finish.
func (r *OnlineUpgradeReconciler) waitForReplicateToReplicaGroupB(ctx context.Context) (ctrl.Result, error) {
	// Skip if the replication has already completed successfully
	if vmeta.GetOnlineUpgradeStepInx(r.VDB.Annotations) > replicationInx {
		return ctrl.Result{}, nil
	}

	vrepName := vmeta.GetOnlineUpgradeReplicator(r.VDB.Annotations)
	if vrepName == "" {
		return ctrl.Result{}, errors.New("Could not find the VerticaReplicator name in vdb annotations")
	}

	vrep := v1beta1.VerticaReplicator{}
	nm := types.NamespacedName{
		Name:      vrepName,
		Namespace: r.VDB.Namespace,
	}
	err := r.VRec.Client.Get(ctx, nm, &vrep)
	if err != nil {
		if kerrors.IsNotFound(err) {
			return ctrl.Result{}, fmt.Errorf("VerticaReplicator %q is not found", vrepName)
		}
		return ctrl.Result{}, fmt.Errorf("failed trying to fetch VerticaReplicator: %w", err)
	}

	cond := vrep.FindStatusCondition(v1beta1.ReplicationComplete)
	if cond == nil || cond.Status != metav1.ConditionTrue {
		r.Log.Info("Requeue replication is not finished", "vrepName", vrepName)
		return ctrl.Result{Requeue: true}, nil
	}

	// Delete the VerticaReplicator. If replication was successful, we leave the annotation present in the
	// VerticaDB so that we skip these steps until the upgrade is finished.
	err = r.VRec.Client.Delete(ctx, &vrep)
	if err != nil {
		return ctrl.Result{}, fmt.Errorf("failed to delete the VerticaReplicator %s: %w", vrepName, err)
	}
	succeeded := cond.Reason == v1beta1.ReasonSucceeded
	if !succeeded {
		r.Log.Info("Replication has failed. Requeueing to retry.", "vrepName", vrepName)
		_, err := vk8s.UpdateVDBWithRetry(ctx, r.VRec, r.VDB, func() (bool, error) {
			if _, annotationFound := r.VDB.Annotations[vmeta.OnlineUpgradeReplicatorAnnotation]; annotationFound {
				delete(r.VDB.Annotations, vmeta.OnlineUpgradeReplicatorAnnotation)
				return true, nil
			}
			return false, nil
		})
		if err != nil {
			r.Log.Error(err, "failed to delete replicator annotation in vdb", "annotation", vmeta.OnlineUpgradeReplicatorAnnotation)
			return ctrl.Result{}, err
		}
		return ctrl.Result{Requeue: true}, nil
	}
	r.Log.Info("Replication completed successfully", "vrepName", vrepName)
	return ctrl.Result{}, r.updateOnlineUpgradeStepAnnotation(ctx, r.getNextStep())
}

func (r *OnlineUpgradeReconciler) copyRedirectStateToReplicaGroupB(ctx context.Context) (ctrl.Result, error) {
	// Skip if the sandbox has already been upgraded
	if vmeta.GetOnlineUpgradeStepInx(r.VDB.Annotations) > promoteSandboxInx ||
		r.VDB.IsSessionTransferDisable() {
		return ctrl.Result{}, nil
	}

	mainPFacts := r.PFacts[vapi.MainCluster]
	sbPFacts, err := r.getSandboxPodFacts(ctx, true)
	if err != nil {
		r.Log.Error(err, "failed to gather podfacts for sandbox")
		return ctrl.Result{Requeue: true}, nil
	}
	mainInitiator, mainOK := mainPFacts.findFirstUpPod(false /*not allow read-only*/, "" /*arbitrary subcluster*/)
	sbInitiator, sbOK := sbPFacts.findFirstUpPod(false /*not allow read-only*/, "" /*arbitrary subcluster*/)
	if !mainOK || !sbOK {
		r.Log.Info("No Up nodes found; requeueing reconciliation")
		return ctrl.Result{Requeue: true}, nil
	}

	sbSelectCmd := []string{"-tA", "-R", ",", "-c",
		"select concat(concat('''', id), '''') from v_internal_tables.v_redirect_state"}
	sbIds, stderr, err := mainPFacts.PRunner.ExecVSQL(ctx, sbInitiator.name, names.ServerContainer, sbSelectCmd...)
	if err != nil {
		r.Log.Error(err, "failed to retrieve existing data from sandbox v_redirect_state table", "stderr", stderr)
		return ctrl.Result{Requeue: true}, nil
	}

	sql := "select * from v_internal_tables.v_redirect_state"
	if sbIds != "" {
		sql += fmt.Sprintf(" where id not in (%s)", sbIds)
	}
	selectCmd := []string{"-tA", "-F", ",", "-c", sql}
	rows, stderr, err := mainPFacts.PRunner.ExecVSQL(ctx, mainInitiator.name, names.ServerContainer, selectCmd...)
	if err != nil {
		r.Log.Error(err, "failed to retrieve rows from main cluster v_redirect_state table", "stderr", stderr)
		return ctrl.Result{Requeue: true}, nil
	}

	for _, row := range strings.Split(strings.TrimSuffix(rows, "\n"), "\n") {
		if row == "" {
			continue
		}
		vals := ""
		for _, v := range strings.Split(row, ",") {
			vals += "'" + v + "',"
		}
		vals = strings.TrimSuffix(vals, ",")
		insertSQL := fmt.Sprintf("insert into v_internal_tables.v_redirect_state values (%s);", vals)
		insertCmd := []string{"-tAc", "select internal_tables_enable_edit('true'); " + insertSQL + " commit;"}
		_, stderr, err = sbPFacts.PRunner.ExecVSQL(ctx, sbInitiator.name, names.ServerContainer, insertCmd...)
		if err != nil {
			r.Log.Error(err, "failed to insert data into v_redirect_state on sandbox", "stderr", stderr)
			return ctrl.Result{Requeue: true}, nil
		}
	}

	disableEditCmd := []string{"-tAc", "select internal_tables_enable_edit('false')"}
	_, stderr, err = sbPFacts.PRunner.ExecVSQL(ctx, sbInitiator.name, names.ServerContainer, disableEditCmd...)
	if err != nil {
		r.Log.Error(err, "failed to disable internal table editing on sandbox", "stderr", stderr)
		return ctrl.Result{Requeue: true}, nil
	}

	return ctrl.Result{}, nil
}

// postRedirectToSandboxMsg will update the status message to indicate that
// we are diverting client connections to the sandbox now.
func (r *OnlineUpgradeReconciler) postRedirectToSandboxMsg(ctx context.Context) (ctrl.Result, error) {
	return r.postNextStatusMsg(ctx, redirectToSandboxMsgInx)
}

// redirectConnectionsToReplicaGroupB will redirect all of the connections
// established at replica group A to go to replica group B.
func (r *OnlineUpgradeReconciler) redirectConnectionsToReplicaGroupB(ctx context.Context) (ctrl.Result, error) {
	// If we have already promoted sandbox to main, we don't need to monify redirect state on the old cluster
	if vmeta.GetOnlineUpgradeStepInx(r.VDB.Annotations) > promoteSandboxInx {
		return ctrl.Result{}, nil
	}

	sbPFacts, err := r.getSandboxPodFacts(ctx, false)
	if err != nil {
		return ctrl.Result{}, err
	}

	// Add the client routing labels to pods in the target subcluster. This
	// ensures the service object can reach them.  We use the podfacts for the
	// sandbox as we will always route to pods in the sandbox.
	actor := MakeClientRoutingLabelReconciler(r.VRec, r.Log, r.VDB, sbPFacts, AddNodeApplyMethod, "")
	r.Manager.traceActorReconcile(actor)
	res, err := actor.Reconcile(ctx, &ctrl.Request{})
	if verrors.IsReconcileAborted(res, err) || r.VDB.IsSessionTransferDisable() {
		return res, err
	}
	// then remove client routing labels from replica group a so no traffic is routed to the old main cluster
	actor = MakeClientRoutingLabelReconciler(r.VRec, r.Log, r.VDB, r.PFacts[vapi.MainCluster], DrainNodeApplyMethod, "")
	r.Manager.traceActorReconcile(actor)
	if res, err = actor.Reconcile(ctx, &ctrl.Request{}); verrors.IsReconcileAborted(res, err) {
		return res, err
	}

	initiator, ok := r.PFacts[vapi.MainCluster].findFirstUpPod(false /*not allow read-only*/, "" /*arbitrary subcluster*/)
	if !ok {
		r.Log.Info("No Up nodes found; requeueing reconciliation")
		return ctrl.Result{Requeue: true}, nil
	}

	scMap := r.VDB.GenSubclusterMap()
	// after modifying routing to the sandbox, redirect existing connections to the sandbox too
	for i := range r.VDB.Spec.Subclusters {
		if r.VDB.Spec.Subclusters[i].Annotations[vmeta.ReplicaGroupAnnotation] != vmeta.ReplicaGroupBValue {
			continue
		}

		// scTarget is the subcluster in the sandbox to redirect connections to
		scTarget := &r.VDB.Spec.Subclusters[i]
		// scSource is the subcluster in the old main to redirect connections from
		scSource := scMap[scTarget.Annotations[vmeta.ParentSubclusterAnnotation]]
		tgtService, err := scTarget.GetService(ctx, r.VDB, r.VRec.Client)
		if err != nil {
			return ctrl.Result{}, err
		}
		target := r.getTargetAddress(&tgtService)
		// TODO: once server supports it, redirect with "connect to same host you did initially" for clients outside k8s
		err = r.Dispatcher.ManageConnectionDraining(ctx,
			manageconnectiondraining.WithSubcluster(scSource.Name), // redirect connections from scSource
			manageconnectiondraining.WithInitiator(initiator.podIP),
			manageconnectiondraining.WithAction(vclusterops.ActionRedirect),
			// redirect connections to the service associated with scTarget
			manageconnectiondraining.WithRedirectHostname(target),
		)
		if err != nil {
			r.Log.Error(err, "Failed to redirect connections; requeueing")
			return ctrl.Result{Requeue: true}, nil
		}
	}

	return ctrl.Result{}, nil
}

// postPromoteSandboxMsg will update the status message to indicate that
// we are going to promote the sandbox to the main cluster now.
func (r *OnlineUpgradeReconciler) postPromoteSandboxMsg(ctx context.Context) (ctrl.Result, error) {
	return r.postNextStatusMsg(ctx, promoteSandboxMsgInx)
}

// promoteSandboxToMainCluster will promote the sandbox to the main cluster and
// discard the pods for the old main.
func (r *OnlineUpgradeReconciler) promoteSandboxToMainCluster(ctx context.Context) (ctrl.Result, error) {
	// If we have already promoted sandbox to main, we don't need to do this step
	if vmeta.GetOnlineUpgradeStepInx(r.VDB.Annotations) > promoteSandboxInx {
		return ctrl.Result{}, nil
	}
	attempts := vmeta.GetOnlineUpgradePromotionAttempt(r.VDB.Annotations)
	if attempts >= vmeta.OnlineUpgradePromotionMaxAttempts {
		return r.logPromoteSandboxFailure()
	}

	sb := r.VDB.GetSandboxStatus(r.sandboxName)
	if sb == nil {
		return ctrl.Result{}, nil
	}
	sbPFacts, err := r.getSandboxPodFacts(ctx, true)
	if err != nil {
		return ctrl.Result{}, err
	}
	// All nodes in the sandbox must be up before sandbox promotion
	if sbPFacts.getUpNodeCount() != len(sbPFacts.Detail) {
		r.Log.Info("Waiting for all pods in sandbox to be up for promotion.", "sandboxName", r.sandboxName)
		return ctrl.Result{Requeue: true}, nil
	}
	actor := MakePromoteSandboxToMainReconciler(r.VRec, r.Log, r.VDB, sbPFacts, r.Dispatcher, r.VRec.Client)
	r.Manager.traceActorReconcile(actor)
	var res ctrl.Result
	res, err = actor.Reconcile(ctx, &ctrl.Request{})
	// We want to increase the number of attempts only when there is an actual error during promotion
	if err != nil {
		attempts = vmeta.GetOnlineUpgradePromotionAttempt(r.VDB.Annotations) + 1
		anns := map[string]string{
			vmeta.OnlineUpgradePromotionAttemptAnnotation: strconv.Itoa(attempts),
		}
		_, err = vk8s.MetaUpdateWithAnnotations(ctx, r.VRec.GetClient(), r.VDB.ExtractNamespacedName(), r.VDB, anns)
		if err != nil {
			return ctrl.Result{}, err
		}
		return res, fmt.Errorf("attempt #%d: %w", attempts, err)
	}
	r.PFacts[vapi.MainCluster].Invalidate()
	r.Log.Info("sandbox has been promoted to main", "sandboxName", r.sandboxName)
	return ctrl.Result{}, r.updateOnlineUpgradeStepAnnotation(ctx, r.getNextStep())
}

// deleteSandboxConfigMap deletes the sandbox(which is now the new main) configmap after
// the sandbox promotion.
func (r *OnlineUpgradeReconciler) deleteSandboxConfigMap(ctx context.Context) (ctrl.Result, error) {
	sb := r.VDB.GetSandboxStatus(r.sandboxName)
	if sb != nil {
		// We requeue if the sandbox still exists in the status
		return ctrl.Result{Requeue: true}, nil
	}
	sbMan := MakeSandboxConfigMapManager(r.VRec, r.VDB, r.sandboxName, "" /*no uuid*/)
	calledDelete, err := sbMan.deleteConfigMap(ctx)
	if !calledDelete {
		return ctrl.Result{}, err
	}
	if err != nil {
		r.Log.Error(err, "failed to delete sandbox config map", "configMapName", sbMan.configMap.Name)
		return ctrl.Result{}, err
	}
	r.Log.Info("deleted sandbox config map", "configMapName", sbMan.configMap.Name)
	return ctrl.Result{}, nil
}

func (r *OnlineUpgradeReconciler) waitForConnectionRedirect(ctx context.Context) (ctrl.Result, error) {
<<<<<<< HEAD
	if r.VDB.IsSessionTransferDisable() {
		return ctrl.Result{}, nil
	}
=======
	timeout := vmeta.GetOnlineUpgradeTimeout(r.VDB.Annotations)
>>>>>>> 1ce6f0a0
	// Iterate through the subclusters in replica group A. We check if there are
	// any active connections for each. Once they are all idle we can advance to
	// the next action in the upgrade.
	for i := 0; i < timeout; i++ {
		active := false
		for _, scName := range r.VDB.GetSubclustersForReplicaGroup(vmeta.ReplicaGroupAValue) {
			res, err := r.Manager.isSubclusterIdle(ctx, r.PFacts[vapi.MainCluster], scName)
			if err != nil {
				return res, err
			} else if res.Requeue {
				active = true
			}
		}
		if !active {
			return ctrl.Result{}, nil
		}
		time.Sleep(1 * time.Second)
	}

	return ctrl.Result{}, r.Manager.closeAllSessions(ctx, r.PFacts[vapi.MainCluster])
}

// postRemoveOriginalClusterMsg will update the status message to indicate that
// we are going to remove original_cluster/replica_group_a.
func (r *OnlineUpgradeReconciler) postRemoveOriginalClusterMsg(ctx context.Context) (ctrl.Result, error) {
	return r.postNextStatusMsg(ctx, removeOriginalClusterMsgInx)
}

// postRenameScsInMainClusterMsg will update the subcluster name in new main cluster.
// We will rename the subclusters in replica group B to the ones in replica group A.
func (r *OnlineUpgradeReconciler) postRenameScsInMainClusterMsg(ctx context.Context) (ctrl.Result, error) {
	return r.postNextStatusMsg(ctx, renameScsInMainClusterMsgInx)
}

// addNewSubclusters will come up with a list of subclusters we
// need to add to the VerticaDB to mimic the ones in the main cluster.
// The new subclusters will be added directly to r.VDB. This is a callback function for
// updateVDBWithRetry to prepare the vdb for update.
func (r *OnlineUpgradeReconciler) addNewSubclusters() (bool, error) {
	oldImage, found := r.Manager.fetchOldImage(vapi.MainCluster)
	if !found {
		return false, errors.New("Could not find old image needed for new subclusters")
	}
	newSubclusters := []vapi.Subcluster{}
	scMap := r.VDB.GenSubclusterMap()
	scSbMap := r.VDB.GenSubclusterSandboxMap()
	scsByType := []vapi.Subcluster{}
	for _, scName := range r.VDB.GetSubclustersForReplicaGroup(vmeta.ReplicaGroupAValue) {
		sc := scMap[scName]
		if sc == nil {
			return false, errors.New("Could not find some replica-group-a subclusters")
		}
		scsByType = append(scsByType, *sc)
	}
	// This will ensure that the primary of the sandbox is a copy
	// of a primary of the main cluster so we won't need to promote it
	sort.Slice(scsByType, func(i, j int) bool {
		return scsByType[i].Type < scsByType[j].Type
	})
	for i := range scsByType {
		sc := scMap[scsByType[i].Name]
		_, found := scSbMap[sc.Name]
		// we don't mimic a subcluster that is already in a sandbox
		if found {
			continue
		}
		newSCName, err := r.genNewSubclusterName(sc.Name, scMap)
		if err != nil {
			return false, err
		}

		newStsName, err := r.genNewSubclusterStsName(newSCName, sc)
		if err != nil {
			return false, err
		}

		newsc := r.duplicateSubclusterForReplicaGroupB(sc, newSCName, newStsName, oldImage)
		newSubclusters = append(newSubclusters, *newsc)
		scMap[newSCName] = newsc
	}

	if len(newSubclusters) == 0 {
		return false, errors.New("no subclusters found")
	}
	r.VDB.Spec.Subclusters = append(r.VDB.Spec.Subclusters, newSubclusters...)
	return true, nil
}

// assignSubclustersToReplicaGroupACallback is a callback method to update the
// VDB. It will assign each subcluster to replica group A by setting an
// annotation. This is a callback function for updatedVDBWithRetry to prepare
// the vdb for an update.
func (r *OnlineUpgradeReconciler) assignSubclustersToReplicaGroupACallback() (bool, error) {
	annotatedAtLeastOnce := false
	scSbMap := r.VDB.GenSubclusterSandboxStatusMap()
	for inx := range r.VDB.Spec.Subclusters {
		sc := &r.VDB.Spec.Subclusters[inx]
		// subclusters already in a sandbox must not be part of
		// replica group A.
		if _, found := scSbMap[sc.Name]; found {
			return annotatedAtLeastOnce, errors.New("Online upgrade cannot proceed if there is an existing sandbox")
		}
		if val, found := sc.Annotations[vmeta.ReplicaGroupAnnotation]; !found ||
			(val != vmeta.ReplicaGroupAValue && val != vmeta.ReplicaGroupBValue) {
			if sc.Annotations == nil {
				sc.Annotations = make(map[string]string, 1)
			}
			sc.Annotations[vmeta.ReplicaGroupAnnotation] = vmeta.ReplicaGroupAValue
			annotatedAtLeastOnce = true
		}
	}
	return annotatedAtLeastOnce, nil
}

// moveReplicaGroupBSubclusterToSandbox will move all subclusters attached to
// replica group B into the sandbox. This is a callback function for
// updateVDBWithRetry to prepare the vdb for an update.
func (r *OnlineUpgradeReconciler) moveReplicaGroupBSubclusterToSandbox() (bool, error) {
	oldImage, found := r.Manager.fetchOldImage(vapi.MainCluster)
	if !found {
		return false, errors.New("Could not find old image")
	}

	scNames := r.VDB.GetSubclustersForReplicaGroup(vmeta.ReplicaGroupBValue)
	if len(scNames) == 0 {
		return false, errors.New("cound not find any subclusters for replica group B")
	}

	sandboxName, err := r.getNewSandboxName(preferredSandboxName)
	if err != nil {
		return false, fmt.Errorf("failed to generate a unique sandbox name: %w", err)
	}
	sandbox := vapi.Sandbox{
		Name:  sandboxName,
		Image: oldImage,
	}
	for _, nm := range scNames {
		sandbox.Subclusters = append(sandbox.Subclusters, vapi.SubclusterName{Name: nm})
	}
	r.VDB.Annotations[vmeta.OnlineUpgradeSandboxAnnotation] = sandboxName
	r.VDB.Spec.Sandboxes = append(r.VDB.Spec.Sandboxes, sandbox)
	return true, nil
}

// setImageInSandbox will set the new image in the sandbox to initiate an
// upgrade. This is a callback function for updateVDBWithRetry to prepare the
// vdb for update.
func (r *OnlineUpgradeReconciler) setImageInSandbox() (bool, error) {
	sb := r.VDB.GetSandbox(r.sandboxName)
	if sb == nil {
		return false, fmt.Errorf("could not find sandbox %q", r.sandboxName)
	}
	sb.Image = r.VDB.Spec.Image
	return true, nil
}

// countSubclustersForReplicaGroup is a helper to return the number of
// subclusters assigned to the given replica group.
func (r *OnlineUpgradeReconciler) countSubclustersForReplicaGroup(groupName string) int {
	scNames := r.VDB.GetSubclustersForReplicaGroup(groupName)
	return len(scNames)
}

// areGroupBSubclustersRenamed is a helper to check if all subclusters of replica group B
// have been renamed after sandbox promotion.
func (r *OnlineUpgradeReconciler) areGroupBSubclustersRenamed() bool {
	scNamesInGroupB := r.VDB.GetSubclustersForReplicaGroup(vmeta.ReplicaGroupBValue)
	scs := r.VDB.GenSubclusterMap()
	for _, scName := range scNamesInGroupB {
		sc, found := scs[scName]
		if found && sc.Annotations[vmeta.ParentSubclusterAnnotation] != scName {
			return false
		}
	}
	return true
}

// genNewSubclusterName is a helper to generate a new subcluster name. The scMap
// passed in is used to test the uniqueness. It is up to the caller to update
// that map.
func (r *OnlineUpgradeReconciler) genNewSubclusterName(baseName string, scMap map[string]*vapi.Subcluster) (string, error) {
	// To make the name consistent, we will pick a standard suffix. If the
	// subcluster exists, then we will generate a random name based on the uid.
	// We do this only so that we can guess (in most cases) what the subcluster
	// name is for testing purposes.
	consistentName := fmt.Sprintf("%s-sb", baseName)
	if _, found := scMap[consistentName]; !found {
		return consistentName, nil
	}

	// Add a uuid suffix.
	return r.genNameWithUUID(baseName, func(nm string) bool { _, found := scMap[nm]; return found })
}

// genNewSubclusterStsName is a helper to generate the statefulset name of a new
// subcluster. It will return a unique name as determined by looking at all of
// the subclusters defined in the CR.
func (r *OnlineUpgradeReconciler) genNewSubclusterStsName(newSCName string, scToMimic *vapi.Subcluster) (string, error) {
	// Build up a map of all of the statefulset names defined for this database
	stsNameMap := make(map[string]bool)
	for i := range r.VDB.Spec.Subclusters {
		stsNameMap[r.VDB.Spec.Subclusters[i].GetStatefulSetName(r.VDB)] = true
	}

	// Preference is to match the name of the new subcluster.
	preferredStsName := fmt.Sprintf("%s-%s", r.VDB.Name, newSCName)
	// replace underscore to hypen for the statefulset name
	preferredStsName = v1beta1.GenCompatibleFQDNHelper(preferredStsName)
	if _, found := stsNameMap[preferredStsName]; !found {
		return preferredStsName, nil
	}

	// Then try using the original name of the subcluster. This may be available
	// if this the 2nd, 4th, etc. online upgrade. The sandbox will oscilate
	// between the name of the subcluster in the sandbox and its original name.
	nm := fmt.Sprintf("%s-%s", r.VDB.Name, scToMimic.Name)
	// replace underscore to hypen for the statefulset name
	nm = v1beta1.GenCompatibleFQDNHelper(nm)
	if _, found := stsNameMap[nm]; !found {
		return nm, nil
	}

	// Otherwise, generate a name using a uuid suffix
	return r.genNameWithUUID(preferredStsName,
		func(nm string) bool { _, found := stsNameMap[nm]; return found })
}

// getNewSandboxName returns a unique name to be used for a sandbox. A preferred
// name can be passed in. If that name is already in use, then we will generate
// a unique one using a UUID.
func (r *OnlineUpgradeReconciler) getNewSandboxName(preferredName string) (string, error) {
	sbNames := make(map[string]any)
	for i := range r.VDB.Spec.Sandboxes {
		sbNames[r.VDB.Spec.Sandboxes[i].Name] = true
	}

	// To make this easier to test, we will favor the annotation's value as the
	// sandbox name. If that's available that's our name.
	sbName := vmeta.GetOnlineUpgradePreferredSandboxName(r.VDB.Annotations)
	if _, found := sbNames[sbName]; sbName != "" && !found {
		return sbName, nil
	}

	// Add a uuid suffix to the preferred name.
	return r.genNameWithUUID(preferredName, func(nm string) bool { _, found := sbNames[nm]; return found })
}

// genNameWithUUID will return a unique name with a uuid suffix. The caller has
// to provide a lookup function to verify the name generated isn't used. If the
// lookupFunc returns true, that means the name is in use and another one will
// be generated.
func (r *OnlineUpgradeReconciler) genNameWithUUID(baseName string, lookupFunc func(nm string) bool) (string, error) {
	// Add a uuid suffix.
	const maxAttempts = 100
	for i := 0; i < maxAttempts; i++ {
		nm := genBaseNameWithUUID(baseName, "-")
		if !lookupFunc(nm) {
			return nm, nil
		}
	}
	return "", errors.New("failed to generate a unique subcluster name")
}

// duplicateSubclusterForReplicaGroupB will return a new vapi.Subcluster that is based on
// baseSc. This is used to mimic the main cluster's subclusters in replica group B.
func (r *OnlineUpgradeReconciler) duplicateSubclusterForReplicaGroupB(
	baseSc *vapi.Subcluster, newSCName, newStsName, oldImage string) *vapi.Subcluster {
	newSc := baseSc.DeepCopy()
	newSc.Name = newSCName
	// The subcluster will be sandboxed. And only secondaries can be
	// sandbox.
	newSc.Type = vapi.SecondarySubcluster
	// Copy over the service name and all fields related to the service object.
	// They have to be the same. The client-routing label will be left off of
	// the sandbox pods. So, no traffic will hit them until they are added (see
	// MakeClientRoutingLabelReconciler).
	newSc.ServiceType = baseSc.ServiceType
	newSc.ClientNodePort = baseSc.ClientNodePort
	newSc.ExternalIPs = baseSc.ExternalIPs
	newSc.LoadBalancerIP = baseSc.LoadBalancerIP
	newSc.ServiceAnnotations = baseSc.ServiceAnnotations
	newSc.ServiceName = baseSc.GetServiceName()
	newSc.VerticaHTTPNodePort = baseSc.VerticaHTTPNodePort
	// The image in the vdb has already changed to the new one. We need to
	// set the image override so that the new subclusters come up with the
	// old image.
	newSc.ImageOverride = oldImage

	// Include annotations to indicate what replica group it is assigned to,
	// provide a link back to the subcluster it is defined from, and the desired
	// name of the subclusters statefulset.
	if newSc.Annotations == nil {
		newSc.Annotations = make(map[string]string)
	}
	newSc.Annotations[vmeta.ReplicaGroupAnnotation] = vmeta.ReplicaGroupBValue
	newSc.Annotations[vmeta.ParentSubclusterAnnotation] = baseSc.Name
	// When promoting this sc later we need to know the type of the subcluster
	// it mimics
	newSc.Annotations[vmeta.ParentSubclusterTypeAnnotation] = baseSc.Type
	// Picking a statefulset name is important because this subcluster will get
	// renamed later but we want a consistent object name to avoid having to
	// rebuild it.
	newSc.Annotations[vmeta.StsNameOverrideAnnotation] = newStsName

	// Create a linkage in the parent-child
	if baseSc.Annotations == nil {
		baseSc.Annotations = make(map[string]string)
	}
	return newSc
}

// postNextStatusMsg will set the next status message for a online upgrade
// according to msgIndex
func (r *OnlineUpgradeReconciler) postNextStatusMsg(ctx context.Context, msgIndex int) (ctrl.Result, error) {
	return ctrl.Result{}, r.Manager.postNextStatusMsg(ctx, onlineUpgradeStatusMsgs, msgIndex, vapi.MainCluster)
}

// getSandboxPodFacts returns a cached copy of the podfacts for the sandbox. If
// the podfacts aren't cached yet, it will cache them and optionally collect them.
func (r *OnlineUpgradeReconciler) getSandboxPodFacts(ctx context.Context, doCollection bool) (*PodFacts, error) {
	// Collect the podfacts for the sandbox if not already done. We are going to
	// use the sandbox podfacts when we update the client routing label.
	if _, found := r.PFacts[r.sandboxName]; !found {
		sbPfacts := r.PFacts[vapi.MainCluster].Copy(r.sandboxName)
		r.PFacts[r.sandboxName] = &sbPfacts
	}
	if doCollection {
		r.PFacts[r.sandboxName].Invalidate()
		err := r.PFacts[r.sandboxName].Collect(ctx, r.VDB)
		if err != nil {
			return nil, fmt.Errorf("failed to collect podfacts for sandbox: %w", err)
		}
	}
	return r.PFacts[r.sandboxName], nil
}

// removeReplicaGroupAFromVdb will remove subclusters of replica group A from VerticaDB
func (r *OnlineUpgradeReconciler) removeReplicaGroupAFromVdb(ctx context.Context) (ctrl.Result, error) {
	// if the sandbox is still there, we wait for promote_sandbox to be done
	if r.VDB.GetSandboxStatus(r.sandboxName) != nil {
		return ctrl.Result{Requeue: true}, nil
	}
	// if replica group A doesn't contain any subclustesr,
	// we skip removing the old main cluster
	if r.countSubclustersForReplicaGroup(vmeta.ReplicaGroupAValue) == 0 {
		return ctrl.Result{}, nil
	}

	r.Log.Info("starting removal of replica group A from VerticaDB")

	scNames := r.VDB.GetSubclustersForReplicaGroup(vmeta.ReplicaGroupAValue)
	scNameSetForGroupA := make(map[string]any)
	for _, sc := range scNames {
		scNameSetForGroupA[sc] = struct{}{}
	}
	updateSubclustersInVdb := func() (bool, error) {
		// remove subclusters in replica group A
		removed := false
		for i := len(r.VDB.Spec.Subclusters) - 1; i >= 0; i-- {
			_, found := scNameSetForGroupA[r.VDB.Spec.Subclusters[i].Name]
			if found {
				r.VDB.Spec.Subclusters = append(r.VDB.Spec.Subclusters[:i], r.VDB.Spec.Subclusters[i+1:]...)
				removed = true
			}
		}
		return removed, nil
	}

	updated, err := vk8s.UpdateVDBWithRetry(ctx, r.VRec, r.VDB, updateSubclustersInVdb)
	if err != nil {
		return ctrl.Result{}, fmt.Errorf("failed to delete subclusters of old main cluster in vdb: %w", err)
	}
	if updated {
		r.Log.Info("deleted subclusters of old main cluster in vdb", "subclusters", scNames)
	}
	return ctrl.Result{}, nil
}

// removeReplicaGroupA will remove the old main cluster
func (r *OnlineUpgradeReconciler) removeReplicaGroupA(ctx context.Context) (ctrl.Result, error) {
	// if replica group A has already been removed, we skip removing the old main cluster
	if vmeta.GetOnlineUpgradeStepInx(r.VDB.Annotations) > removeReplicaGroupAInx {
		return ctrl.Result{}, nil
	}
	// if the sandbox is still there, we wait for promote_sandbox to be done
	if r.VDB.GetSandboxStatus(r.sandboxName) != nil {
		return ctrl.Result{Requeue: true}, nil
	}

	actor := MakeDBRemoveSubclusterReconciler(r.VRec, r.Log, r.VDB, r.PFacts[vapi.MainCluster].PRunner,
		r.PFacts[vapi.MainCluster], r.Dispatcher, true)
	r.Manager.traceActorReconcile(actor)
	res, err := actor.Reconcile(ctx, &ctrl.Request{})
	if verrors.IsReconcileAborted(res, err) {
		return res, err
	}
	return ctrl.Result{}, r.updateOnlineUpgradeStepAnnotation(ctx, r.getNextStep())
}

// deleteReplicaGroupASts will delete the statefulSet of replicate group A.
func (r *OnlineUpgradeReconciler) deleteReplicaGroupASts(ctx context.Context) (ctrl.Result, error) {
	if vmeta.GetOnlineUpgradeStepInx(r.VDB.Annotations) > deleteReplicaGroupAStsInx {
		return ctrl.Result{}, nil
	}
	// if the sandbox is still there, we wait for promote_sandbox to be done
	if r.VDB.GetSandboxStatus(r.sandboxName) != nil {
		return ctrl.Result{Requeue: true}, nil
	}

	actor := MakeObjReconciler(r.VRec, r.Log, r.VDB, r.PFacts[vapi.MainCluster], ObjReconcileModeAll)
	r.Manager.traceActorReconcile(actor)
	res, err := actor.Reconcile(ctx, &ctrl.Request{})
	r.PFacts[vapi.MainCluster].Invalidate()
	if verrors.IsReconcileAborted(res, err) {
		return res, err
	}
	return ctrl.Result{}, r.updateOnlineUpgradeStepAnnotation(ctx, r.getNextStep())
}

// renameReplicaGroupBFromVdb will rename the subclusters in promoted-sandbox/new-main-cluster to
// match the ones in original main cluster
func (r *OnlineUpgradeReconciler) renameReplicaGroupBFromVdb(ctx context.Context) (ctrl.Result, error) {
	// if replica group A still exists, we wait for remove_replica_group_A to be done
	if r.countSubclustersForReplicaGroup(vmeta.ReplicaGroupAValue) > 0 {
		return ctrl.Result{Requeue: true}, nil
	}

	// if subclusters in replica group B have been renamed, we skip
	// renaming the subclusters in replica group B
	if r.areGroupBSubclustersRenamed() {
		return ctrl.Result{}, nil
	}

	err := r.PFacts[vapi.MainCluster].Collect(ctx, r.VDB)
	if err != nil {
		return ctrl.Result{}, fmt.Errorf("failed to collect podfacts for main cluster: %w", err)
	}

	initiator, found := r.PFacts[vapi.MainCluster].FindFirstPrimaryUpPodIP()
	if !found {
		r.Log.Info("Requeue because there are no primary UP nodes in main cluster to execute rename-subcluster operation")
		return ctrl.Result{Requeue: true}, nil
	}

	scNames := r.VDB.GetSubclustersForReplicaGroup(vmeta.ReplicaGroupBValue)
	scs := r.VDB.GenSubclusterMap()
	for _, scName := range scNames {
		sc, found := scs[scName]
		// this case shouldn't happen because we should be able to find the subcluster in vdb
		if !found {
			continue
		}
		// ignore the subcluster that has been renamed
		if sc.Annotations[vmeta.ParentSubclusterAnnotation] == scName {
			continue
		}
		newScName := sc.Annotations[vmeta.ParentSubclusterAnnotation]
		// rename the subcluster in vertica
		err = r.renameSubcluster(ctx, initiator, scName, newScName)
		if err != nil {
			return ctrl.Result{}, err
		}
		// rename the subcluster in vdb
		err = r.updateSubclusterNamesInVdb(ctx, scName, newScName)
		if err != nil {
			return ctrl.Result{}, err
		}
	}

	// rename subclusters in sts
	actor := MakeObjReconciler(r.VRec, r.Log, r.VDB, r.PFacts[vapi.MainCluster], ObjReconcileModeAll)
	r.Manager.traceActorReconcile(actor)
	res, err := actor.Reconcile(ctx, &ctrl.Request{})
	r.PFacts[vapi.MainCluster].Invalidate()
	if verrors.IsReconcileAborted(res, err) {
		return res, err
	}

	return ctrl.Result{}, nil
}

// renameSubcluster will call vclusterOps to rename a subcluster in main cluster
func (r *OnlineUpgradeReconciler) renameSubcluster(ctx context.Context, initiator, scName, newScName string) error {
	opts := []renamesc.Option{
		renamesc.WithInitiator(initiator),
		renamesc.WithSubcluster(scName),
		renamesc.WithNewSubclusterName(newScName),
	}
	r.VRec.Eventf(r.VDB, corev1.EventTypeNormal, events.RenameSubclusterStart,
		"Starting rename subcluster %q to %q", scName, newScName)
	err := r.Dispatcher.RenameSubcluster(ctx, opts...)
	if err != nil {
		r.VRec.Eventf(r.VDB, corev1.EventTypeWarning, events.RenameSubclusterFailed,
			"Failed to rename subcluster %q to %q", scName, newScName)
		return err
	}
	r.VRec.Eventf(r.VDB, corev1.EventTypeNormal, events.RenameSubclusterSucceeded,
		"Successfully rename subcluster %q to %q", scName, newScName)

	return nil
}

// updateSubclusterNamesInVdb will update the names of subclusters in VerticaDB
func (r *OnlineUpgradeReconciler) updateSubclusterNamesInVdb(ctx context.Context, scName, newScName string) error {
	r.Log.Info("starting renaming subcluster in VerticaDB", "subcluster", scName, "new subcluster name", newScName)

	updateSubclustersInVdb := func() (bool, error) {
		// rename subcluster
		for i := range r.VDB.Spec.Subclusters {
			if r.VDB.Spec.Subclusters[i].Name == scName {
				r.VDB.Spec.Subclusters[i].Name = newScName
				return true, nil
			}
		}
		return false, nil
	}

	updated, err := vk8s.UpdateVDBWithRetry(ctx, r.VRec, r.VDB, updateSubclustersInVdb)
	if err != nil {
		return fmt.Errorf("failed to rename subcluster %q to %q in VerticaDB: %w", scName, newScName, err)
	}
	if updated {
		r.Log.Info("renamed subcluster in VerticaDB", "subcluster", scName, "new subcluster name", newScName)
	}
	return nil
}

// updateOnlineUpgradeStepAnnotation updates the annotation for vdb to indicate
// we have done a specific step in online upgrade
func (r *OnlineUpgradeReconciler) updateOnlineUpgradeStepAnnotation(ctx context.Context, inx int) error {
	anns := map[string]string{
		vmeta.OnlineUpgradeStepInxAnnotation: strconv.Itoa(inx),
	}
	_, err := vk8s.MetaUpdateWithAnnotations(ctx, r.VRec.GetClient(), r.VDB.ExtractNamespacedName(), r.VDB, anns)
	return err
}

// restartMainCluster calls restart reconciler on the main cluster
func (r *OnlineUpgradeReconciler) restartMainCluster(ctx context.Context) (ctrl.Result, error) {
	// reconciler to restart any down nodes.
	pf := r.PFacts[vapi.MainCluster]
	const DoNotRestartReadOnly = false
	actor := MakeRestartReconciler(r.VRec, r.Log, r.VDB, pf.PRunner, pf, DoNotRestartReadOnly, r.Dispatcher)
	r.Manager.traceActorReconcile(actor)
	return actor.Reconcile(ctx, &ctrl.Request{})
}

func (r *OnlineUpgradeReconciler) createRestorePoint(ctx context.Context, pf *PodFacts, archive string) (ctrl.Result, error) {
	res, err := r.Manager.createRestorePoint(ctx, pf, archive)
	if verrors.IsReconcileAborted(res, err) {
		return res, err
	}
	return ctrl.Result{}, r.updateOnlineUpgradeStepAnnotation(ctx, r.getNextStep())
}

func (r *OnlineUpgradeReconciler) getNextStep() int {
	return vmeta.GetOnlineUpgradeStepInx(r.VDB.Annotations) + 1
}

// logPromoteSandboxFailure logs a failure message if promotion has failed at least
// 3 times
func (r *OnlineUpgradeReconciler) logPromoteSandboxFailure() (ctrl.Result, error) {
	r.VRec.Eventf(r.VDB, corev1.EventTypeNormal, events.UpgradeFailed,
		"Online upgrade has failed after %d sandbox promotion attempts. "+
			"Please revive the database to its original state and try again.", vmeta.OnlineUpgradePromotionMaxAttempts)
	return ctrl.Result{}, fmt.Errorf("sandbox promotion failed at least %d times", vmeta.OnlineUpgradePromotionMaxAttempts)
}

func (r *OnlineUpgradeReconciler) getTargetAddress(tgtService *corev1.Service) string {
	var target string
	if tgtService.Spec.Type == corev1.ServiceTypeLoadBalancer {
		if len(tgtService.Status.LoadBalancer.Ingress) > 0 {
			ig := tgtService.Status.LoadBalancer.Ingress[0]
			if ig.IP != "" {
				target = ig.IP
			} else if ig.Hostname != "" {
				target = ig.Hostname
			} else {
				target = "127.0.0.1"
				r.Log.Info("failed to find hostname or ip for loadbalancer service, redirecting connections to localhost")
			}
		}
	} else if tgtService.Spec.Type == corev1.ServiceTypeExternalName {
		target = tgtService.Spec.ExternalName
	} else {
		// nodeport and clusterip both will function with this hostname
		target = fmt.Sprintf("%s.%s.svc.cluster.local", tgtService.Name, tgtService.Namespace)
	}
	return target
}

func genBaseNameWithUUID(baseName, sep string) string {
	u := uuid.NewString()
	return fmt.Sprintf("%s%s%s", baseName, sep, u[0:5])
}<|MERGE_RESOLUTION|>--- conflicted
+++ resolved
@@ -1162,13 +1162,10 @@
 }
 
 func (r *OnlineUpgradeReconciler) waitForConnectionRedirect(ctx context.Context) (ctrl.Result, error) {
-<<<<<<< HEAD
 	if r.VDB.IsSessionTransferDisable() {
 		return ctrl.Result{}, nil
 	}
-=======
 	timeout := vmeta.GetOnlineUpgradeTimeout(r.VDB.Annotations)
->>>>>>> 1ce6f0a0
 	// Iterate through the subclusters in replica group A. We check if there are
 	// any active connections for each. Once they are all idle we can advance to
 	// the next action in the upgrade.

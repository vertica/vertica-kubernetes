--- conflicted
+++ resolved
@@ -218,14 +218,8 @@
 		r.postStartReplicationMsg,
 		r.startReplicationToReplicaGroupB,
 		r.waitForReplicateToReplicaGroupB,
-<<<<<<< HEAD
-=======
 		// replicate v_internal_tables.v_redirect_state to sandbox
 		r.copyRedirectStateToReplicaGroupB,
-		// Back up database after replication
-		r.postBackupDBAfterReplicationMsg,
-		r.createRestorePointAfterReplication,
->>>>>>> 6b2e323c
 		// Redirect all of the connections to replica group A to replica group B.
 		r.postRedirectToSandboxMsg,
 		r.redirectConnectionsToReplicaGroupB,
@@ -872,12 +866,7 @@
 
 	vrepName := vmeta.GetOnlineUpgradeReplicator(r.VDB.Annotations)
 	if vrepName == "" {
-<<<<<<< HEAD
 		return ctrl.Result{}, errors.New("Could not find the VerticaReplicator name in vdb annotations")
-=======
-		r.Log.Info("skipping wait for VerticaReplicator because name cannot be found in vdb annotations")
-		return ctrl.Result{}, r.updateOnlineUpgradeStepAnnotation(ctx, r.getNextStep())
->>>>>>> 6b2e323c
 	}
 
 	vrep := v1beta1.VerticaReplicator{}
@@ -888,14 +877,7 @@
 	err := r.VRec.Client.Get(ctx, nm, &vrep)
 	if err != nil {
 		if kerrors.IsNotFound(err) {
-<<<<<<< HEAD
 			return ctrl.Result{}, fmt.Errorf("VerticaReplicator %q is not found", vrepName)
-=======
-			// Not found is okay since we'll delete the VerticaReplicator once
-			// we see that the replication is finished.
-			r.Log.Info("VerticaReplicator is not found. Skipping wait", "name", vrepName)
-			return ctrl.Result{}, r.updateOnlineUpgradeStepAnnotation(ctx, r.getNextStep())
->>>>>>> 6b2e323c
 		}
 		return ctrl.Result{}, fmt.Errorf("failed trying to fetch VerticaReplicator: %w", err)
 	}
@@ -914,7 +896,6 @@
 	}
 	succeeded := cond.Reason == v1beta1.ReasonSucceeded
 	if !succeeded {
-<<<<<<< HEAD
 		r.Log.Info("Replication has failed. Requeueing to retry.", "vrepName", vrepName)
 		_, err := vk8s.UpdateVDBWithRetry(ctx, r.VRec, r.VDB, func() (bool, error) {
 			if _, annotationFound := r.VDB.Annotations[vmeta.OnlineUpgradeReplicatorAnnotation]; annotationFound {
@@ -927,17 +908,11 @@
 			return ctrl.Result{}, err
 		}
 		return ctrl.Result{Requeue: true}, nil
-=======
-		r.Log.Info("Replication has failed", "vrepName", vrepName)
-		return ctrl.Result{}, errors.New("replication has failed")
->>>>>>> 6b2e323c
 	}
 	r.Log.Info("Replication completed successfully", "vrepName", vrepName)
 	return ctrl.Result{}, r.updateOnlineUpgradeStepAnnotation(ctx, r.getNextStep())
 }
 
-<<<<<<< HEAD
-=======
 func (r *OnlineUpgradeReconciler) copyRedirectStateToReplicaGroupB(ctx context.Context) (ctrl.Result, error) {
 	// Skip if the sandbox has already been upgraded
 	if vmeta.GetOnlineUpgradeStepInx(r.VDB.Annotations) > promoteSandboxInx {
@@ -1023,7 +998,6 @@
 	return r.createRestorePoint(ctx, sbPFacts)
 }
 
->>>>>>> 6b2e323c
 // postRedirectToSandboxMsg will update the status message to indicate that
 // we are diverting client connections to the sandbox now.
 func (r *OnlineUpgradeReconciler) postRedirectToSandboxMsg(ctx context.Context) (ctrl.Result, error) {

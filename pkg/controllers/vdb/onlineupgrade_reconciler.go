--- conflicted
+++ resolved
@@ -796,41 +796,6 @@
 	return nil
 }
 
-<<<<<<< HEAD
-// isSubclusterIdle will run a query to see the number of connections
-// that are active for a given subcluster.  It returns a requeue error if there
-// are active connections still.
-func (o *OnlineUpgradeReconciler) isSubclusterIdle(ctx context.Context, scName string) (ctrl.Result, error) {
-	pf, ok := o.PFacts.findUpPod(true, scName)
-	if !ok {
-		o.Log.Info("No pod found to run vsql.  Skipping active connection check")
-		return ctrl.Result{}, nil
-	}
-
-	sql := fmt.Sprintf(
-		"select count(session_id) sessions"+
-			" from v_monitor.sessions join v_catalog.subclusters using (node_name)"+
-			" where session_id not in (select session_id from current_session)"+
-			"       and subcluster_name = '%s';", scName)
-
-	cmd := []string{"-tAc", sql}
-	stdout, _, err := o.PRunner.ExecVSQL(ctx, pf.name, names.ServerContainer, cmd...)
-	if err != nil {
-		return ctrl.Result{}, err
-	}
-
-	// Parse the output.  We requeue if there is an active connection.  This
-	// will rely on the UpgradeRequeueTime that is set to default
-	res := ctrl.Result{Requeue: anyActiveConnections(stdout)}
-	if res.Requeue {
-		o.VRec.Eventf(o.Vdb, corev1.EventTypeWarning, events.DrainSubclusterRetry,
-			"Subcluster '%s' has active connections preventing the drain from succeeding", scName)
-	}
-	return res, nil
-}
-
-=======
->>>>>>> 7fcfd321
 // anyActiveConnections will parse the output from vsql to see if there
 // are any active connections.  Returns true if there is at least one
 // connection.

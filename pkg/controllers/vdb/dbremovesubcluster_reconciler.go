/*
 (c) Copyright [2021-2024] Open Text.
 Licensed under the Apache License, Version 2.0 (the "License");
 You may not use this file except in compliance with the License.
 You may obtain a copy of the License at

 http://www.apache.org/licenses/LICENSE-2.0

 Unless required by applicable law or agreed to in writing, software
 distributed under the License is distributed on an "AS IS" BASIS,
 WITHOUT WARRANTIES OR CONDITIONS OF ANY KIND, either express or implied.
 See the License for the specific language governing permissions and
 limitations under the License.
*/

package vdb

import (
	"context"
	"fmt"
	"strings"

	"github.com/go-logr/logr"
	vapi "github.com/vertica/vertica-kubernetes/api/v1"
	"github.com/vertica/vertica-kubernetes/pkg/cmds"
	"github.com/vertica/vertica-kubernetes/pkg/controllers"
	verrors "github.com/vertica/vertica-kubernetes/pkg/errors"
	"github.com/vertica/vertica-kubernetes/pkg/events"
	"github.com/vertica/vertica-kubernetes/pkg/iter"
	vmeta "github.com/vertica/vertica-kubernetes/pkg/meta"
	"github.com/vertica/vertica-kubernetes/pkg/metrics"
	"github.com/vertica/vertica-kubernetes/pkg/names"
	"github.com/vertica/vertica-kubernetes/pkg/podfacts"
	"github.com/vertica/vertica-kubernetes/pkg/vadmin"
	"github.com/vertica/vertica-kubernetes/pkg/vadmin/opts/removesc"
	"github.com/vertica/vertica-kubernetes/pkg/vdbstatus"
	corev1 "k8s.io/api/core/v1"
	ctrl "sigs.k8s.io/controller-runtime"
)

// DBRemoveSubclusterReconciler will remove subclusters from the database
type DBRemoveSubclusterReconciler struct {
<<<<<<< HEAD
	VRec       *VerticaDBReconciler
	Log        logr.Logger
	Vdb        *vapi.VerticaDB // Vdb is the CRD we are acting on.
	PRunner    cmds.PodRunner
	PFacts     *podfacts.PodFacts
	ATPod      *podfacts.PodFact // The pod that we run admintools from
	Dispatcher vadmin.Dispatcher
}

// MakeDBRemoveSubclusterReconciler will build a DBRemoveSubclusterReconciler object
func MakeDBRemoveSubclusterReconciler(vdbrecon *VerticaDBReconciler, log logr.Logger,
	vdb *vapi.VerticaDB, prunner cmds.PodRunner, pfacts *podfacts.PodFacts, dispatcher vadmin.Dispatcher) controllers.ReconcileActor {
=======
	VRec                      *VerticaDBReconciler
	Log                       logr.Logger
	Vdb                       *vapi.VerticaDB // Vdb is the CRD we are acting on.
	PRunner                   cmds.PodRunner
	PFacts                    *PodFacts
	ATPod                     *PodFact // The pod that we run admintools from
	Dispatcher                vadmin.Dispatcher
	CalledInReplicatedUpgrade bool // Indicate if the constructor is called from replicated upgrade reconciler
}

// MakeDBRemoveSubclusterReconciler will build a DBRemoveSubclusterReconciler object
func MakeDBRemoveSubclusterReconciler(vdbrecon *VerticaDBReconciler, log logr.Logger, vdb *vapi.VerticaDB,
	prunner cmds.PodRunner, pfacts *PodFacts, dispatcher vadmin.Dispatcher, calledInReplicatedUpgrade bool) controllers.ReconcileActor {
>>>>>>> 961ed786
	return &DBRemoveSubclusterReconciler{
		VRec:                      vdbrecon,
		Log:                       log.WithName("DBRemoveSubclusterReconciler"),
		Vdb:                       vdb,
		PRunner:                   prunner,
		PFacts:                    pfacts,
		Dispatcher:                dispatcher,
		CalledInReplicatedUpgrade: calledInReplicatedUpgrade,
	}
}

// Reconcile will remove any subcluster that no longer exists in the vdb.
func (d *DBRemoveSubclusterReconciler) Reconcile(ctx context.Context, _ *ctrl.Request) (ctrl.Result, error) {
	// no-op for ScheduleOnly init policy
	if d.Vdb.Spec.InitPolicy == vapi.CommunalInitPolicyScheduleOnly {
		return ctrl.Result{}, nil
	}

	// We need to collect pod facts, to find a pod to run AT and vsql commands from.
	if err := d.PFacts.Collect(ctx, d.Vdb); err != nil {
		return ctrl.Result{}, err
	}

	// There is a timing scenario where it's possible to skip the drain and just
	// proceed to remove the subcluster. This can occur if the vdb scale down
	// occurs in the middle of a reconciliation.  This scale down will use the
	// latest info in the vdb, which may be newer than the state that the drain
	// node reconiler uses. This check has be close to where we decide about the
	// scale down.
	if changed, err := d.PFacts.HasVerticaDBChangedSinceCollection(ctx, d.Vdb); changed || err != nil {
		if changed {
			d.Log.Info("Requeue because vdb has changed since last pod facts collection",
				"oldResourceVersion", d.PFacts.VDBResourceVersion,
				"newResourceVersion", d.Vdb.ResourceVersion)
		}
		return ctrl.Result{Requeue: changed}, err
	}

	if res, err := d.removeExtraSubclusters(ctx); verrors.IsReconcileAborted(res, err) {
		return res, err
	}

	return ctrl.Result{}, nil
}

// removeExtraSubclusters will compare subclusters in vertica with vdb and remove any extra ones
func (d *DBRemoveSubclusterReconciler) removeExtraSubclusters(ctx context.Context) (ctrl.Result, error) {
	finder := iter.MakeSubclusterFinder(d.VRec.Client, d.Vdb)
	// Find all subclusters not in the vdb.  These are the ones we want to remove.
	subclusters, err := finder.FindSubclusters(ctx, iter.FindNotInVdb, vapi.MainCluster)
	if err != nil {
		return ctrl.Result{}, err
	}

	if len(subclusters) > 0 {
		atPod, ok := d.PFacts.FindPodToRunAdminCmdAny()
		if !ok || !atPod.GetUpNode() {
			d.Log.Info("No pod found to run admintools from. Requeue reconciliation.")
			return ctrl.Result{Requeue: true}, nil
		}
		d.ATPod = atPod

		if err := d.resetDefaultSubcluster(ctx); err != nil {
			return ctrl.Result{}, err
		}
	}

	for i := range subclusters {
		stat, ok := d.Vdb.FindSubclusterStatus(subclusters[i].Name)
		// We cannot find subcluster status for the subcluster. We will skip metric cleanup.
		if ok {
			// Clear out any metrics for the subcluster we are about to delete
			metrics.HandleSubclusterDelete(d.Vdb, stat.Oid, d.Log)
		} else {
			d.Log.Info("Skipping metric cleanup for subcluster removal as oid is unknown", "name", subclusters[i].Name)
		}

		if err := d.removeSubcluster(ctx, subclusters[i].Name); err != nil {
			return ctrl.Result{}, err
		}

		if err := d.updateSubclusterStatus(ctx, subclusters[i].Name); err != nil {
			return ctrl.Result{}, fmt.Errorf("failed to update subcluster status: %w", err)
		}

		// We successfully called remove subcluster and updated the status, invalidate
		// the pod facts cache so that it is refreshed the next time we need it.
		d.PFacts.Invalidate()
	}
	return ctrl.Result{}, nil
}

// removeSubcluster will call an admin function to remove the given subcluster from vertica
func (d *DBRemoveSubclusterReconciler) removeSubcluster(ctx context.Context, scName string) error {
	// nodes' names and addresses in the subcluster to remove subcluster. These names and addresses
	// are the latest ones in the database, and vclusterOps will compare them with the ones in catalog.
	// If vclusterOps find catalog of the cluster has stale node addresses, it will use the correct
	// addresses in this map to do a re-ip before removing subcluster.
	nodeNameAddressMap := d.PFacts.FindNodeNameAndAddressInSubcluster(scName)

	nodesToPollSubs := []string{}
	// when we remove nodes in replicated upgrade, we don't need to check node subscriptions
	// on the nodes in old main cluster so we need to pass nodeToPollSubs to vclusterOps to
	// let vclusterOps only check node subscriptions on the nodes that are promoted from the
	// sandbox.
	if d.CalledInReplicatedUpgrade {
		scNames := d.Vdb.GetSubclustersForReplicaGroup(vmeta.ReplicaGroupBValue)
		nodesToPollSubs = d.PFacts.findNodeNamesInSubclusters(scNames)
	}

	err := d.Dispatcher.RemoveSubcluster(ctx,
		removesc.WithInitiator(d.ATPod.GetName(), d.ATPod.GetPodIP()),
		removesc.WithSubcluster(scName),
		// vclusterOps needs correct node names and addresses to do re-ip
		removesc.WithNodeNameAddressMap(nodeNameAddressMap),
		removesc.WithNodesToPollSubs(nodesToPollSubs),
	)
	if err != nil {
		return err
	}
	d.VRec.Eventf(d.Vdb, corev1.EventTypeNormal, events.SubclusterRemoved,
		"Removed subcluster '%s'", scName)
	return nil
}

// updateSubclusterStatus updates all of the given subcluster's nodes detail
// in the status
func (d *DBRemoveSubclusterReconciler) updateSubclusterStatus(ctx context.Context, scName string) error {
	refreshInPlace := func(vdb *vapi.VerticaDB) error {
		scMap := vdb.GenSubclusterStatusMap()
		scs := scMap[scName]
		if scs == nil {
			return nil
		}
		for _, p := range d.PFacts.Detail {
			if p.GetSubclusterName() == scName {
				if int(p.GetPodIndex()) < len(scs.Detail) {
					scs.Detail[p.GetPodIndex()].AddedToDB = false
				}
			}
		}
		return nil
	}
	return vdbstatus.Update(ctx, d.VRec.Client, d.Vdb, refreshInPlace)
}

// resetDefaultSubcluster will set the default subcluster to the first
// subcluster that exists in the vdb.  This step is necessary before removing
// any subclusters because you cannot remove the default subcluster.
func (d *DBRemoveSubclusterReconciler) resetDefaultSubcluster(ctx context.Context) error {
	defSc, err := d.getDefaultSubcluster(ctx)
	if err != nil {
		return err
	}

	// Check if the default subcluster is not in the map.  This implies we are
	// removing the default subcluster.
	scMap := d.Vdb.GenSubclusterMap()
	_, ok := scMap[defSc]
	if !ok {
		scFinder := iter.MakeSubclusterFinder(d.VRec.Client, d.Vdb)
		// We use the FindStatefulSets() API to get subclusters that already exist.
		// We can only change the default subcluster to one of those.
		stss, err := scFinder.FindStatefulSets(ctx, iter.FindInVdb, vapi.MainCluster)
		if err != nil {
			return err
		}
		// If we don't find a service object we don't fail.  The attempt to
		// remove the default subcluster that we do later will fail.  That
		// provides a better error message than anything we do here.
		if len(stss.Items) > 0 {
			return d.changeDefaultSubcluster(ctx, stss.Items[0].Labels[vmeta.SubclusterNameLabel])
		}
	}
	return nil
}

// getDefaultSubcluster returns the name of the current default subcluster
func (d *DBRemoveSubclusterReconciler) getDefaultSubcluster(ctx context.Context) (string, error) {
	cmd := []string{
		"-tAc", "select subcluster_name from subclusters where is_default is true",
	}
	stdout, _, err := d.PRunner.ExecVSQL(ctx, d.ATPod.GetName(), names.ServerContainer, cmd...)
	if err != nil {
		return "", err
	}

	lines := strings.Split(stdout, "\n")
	if len(lines) == 0 {
		return "", fmt.Errorf("no default subcluster found: %s", stdout)
	}
	return lines[0], nil
}

// changeDefaultSubcluster will change the current default subcluster to scName
func (d *DBRemoveSubclusterReconciler) changeDefaultSubcluster(ctx context.Context, scName string) error {
	cmd := []string{
		"-c", fmt.Sprintf(`alter subcluster %q set default`, scName),
	}
	_, _, err := d.PRunner.ExecVSQL(ctx, d.ATPod.GetName(), names.ServerContainer, cmd...)
	return err
}<|MERGE_RESOLUTION|>--- conflicted
+++ resolved
@@ -40,26 +40,12 @@
 
 // DBRemoveSubclusterReconciler will remove subclusters from the database
 type DBRemoveSubclusterReconciler struct {
-<<<<<<< HEAD
-	VRec       *VerticaDBReconciler
-	Log        logr.Logger
-	Vdb        *vapi.VerticaDB // Vdb is the CRD we are acting on.
-	PRunner    cmds.PodRunner
-	PFacts     *podfacts.PodFacts
-	ATPod      *podfacts.PodFact // The pod that we run admintools from
-	Dispatcher vadmin.Dispatcher
-}
-
-// MakeDBRemoveSubclusterReconciler will build a DBRemoveSubclusterReconciler object
-func MakeDBRemoveSubclusterReconciler(vdbrecon *VerticaDBReconciler, log logr.Logger,
-	vdb *vapi.VerticaDB, prunner cmds.PodRunner, pfacts *podfacts.PodFacts, dispatcher vadmin.Dispatcher) controllers.ReconcileActor {
-=======
 	VRec                      *VerticaDBReconciler
 	Log                       logr.Logger
 	Vdb                       *vapi.VerticaDB // Vdb is the CRD we are acting on.
 	PRunner                   cmds.PodRunner
-	PFacts                    *PodFacts
-	ATPod                     *PodFact // The pod that we run admintools from
+	PFacts                    *podfacts.PodFacts
+	ATPod                     *podfacts.PodFact // The pod that we run admintools from
 	Dispatcher                vadmin.Dispatcher
 	CalledInReplicatedUpgrade bool // Indicate if the constructor is called from replicated upgrade reconciler
 }
@@ -67,7 +53,6 @@
 // MakeDBRemoveSubclusterReconciler will build a DBRemoveSubclusterReconciler object
 func MakeDBRemoveSubclusterReconciler(vdbrecon *VerticaDBReconciler, log logr.Logger, vdb *vapi.VerticaDB,
 	prunner cmds.PodRunner, pfacts *PodFacts, dispatcher vadmin.Dispatcher, calledInReplicatedUpgrade bool) controllers.ReconcileActor {
->>>>>>> 961ed786
 	return &DBRemoveSubclusterReconciler{
 		VRec:                      vdbrecon,
 		Log:                       log.WithName("DBRemoveSubclusterReconciler"),

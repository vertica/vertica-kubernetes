/*
 (c) Copyright [2021-2024] Open Text.
 Licensed under the Apache License, Version 2.0 (the "License");
 You may not use this file except in compliance with the License.
 You may obtain a copy of the License at

 http://www.apache.org/licenses/LICENSE-2.0

 Unless required by applicable law or agreed to in writing, software
 distributed under the License is distributed on an "AS IS" BASIS,
 WITHOUT WARRANTIES OR CONDITIONS OF ANY KIND, either express or implied.
 See the License for the specific language governing permissions and
 limitations under the License.
*/

package vdb

import (
	"context"
	"fmt"

	"github.com/go-logr/logr"
	vapi "github.com/vertica/vertica-kubernetes/api/v1"
	"github.com/vertica/vertica-kubernetes/pkg/builder"
	"github.com/vertica/vertica-kubernetes/pkg/controllers"
	"github.com/vertica/vertica-kubernetes/pkg/names"
	"github.com/vertica/vertica-kubernetes/pkg/paths"
	"github.com/vertica/vertica-kubernetes/pkg/secrets"
	"github.com/vertica/vertica-kubernetes/pkg/security"
	corev1 "k8s.io/api/core/v1"

	kerrors "k8s.io/apimachinery/pkg/api/errors"
	metav1 "k8s.io/apimachinery/pkg/apis/meta/v1"
	"k8s.io/client-go/util/retry"
	ctrl "sigs.k8s.io/controller-runtime"
)

const (
	httpsNMATLSSecret     = "HTTPSNMATLSSecret" //nolint:gosec
	clientServerTLSSecret = "ClientServerTLSSecret"
)

// TLSServerCertGenReconciler will create a secret that has TLS credentials.  This
// secret will be used to authenticate with the https server.
type TLSServerCertGenReconciler struct {
	VRec *VerticaDBReconciler
	Vdb  *vapi.VerticaDB // Vdb is the CRD we are acting on.
	Log  logr.Logger
}

func MakeTLSServerCertGenReconciler(vdbrecon *VerticaDBReconciler, log logr.Logger, vdb *vapi.VerticaDB) controllers.ReconcileActor {
	return &TLSServerCertGenReconciler{
		VRec: vdbrecon,
		Vdb:  vdb,
		Log:  log.WithName("TLSServerCertGenReconciler"),
	}
}

// Reconcile will create a TLS secret for the http server if one is missing
func (h *TLSServerCertGenReconciler) Reconcile(ctx context.Context, _ *ctrl.Request) (ctrl.Result, error) {
	if h.Vdb.Spec.NMATLSSecret != "" && h.Vdb.GetHTTPSNMATLSSecret() == "" {
		h.Log.Info("httpsNMATLS.secret is initialized from nmaTLSSecret")
		err := h.setSecretNameInVDB(ctx, httpsNMATLSSecret, h.Vdb.Spec.NMATLSSecret)
		if err != nil {
			h.Log.Error(err, "failed to initialize httpsNMATLS.secret from nmaTLSSecret")
			return ctrl.Result{}, err
		}
	}
	secretFieldNameMap := map[string]string{
		httpsNMATLSSecret:     h.Vdb.GetHTTPSNMATLSSecret(),
		clientServerTLSSecret: h.Vdb.GetClientServerTLSSecret(),
	}
	err := error(nil)
	for secretFieldName, secretName := range secretFieldNameMap {
		err = h.reconcileOneSecret(secretFieldName, secretName, ctx)
		if err != nil {
			h.Log.Error(err, fmt.Sprintf("failed to reconcile secret for %s", secretFieldName))
			return ctrl.Result{}, err
		}
	}
	return ctrl.Result{}, err
}

// reconcileOneSecret will create a TLS secret for the http server if one is missing
func (h *TLSServerCertGenReconciler) reconcileOneSecret(secretFieldName, secretName string,
	ctx context.Context) error {
	// If the secret name is set, check that it exists.
	if secretName != "" {
		// As a convenience we will regenerate the secret using the same name. But
		// only do this if it is a k8s secret. We skip if there is a path reference
		// for a different secret store.
		if !secrets.IsK8sSecret(secretName) {
			h.Log.Info(secretName + " is set but uses a path reference that isn't for k8s.")
			return nil
		}
		nm := names.GenNamespacedName(h.Vdb, secretName)
		secret := corev1.Secret{}
		err := h.VRec.Client.Get(ctx, nm, &secret)
<<<<<<< HEAD
		if errors.IsNotFound(err) {
			sType := vapi.HTTPSNMATLSConfigName
=======
		if kerrors.IsNotFound(err) {
			sType := vapi.HTTPSTLSSecretType
>>>>>>> d38a5c65
			if secretFieldName == clientServerTLSSecret {
				sType = vapi.ClientServerTLSConfigName
			}
			tlsStatus := h.Vdb.GetTLSConfigByName(sType)
			if tlsStatus != nil {
				// we do not recreate the secret as there is already
				// a secret of this type in the status.
				return nil
			}
			h.Log.Info(secretName+" is set but doesn't exist. Will recreate the secret.", "name", nm)
		} else if err != nil {
			h.Log.Error(err, "failed to read tls secret", "secretName", secretName)
			return err
		} else {
			// Secret is filled in and exists. We can exit.
			return err
		}
	}
	caCert, err := security.NewSelfSignedCACertificate()
	if err != nil {
		return err
	}
	cert, err := security.NewCertificate(caCert, h.Vdb.GetVerticaUser(), h.getDNSNames())
	if err != nil {
		return err
	}
	secret, err := h.createSecret(secretFieldName, secretName, ctx, cert, caCert)
	if err != nil {
		return err
	}
	h.Log.Info(fmt.Sprintf("created certificate and secret %s for %s", secret.Name, secretFieldName))
	return h.setSecretNameInVDB(ctx, secretFieldName, secret.ObjectMeta.Name)
}

// getDNSNames returns the DNS names to include in the certificate that we generate
func (h *TLSServerCertGenReconciler) getDNSNames() []string {
	return []string{
		fmt.Sprintf("*.%s.svc", h.Vdb.Namespace),
		fmt.Sprintf("*.%s.svc.cluster.local", h.Vdb.Namespace),
	}
}

// createSecret returns a secret that store TLS certificate information
func (h *TLSServerCertGenReconciler) createSecret(secretFieldName, secretName string, ctx context.Context, cert,
	caCert security.Certificate) (*corev1.Secret, error) {
	secret := corev1.Secret{
		ObjectMeta: metav1.ObjectMeta{
			Namespace:       h.Vdb.Namespace,
			Annotations:     builder.MakeAnnotationsForObject(h.Vdb),
			Labels:          builder.MakeCommonLabels(h.Vdb, nil, false, false),
			OwnerReferences: []metav1.OwnerReference{h.Vdb.GenerateOwnerReference()},
		},
		Type: corev1.SecretTypeTLS,
		Data: map[string][]byte{
			corev1.TLSPrivateKeyKey:   cert.TLSKey(),
			corev1.TLSCertKey:         cert.TLSCrt(),
			paths.HTTPServerCACrtName: caCert.TLSCrt(),
		},
	}
	// Either generate a name or use the one already present in the vdb. Using
	// the name already present is the case where the name was filled in but the
	// secret didn't exist.
	if secretName == "" {
		if secretFieldName == httpsNMATLSSecret {
			secret.GenerateName = fmt.Sprintf("%s-https-tls-", h.Vdb.Name)
		} else if secretFieldName == clientServerTLSSecret {
			secret.GenerateName = fmt.Sprintf("%s-clientserver-tls-", h.Vdb.Name)
		}
	} else {
		secret.Name = secretName
	}
	err := h.VRec.Client.Create(ctx, &secret)
	return &secret, err
}

// setSecretNameInVDB will set the secretName in the vdb to indicate we have created that secret
func (h *TLSServerCertGenReconciler) setSecretNameInVDB(ctx context.Context, secretFieldName, secretName string) error {
	nm := h.Vdb.ExtractNamespacedName()
	return retry.RetryOnConflict(retry.DefaultBackoff, func() error {
		// Always fetch the latest in case we are in the retry loop
		if err := h.VRec.Client.Get(ctx, nm, h.Vdb); err != nil {
			return err
		}
		if secretFieldName == clientServerTLSSecret {
			h.Vdb.Spec.ClientServerTLS.Secret = secretName
		} else if secretFieldName == httpsNMATLSSecret {
			h.Vdb.Spec.HTTPSNMATLS.Secret = secretName
		}
		return h.VRec.Client.Update(ctx, h.Vdb)
	})
}<|MERGE_RESOLUTION|>--- conflicted
+++ resolved
@@ -96,13 +96,9 @@
 		nm := names.GenNamespacedName(h.Vdb, secretName)
 		secret := corev1.Secret{}
 		err := h.VRec.Client.Get(ctx, nm, &secret)
-<<<<<<< HEAD
-		if errors.IsNotFound(err) {
+
+		if kerrors.IsNotFound(err) {
 			sType := vapi.HTTPSNMATLSConfigName
-=======
-		if kerrors.IsNotFound(err) {
-			sType := vapi.HTTPSTLSSecretType
->>>>>>> d38a5c65
 			if secretFieldName == clientServerTLSSecret {
 				sType = vapi.ClientServerTLSConfigName
 			}

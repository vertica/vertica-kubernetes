--- conflicted
+++ resolved
@@ -67,7 +67,7 @@
 func (h *TLSServerCertGenReconciler) Reconcile(ctx context.Context, _ *ctrl.Request) (ctrl.Result, error) {
 	// Verify that at least one secret need generation
 	// If not, skip this reconciler
-	if !h.ShouldGenerateCert() || h.Vdb.IsTLSCertRollbackNeeded() {
+	if !h.ShouldGenerateCert() || h.Vdb.IsTLSCertRollbackNeeded() || h.Vdb.GetHTTPSPollingCurrentRetries() == 0 {
 		return ctrl.Result{}, nil
 	}
 
@@ -326,7 +326,6 @@
 	return httpsNMACertNeeded || clientServerCertNeeded || nmaCertNeeded
 }
 
-<<<<<<< HEAD
 // ShouldSkipThisConfig determines whether an individual config (NMA, HTTPS, or Server) should skipped.
 func (h *TLSServerCertGenReconciler) ShouldSkipThisConfig(secretFieldName string) bool {
 	if secretFieldName == nmaTLSSecret && h.Vdb.IsHTTPSNMATLSAuthEnabled() {
@@ -342,14 +341,6 @@
 		return true
 	}
 	return false
-=======
-	return vmeta.UseTLSAuth(h.Vdb.Annotations) &&
-		h.Vdb.GetHTTPSPollingCurrentRetries() == 0 &&
-		(h.Vdb.GetHTTPSNMATLSSecretInUse() == "" ||
-			h.Vdb.GetClientServerTLSSecretInUse() == "" ||
-			h.Vdb.GetHTTPSNMATLSSecretInUse() != h.Vdb.GetHTTPSNMATLSSecret() ||
-			h.Vdb.GetClientServerTLSSecretInUse() != h.Vdb.GetClientServerTLSSecret())
->>>>>>> 0ded4179
 }
 
 // InvalidCertRollback handles failures in cert validation, by producing an event and (if relevant) trigerring rollback

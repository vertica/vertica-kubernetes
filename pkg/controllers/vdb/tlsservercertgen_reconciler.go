--- conflicted
+++ resolved
@@ -62,22 +62,17 @@
 
 // Reconcile will create a TLS secret for the http server if one is missing
 func (h *TLSServerCertGenReconciler) Reconcile(ctx context.Context, _ *ctrl.Request) (ctrl.Result, error) {
-<<<<<<< HEAD
-	if h.Vdb.Spec.NMATLSSecret != "" && h.Vdb.GetHTTPSNMATLSSecret() == "" {
-		h.Log.Info("httpsNMATLS.secret is initialized from nmaTLSSecret")
-=======
-	httpsNMASecretStatus := h.Vdb.GetSecretStatus(httpsNMATLSSecret)
-	httpsNMASecretCreationNotNeeded := httpsNMASecretStatus != nil && httpsNMASecretStatus.Name == h.Vdb.Spec.HTTPSNMATLSSecret
-
-	clientSecretStatus := h.Vdb.GetSecretStatus(clientServerTLSSecret)
-	clientSecretCreationNotNeeded := clientSecretStatus != nil && clientSecretStatus.Name == h.Vdb.Spec.ClientServerTLSSecret
+	httpsNMATLSStatus := h.Vdb.GetTLSConfigByName(httpsNMATLSSecret)
+	httpsNMASecretCreationNotNeeded := httpsNMATLSStatus != nil && httpsNMATLSStatus.Secret == h.Vdb.GetHTTPSNMATLSSecret()
+
+	clientServerTLSStatus := h.Vdb.GetTLSConfigByName(clientServerTLSSecret)
+	clientSecretCreationNotNeeded := clientServerTLSStatus != nil && clientServerTLSStatus.Secret == h.Vdb.GetClientServerTLSSecret()
 
 	if httpsNMASecretCreationNotNeeded && clientSecretCreationNotNeeded {
 		return ctrl.Result{}, nil
 	}
-	if h.Vdb.Spec.NMATLSSecret != "" && h.Vdb.Spec.HTTPSNMATLSSecret == "" {
-		h.Log.Info("httpsNMATLSSecret is initialized from nmaTLSSecret")
->>>>>>> 90fb1510
+	if h.Vdb.Spec.NMATLSSecret != "" && h.Vdb.GetHTTPSNMATLSSecret() == "" {
+		h.Log.Info("httpsNMATLS.Secret is initialized from nmaTLSSecret")
 		err := h.setSecretNameInVDB(ctx, httpsNMATLSSecret, h.Vdb.Spec.NMATLSSecret)
 		if err != nil {
 			h.Log.Error(err, "failed to initialize httpsNMATLS.secret from nmaTLSSecret")
@@ -102,9 +97,9 @@
 // reconcileOneSecret will create a TLS secret for the http server if one is missing
 func (h *TLSServerCertGenReconciler) reconcileOneSecret(secretFieldName, secretName string,
 	ctx context.Context) error {
-	sType := vapi.HTTPSTLSSecretType
+	sType := vapi.HTTPSNMATLSConfigName
 	if secretFieldName == clientServerTLSSecret {
-		sType = vapi.ClientServerTLSSecretType
+		sType = vapi.ClientServerTLSConfigName
 	}
 	// If the secret name is set, check that it exists.
 	if secretName != "" {
@@ -118,21 +113,10 @@
 		nm := names.GenNamespacedName(h.Vdb, secretName)
 		secret := corev1.Secret{}
 		err := h.VRec.Client.Get(ctx, nm, &secret)
-<<<<<<< HEAD
-
+		// Secret defined but not found
 		if kerrors.IsNotFound(err) {
-			sType := vapi.HTTPSNMATLSConfigName
-			if secretFieldName == clientServerTLSSecret {
-				sType = vapi.ClientServerTLSConfigName
-			}
 			tlsStatus := h.Vdb.GetTLSConfigByName(sType)
 			if tlsStatus != nil {
-=======
-		// Secret defined but not found
-		if kerrors.IsNotFound(err) {
-			secStatus := h.Vdb.GetSecretStatus(sType)
-			if secStatus != nil {
->>>>>>> 90fb1510
 				// we do not recreate the secret as there is already
 				// a secret of this type in the status.
 				return nil

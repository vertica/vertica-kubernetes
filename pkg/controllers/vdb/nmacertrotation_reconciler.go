--- conflicted
+++ resolved
@@ -60,16 +60,11 @@
 	if !h.Vdb.IsSetForTLS() {
 		return ctrl.Result{}, nil
 	}
-<<<<<<< HEAD
-	if !h.Vdb.IsStatusConditionTrue(vapi.HTTPSCertRotationFinished) ||
-		!h.Vdb.IsStatusConditionTrue(vapi.TLSCertRotationInProgress) ||
-		h.Vdb.IsTLSCertRollbackNeeded() {
-=======
 	// no-op if tls update has not occurred
 	if (!h.Vdb.IsStatusConditionTrue(vapi.HTTPSTLSConfigUpdateFinished) &&
 		!h.Vdb.IsStatusConditionTrue(vapi.ClientServerTLSConfigUpdateFinished)) ||
-		!h.Vdb.IsStatusConditionTrue(vapi.TLSConfigUpdateInProgress) {
->>>>>>> 3cb90954
+		!h.Vdb.IsStatusConditionTrue(vapi.TLSConfigUpdateInProgress) ||
+		h.Vdb.IsTLSCertRollbackNeeded() {
 		return ctrl.Result{}, nil
 	}
 	// nma secret
@@ -81,13 +76,8 @@
 	}
 
 	h.Log.Info("Starting NMA TLS certificate rotation")
-<<<<<<< HEAD
-	res, err, calledVclusterops := h.rotateNmaTLSCert(ctx, newSecret, currentSecret)
-	if verrors.IsReconcileAborted(res, err) {
-=======
-	err = h.rotateNmaTLSCert(ctx, newSecret)
+	err, calledVclusterops := h.rotateNmaTLSCert(ctx, newSecret)
 	if err != nil {
->>>>>>> 3cb90954
 		h.Log.Error(err, "Failed to rotate NMA TLS certificate")
 		if calledVclusterops {
 			cond := vapi.MakeCondition(vapi.TLSCertRollbackNeeded, metav1.ConditionTrue, vapi.RollbackAfterNMACertRotationReason)
@@ -124,75 +114,18 @@
 	return ctrl.Result{}, updateConds(conds)
 }
 
-<<<<<<< HEAD
-// rotateNmaTLSCert will rotate node management agent's tls cert from currentSecret to newSecret
-func (h *NMACertRotationReconciler) rotateNmaTLSCert(ctx context.Context, newSecret,
-	currentSecret map[string][]byte) (ctrl.Result, error, bool) {
+// rotateHTTPSTLSCert will rotate node management agent's tls cert from currentSecret to newSecret
+func (h *NMACertRotationReconciler) rotateNmaTLSCert(ctx context.Context, newSecret map[string][]byte) (error, bool) {
 	err := h.Pfacts.Collect(ctx, h.Vdb)
 	if err != nil {
 		h.Log.Error(err, "nma cert rotation aborted. Failed to collect pod facts ")
-		return ctrl.Result{}, err, false
-	}
-	initiatorPod, ok := h.Pfacts.FindFirstUpPod(false, "")
-	if !ok {
-		h.Log.Info("No pod found to run rotate nma cert. Requeue reconciliation.")
-		return ctrl.Result{Requeue: true}, nil, false
-=======
-// rotateHTTPSTLSCert will rotate node management agent's tls cert from currentSecret to newSecret
-func (h *NMACertRotationReconciler) rotateNmaTLSCert(ctx context.Context, newSecret map[string][]byte) error {
-	err := h.Pfacts.Collect(ctx, h.Vdb)
-	if err != nil {
-		h.Log.Error(err, "nma cert rotation aborted. Failed to collect pod facts ")
-		return err
->>>>>>> 3cb90954
+		return err, false
 	}
 
 	var tls *vapi.TLSConfigStatus
 	currentSecretName := h.Vdb.GetHTTPSNMATLSSecretInUse()
 	newSecretName := h.Vdb.GetHTTPSNMATLSSecret()
 
-<<<<<<< HEAD
-	newCert := string(newSecret[corev1.TLSCertKey])
-	currentCert := string(currentSecret[corev1.TLSCertKey])
-	rotated, err := security.VerifyCert(initiatorPod.GetPodIP(), builder.NMAPort, newCert, currentCert, h.Log)
-	if err != nil {
-		h.Log.Error(err, "nma cert rotation aborted. Failed to verify new nma cert for "+
-			initiatorPod.GetPodIP())
-		return ctrl.Result{}, err, false
-	}
-	if rotated == 2 {
-		h.Log.Info("nma cert rotation skipped. Neither new nor existing nma cert is in use on " +
-			initiatorPod.GetPodIP())
-		return ctrl.Result{Requeue: true}, nil, false
-	}
-	if rotated == 0 {
-		h.Log.Info("nma cert rotation skipped. new nma cert for " +
-			" is already in use on " + initiatorPod.GetPodIP())
-	} else {
-		h.VRec.Eventf(h.Vdb, corev1.EventTypeNormal, events.NMATLSCertRotationStarted,
-			"Start rotating nma cert from %s to %s", currentSecretName, newSecretName)
-		h.Log.Info("to rotate nma certi from " + currentSecretName + " to " + newSecretName +
-			", tls enabled " + strconv.FormatBool(h.Vdb.IsTLSAuthEnabled()))
-		hosts := []string{}
-		for _, detail := range h.Pfacts.Detail {
-			hosts = append(hosts, detail.GetPodIP())
-		}
-		opts := []rotatenmacerts.Option{
-			rotatenmacerts.WithKey(string(newSecret[corev1.TLSPrivateKeyKey])),
-			rotatenmacerts.WithCert(string(newSecret[corev1.TLSCertKey])),
-			rotatenmacerts.WithCaCert(string(newSecret[corev1.ServiceAccountRootCAKey])),
-			rotatenmacerts.WithHosts(hosts),
-		}
-		err = h.Dispatcher.RotateNMACerts(ctx, opts...)
-		if err != nil {
-			h.Log.Error(err, "failed to rotate nma cer to "+newSecretName)
-			return ctrl.Result{}, err, true
-		}
-	}
-	tls := vapi.MakeHTTPSNMATLSConfig(h.Vdb.GetHTTPSNMATLSSecret(), h.Vdb.GetHTTPSNMATLSMode())
-	if updErr := vdbstatus.UpdateTLSConfigs(ctx, h.VRec.GetClient(), h.Vdb, []*vapi.TLSConfigStatus{tls}); updErr != nil {
-		return ctrl.Result{}, err, true
-=======
 	h.VRec.Eventf(h.Vdb, corev1.EventTypeNormal, events.NMATLSCertRotationStarted,
 		"Start rotating nma cert from %s to %s", currentSecretName, newSecretName)
 	h.Log.Info("Rotating NMA certificate", "from", currentSecretName, "to", newSecretName,
@@ -213,22 +146,21 @@
 	err = h.Dispatcher.RotateNMACerts(ctx, opts...)
 	if err != nil {
 		h.Log.Error(err, "failed to rotate nma cer to "+newSecretName)
-		return err
+		return err, true
 	}
 
 	if h.Vdb.IsStatusConditionTrue(vapi.HTTPSTLSConfigUpdateFinished) {
 		tls = vapi.MakeHTTPSNMATLSConfig(h.Vdb.GetHTTPSNMATLSSecret(), h.Vdb.GetHTTPSNMATLSMode())
 		if updErr := vdbstatus.UpdateTLSConfigs(ctx, h.VRec.GetClient(), h.Vdb, []*vapi.TLSConfigStatus{tls}); updErr != nil {
-			return err
+			return err, true
 		}
 	}
 
 	if h.Vdb.IsStatusConditionTrue(vapi.ClientServerTLSConfigUpdateFinished) {
 		tls = vapi.MakeClientServerTLSConfig(h.Vdb.GetClientServerTLSSecret(), h.Vdb.GetClientServerTLSMode())
 		if updErr := vdbstatus.UpdateTLSConfigs(ctx, h.VRec.GetClient(), h.Vdb, []*vapi.TLSConfigStatus{tls}); updErr != nil {
-			return err
+			return err, true
 		}
->>>>>>> 3cb90954
 	}
 
 	h.Log.Info("saved new tls cert secret name in status", "secret", newSecretName)
@@ -236,9 +168,5 @@
 	h.VRec.Eventf(h.Vdb, corev1.EventTypeNormal, events.NMATLSCertRotationSucceeded,
 		"Successfully rotated nma cert from %s to %s", currentSecretName, newSecretName)
 
-<<<<<<< HEAD
-	return ctrl.Result{}, err, true
-=======
-	return err
->>>>>>> 3cb90954
+	return err, true
 }
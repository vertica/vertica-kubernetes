--- conflicted
+++ resolved
@@ -41,20 +41,12 @@
 	PRunner       cmds.PodRunner
 	Dispatcher    vadmin.Dispatcher
 	Pfacts        *podfacts.PodFacts
-<<<<<<< HEAD
-	TLSSecretType string
+	TLSConfigName string
 	Manager       *TLSConfigManager
 }
 
 func MakeTLSConfigReconciler(vdbrecon *VerticaDBReconciler, log logr.Logger, vdb *vapi.VerticaDB, prunner cmds.PodRunner,
-	dispatcher vadmin.Dispatcher, pfacts *podfacts.PodFacts, tlsSecretType string, manager *TLSConfigManager) controllers.ReconcileActor {
-=======
-	TLSConfigName string
-}
-
-func MakeTLSConfigReconciler(vdbrecon *VerticaDBReconciler, log logr.Logger, vdb *vapi.VerticaDB, prunner cmds.PodRunner,
-	dispatcher vadmin.Dispatcher, pfacts *podfacts.PodFacts, tlsConfigName string) controllers.ReconcileActor {
->>>>>>> 08eed82b
+	dispatcher vadmin.Dispatcher, pfacts *podfacts.PodFacts, tlsConfigName string, manager *TLSConfigManager) controllers.ReconcileActor {
 	return &TLSConfigReconciler{
 		VRec:          vdbrecon,
 		Vdb:           vdb,
@@ -62,33 +54,23 @@
 		Dispatcher:    dispatcher,
 		PRunner:       prunner,
 		Pfacts:        pfacts,
-<<<<<<< HEAD
-		TLSSecretType: tlsSecretType,
+		TLSConfigName: tlsConfigName,
 		Manager:       manager,
-=======
-		TLSConfigName: tlsConfigName,
->>>>>>> 08eed82b
 	}
 }
 
 // Reconcile will create a TLS secret for the http server if one is missing
 func (h *TLSConfigReconciler) Reconcile(ctx context.Context, request *ctrl.Request) (ctrl.Result, error) {
-<<<<<<< HEAD
-	if h.Vdb.IsSetForTLS() && h.Vdb.GetSecretNameInUse(h.TLSSecretType) != "" ||
+	if h.Vdb.IsSetForTLS() && h.Vdb.GetSecretInUse(h.TLSConfigName) != "" ||
 		!h.Vdb.IsSetForTLS() || !h.Vdb.IsStatusConditionTrue(vapi.DBInitialized) ||
-=======
-	if h.Vdb.IsTLSAuthEnabled() && h.Vdb.GetSecretInUse(h.TLSConfigName) != "" ||
-		!h.Vdb.IsTLSAuthEnabled() || !h.Vdb.IsStatusConditionTrue(vapi.DBInitialized) ||
->>>>>>> 08eed82b
 		h.Vdb.IsStatusConditionTrue(vapi.UpgradeInProgress) ||
 		h.Vdb.IsStatusConditionTrue(vapi.VerticaRestartNeeded) {
 		return ctrl.Result{}, nil
 	}
-<<<<<<< HEAD
 
 	h.Log.Info("Starting TLS reconciliation",
 		"certRotationEnabled", h.Vdb.IsSetForTLS(),
-		"secretName", h.Vdb.GetSecretNameInUse(h.TLSSecretType),
+		"secretName", h.Vdb.GetSecretInUse(h.TLSConfigName),
 		"dbInitialized", h.Vdb.IsStatusConditionTrue(vapi.DBInitialized),
 	)
 
@@ -97,11 +79,6 @@
 		return res, errCheck
 	}
 
-=======
-	h.Log.Info("entry condition, cert rotate enabled ? " + strconv.FormatBool(h.Vdb.IsTLSAuthEnabled()) +
-		", status secret name - " + h.Vdb.GetSecretInUse(h.TLSConfigName) + ", is db initialized ? " +
-		strconv.FormatBool(h.Vdb.IsStatusConditionTrue(vapi.DBInitialized)))
->>>>>>> 08eed82b
 	err := h.Pfacts.Collect(ctx, h.Vdb)
 	if err != nil {
 		h.Log.Error(err, "failed to collect pfacts to set up tls. skip current loop")
@@ -142,19 +119,13 @@
 	} else {
 		h.Log.Info("TLS already configured in db. Skip running DDL.")
 	}
-<<<<<<< HEAD
 
 	h.Log.Info("Saving TLS secret and mode into status")
 	err = h.Manager.setTLSConfigInStatus(ctx, tlsMode)
-=======
-	h.Log.Info("Save TLS secret and mode into status")
-	err = h.updateTLSStatus(ctx, initiatorPod, configured)
->>>>>>> 08eed82b
 	if err != nil {
 		h.Log.Error(err, "failed to save TLS secret and mode into status")
 		return ctrl.Result{}, err
 	}
-<<<<<<< HEAD
 
 	h.VRec.Eventf(h.Vdb, corev1.EventTypeNormal, events.TLSConfigurationSucceeded,
 		"Successfully set %s tls config", h.Manager.TLSConfig)
@@ -176,120 +147,6 @@
 
 	configured = strings.Contains(certificate, h.Manager.getCertificatePrefix())
 	return
-=======
-	h.VRec.Eventf(h.Vdb, corev1.EventTypeNormal, events.TLSConfigurationSucceeded, "Successfully configured TLS for %s", h.TLSConfigName)
-	return ctrl.Result{}, nil
-}
-
-func (h *TLSConfigReconciler) runDDLToConfigureTLS(ctx context.Context, initiatorPod *podfacts.PodFact, grantAuth bool) error {
-	var opts []settlsconfig.Option
-	if h.TLSConfigName == vapi.HTTPSNMATLSConfigName {
-		opts = []settlsconfig.Option{
-			settlsconfig.WithHTTPSTLSMode(h.Vdb.GetHTTPSNMATLSMode()),
-			settlsconfig.WithHTTPSTLSSecretName(h.Vdb.GetHTTPSNMATLSSecret()),
-			settlsconfig.WithInitiatorIP(initiatorPod.GetPodIP()),
-			settlsconfig.WithNamespace(h.Vdb.GetObjectMeta().GetNamespace()),
-			settlsconfig.WithHTTPSTLSConfig(true),
-			settlsconfig.WithGrantAuth(grantAuth),
-		}
-	} else {
-		opts = []settlsconfig.Option{
-			settlsconfig.WithClientServerTLSMode(h.Vdb.GetClientServerTLSMode()),
-			settlsconfig.WithClientServerTLSSecretName(h.Vdb.GetClientServerTLSSecret()),
-			settlsconfig.WithInitiatorIP(initiatorPod.GetPodIP()),
-			settlsconfig.WithNamespace(h.Vdb.GetObjectMeta().GetNamespace()),
-			settlsconfig.WithHTTPSTLSConfig(false),
-			settlsconfig.WithGrantAuth(grantAuth),
-		}
-	}
-	return h.Dispatcher.SetTLSConfig(ctx, opts...)
-}
-
-func (h *TLSConfigReconciler) updateTLSStatus(ctx context.Context, initiatorPod *podfacts.PodFact, tlsConfiguredInDB bool) error {
-	var (
-		tlsSecret string
-		tlsMode   string
-		err       error
-	)
-
-	// Determine secret and default mode
-	if h.TLSConfigName == vapi.HTTPSNMATLSConfigName {
-		tlsSecret = h.Vdb.GetHTTPSNMATLSSecret()
-		tlsMode = h.Vdb.GetHTTPSNMATLSMode()
-	} else {
-		tlsSecret = h.Vdb.GetClientServerTLSSecret()
-		tlsMode = h.Vdb.GetClientServerTLSMode()
-	}
-
-	// If TLS is configured in DB, override mode with actual value from DB
-	if tlsConfiguredInDB {
-		tlsMode, err = h.loadTLSModeFromDB(ctx, initiatorPod)
-		if err != nil {
-			return err
-		}
-	}
-
-	// Create and update status with one call
-	var tlsConfig *vapi.TLSConfigStatus
-	if h.TLSConfigName == vapi.HTTPSNMATLSConfigName {
-		tlsConfig = vapi.MakeHTTPSNMATLSConfig(tlsSecret, tlsMode)
-	} else {
-		tlsConfig = vapi.MakeClientServerTLSConfig(tlsSecret, tlsMode)
-	}
-
-	h.Log.Info("Updating TLS config in status", "TLSConfig", tlsConfig)
-	if err := vdbstatus.UpdateTLSConfigs(ctx, h.VRec.GetClient(), h.Vdb, []*vapi.TLSConfigStatus{tlsConfig}); err != nil {
-		h.Log.Error(err, "failed to update TLS config in status")
-		return err
-	}
-
-	h.Log.Info(fmt.Sprintf("Saved TLS status: secret=%s, mode=%s, name=%s", tlsSecret, tlsMode, h.TLSConfigName))
-	return nil
-}
-
-func (h *TLSConfigReconciler) checkIfTLSConfiguredInDB(ctx context.Context, initiatorPod *podfacts.PodFact) (bool, error) {
-	var sql string
-	if h.TLSConfigName == vapi.HTTPSNMATLSConfigName {
-		sql = "select certificate from tls_configurations where name='https';"
-	} else {
-		sql = "select certificate from tls_configurations where name='server';"
-	}
-	cmd := []string{"-tAc", sql}
-	stdout, stderr, err := h.PRunner.ExecVSQL(ctx, initiatorPod.GetName(), names.ServerContainer, cmd...)
-	if err != nil || strings.Contains(stderr, "Error") {
-		h.Log.Error(err, fmt.Sprintf("failed to check if TLS is configured for %s, stderr - %s", h.TLSConfigName, stderr))
-		return false, err
-	}
-	lines := strings.Split(stdout, "\n")
-	res := strings.Trim(lines[0], " ")
-	return res != "httpServerCert", nil
-}
-
-func (h *TLSConfigReconciler) loadTLSModeFromDB(ctx context.Context, initiatorPod *podfacts.PodFact) (string, error) {
-	var tlsConfigName string
-	if h.TLSConfigName == vapi.HTTPSNMATLSConfigName {
-		tlsConfigName = "https"
-	} else {
-		tlsConfigName = "server"
-	}
-	h.Log.Info(fmt.Sprintf("read tls mode from db for %s", tlsConfigName))
-	sql := fmt.Sprintf("select mode from tls_configurations where name='%s';", tlsConfigName)
-	cmd := []string{"-tAc", sql}
-	stdout, stderr, err := h.PRunner.ExecVSQL(ctx, initiatorPod.GetName(), names.ServerContainer, cmd...)
-	h.Log.Info(fmt.Sprintf("%s tls mode from db - %s", tlsConfigName, stdout))
-	if err != nil || strings.Contains(stderr, "Error") {
-		h.Log.Error(err, fmt.Sprintf("failed to retrieve %s TLS mode after reviving db, stderr - %s", tlsConfigName, stderr))
-		return "", err
-	}
-	currentTLSMode := h.getTLSMode(stdout)
-	return currentTLSMode, nil
-}
-
-func (h *TLSConfigReconciler) getTLSMode(stdout string) string {
-	lines := strings.Split(stdout, "\n")
-	res := strings.Trim(lines[0], " ")
-	return res
->>>>>>> 08eed82b
 }
 
 func (h *TLSConfigReconciler) checkIfTLSAuthenticationCreatedInDB(ctx context.Context, initiatorPod *podfacts.PodFact) (bool, error) {

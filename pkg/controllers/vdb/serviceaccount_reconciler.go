--- conflicted
+++ resolved
@@ -76,11 +76,7 @@
 	// There is no need to create the role and rolebinding when the following condition is met:
 	//	- NMA reads certs from mounted volume or non-k8s secret store
 	if vmeta.UseVClusterOps(s.Vdb.Annotations) &&
-<<<<<<< HEAD
-		(vmeta.UseNMACertsMount(s.Vdb.Annotations) || !secrets.IsK8sSecret(s.Vdb.GetHTTPSNMATLSSecret())) {
-=======
-		!secrets.IsK8sSecret(s.Vdb.Spec.HTTPSNMATLSSecret) {
->>>>>>> d38a5c65
+		!secrets.IsK8sSecret(s.Vdb.GetHTTPSNMATLSSecret()) {
 		return ctrl.Result{}, s.saveServiceAccountNameInVDB(ctx, sa.Name)
 	}
 

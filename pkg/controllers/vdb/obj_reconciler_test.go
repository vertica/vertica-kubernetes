--- conflicted
+++ resolved
@@ -46,6 +46,8 @@
 
 var _ = Describe("obj_reconcile", func() {
 	ctx := context.Background()
+	const trueStr = "true"
+	const falseStr = "false"
 
 	runReconciler := func(vdb *vapi.VerticaDB, expResult ctrl.Result, mode ObjReconcileModeType) {
 		// Create any dependent objects for the CRD.
@@ -984,93 +986,6 @@
 			deleteProxy(ctx, vdb, vpName, cmName)
 		})
 
-<<<<<<< HEAD
-=======
-		It("should be a no-op if UseNMACertsMount is enabled", func() {
-			vdb := vapi.MakeVDB()
-			vdb.Annotations[vmeta.MountNMACertsAnnotation] = trueStr
-			vdb.Annotations[vmeta.EnableTLSCertsRotationAnnotation] = falseStr
-			test.CreateVDB(ctx, k8sClient, vdb)
-			defer test.DeleteVDB(ctx, k8sClient, vdb)
-
-			pfacts := podfacts.MakePodFacts(vdbRec, &cmds.FakePodRunner{}, logger, TestPassword)
-			objr := MakeObjReconciler(vdbRec, logger, vdb, &pfacts, ObjReconcileModeAll)
-			r := objr.(*ObjReconciler)
-			err := r.reconcileNMACertConfigMap(ctx)
-			Expect(err).Should(Succeed())
-		})
-
-		It("should be a no-op if TLSCertsRotation is disabled", func() {
-			vdb := vapi.MakeVDB()
-			vdb.Annotations[vmeta.MountNMACertsAnnotation] = falseStr
-			vdb.Annotations[vmeta.EnableTLSCertsRotationAnnotation] = falseStr
-			test.CreateVDB(ctx, k8sClient, vdb)
-			defer test.DeleteVDB(ctx, k8sClient, vdb)
-
-			pfacts := podfacts.MakePodFacts(vdbRec, &cmds.FakePodRunner{}, logger, TestPassword)
-			objr := MakeObjReconciler(vdbRec, logger, vdb, &pfacts, ObjReconcileModeAll)
-			r := objr.(*ObjReconciler)
-			err := r.reconcileNMACertConfigMap(ctx)
-			Expect(err).Should(Succeed())
-		})
-
-		It("should create the ConfigMap if it does not exist", func() {
-			vdb := vapi.MakeVDB()
-			vdb.Annotations[vmeta.MountNMACertsAnnotation] = falseStr
-			vdb.Annotations[vmeta.EnableTLSCertsRotationAnnotation] = trueStr
-			const existing = "existing-secret"
-			vdb.Spec.HTTPSTLSSecret = existing
-			test.CreateVDB(ctx, k8sClient, vdb)
-			defer test.DeleteVDB(ctx, k8sClient, vdb)
-
-			// Ensure the ConfigMap doesn't exist
-			configMapName := names.GenNMACertConfigMap(vdb)
-			configMap := &corev1.ConfigMap{}
-			err := k8sClient.Get(ctx, configMapName, configMap)
-			Expect(errors.IsNotFound(err)).Should(BeTrue())
-
-			pfacts := podfacts.MakePodFacts(vdbRec, &cmds.FakePodRunner{}, logger, TestPassword)
-			objr := MakeObjReconciler(vdbRec, logger, vdb, &pfacts, ObjReconcileModeAll)
-			r := objr.(*ObjReconciler)
-			err = r.reconcileNMACertConfigMap(ctx)
-			defer deleteConfigMap(ctx, vdb, configMapName.Name)
-			Expect(err).Should(Succeed())
-
-			// Verify that the ConfigMap was created
-			err = k8sClient.Get(ctx, configMapName, configMap)
-			Expect(err).Should(Succeed())
-			Expect(configMap.Data[builder.NMASecretNameEnv]).Should(Equal(vdb.Spec.HTTPSTLSSecret))
-		})
-
-		It("should update the ConfigMap if the secret name changes", func() {
-			vdb := vapi.MakeVDB()
-			vdb.Annotations[vmeta.MountNMACertsAnnotation] = falseStr
-			vdb.Annotations[vmeta.EnableTLSCertsRotationAnnotation] = trueStr
-			const initial = "initial-secret"
-			vdb.Spec.HTTPSTLSSecret = initial
-			test.CreateVDB(ctx, k8sClient, vdb)
-			defer test.DeleteVDB(ctx, k8sClient, vdb)
-
-			nm := names.GenNMACertConfigMap(vdb)
-			configMap := builder.BuildNMATLSConfigMap(nm, vdb)
-			Expect(k8sClient.Create(ctx, configMap)).Should(Succeed())
-			defer deleteConfigMap(ctx, vdb, nm.Name)
-
-			vdb.Spec.HTTPSTLSSecret = "updated-secret"
-			Expect(k8sClient.Update(ctx, vdb)).Should(Succeed())
-
-			pfacts := podfacts.MakePodFacts(vdbRec, &cmds.FakePodRunner{}, logger, TestPassword)
-			objr := MakeObjReconciler(vdbRec, logger, vdb, &pfacts, ObjReconcileModeAll)
-			r := objr.(*ObjReconciler)
-			err := r.reconcileNMACertConfigMap(ctx)
-			Expect(err).Should(Succeed())
-
-			// Verify that the ConfigMap was updated
-			err = k8sClient.Get(ctx, nm, configMap)
-			Expect(err).Should(Succeed())
-			Expect(configMap.Data[builder.NMASecretNameEnv]).Should(Equal("updated-secret"))
-		})
-
 		It("should remove ownerReference from tls secret", func() {
 			vdb := vapi.MakeVDB()
 			vdb.Spec.NMATLSSecret = "test-secret"
@@ -1098,7 +1013,6 @@
 			Expect(k8sClient.Get(ctx, secretName, fetchedSecret)).Should(Succeed())
 			Expect(len(fetchedSecret.OwnerReferences)).Should(Equal(0))
 		})
->>>>>>> 48d65bb6
 	})
 })
 

--- conflicted
+++ resolved
@@ -985,77 +985,6 @@
 			deleteProxy(ctx, vdb, vpName, cmName)
 		})
 
-<<<<<<< HEAD
-		It("should be a no-op if EnableTLSAuthAnnotation is disabled", func() {
-			vdb := vapi.MakeVDB()
-			vdb.Annotations[vmeta.EnableTLSAuthAnnotation] = falseStr
-			test.CreateVDB(ctx, k8sClient, vdb)
-			defer test.DeleteVDB(ctx, k8sClient, vdb)
-
-			pfacts := podfacts.MakePodFacts(vdbRec, &cmds.FakePodRunner{}, logger, TestPassword)
-			objr := MakeObjReconciler(vdbRec, logger, vdb, &pfacts, ObjReconcileModeAll)
-			r := objr.(*ObjReconciler)
-			err := r.reconcileNMACertConfigMap(ctx)
-			Expect(err).Should(Succeed())
-		})
-
-		It("should create the ConfigMap if it does not exist", func() {
-			vdb := vapi.MakeVDB()
-			vdb.Annotations[vmeta.EnableTLSAuthAnnotation] = trueStr
-			const existing = "existing-secret"
-			vdb.Spec.HTTPSNMATLS.Secret = existing
-			test.CreateVDB(ctx, k8sClient, vdb)
-			defer test.DeleteVDB(ctx, k8sClient, vdb)
-
-			// Ensure the ConfigMap doesn't exist
-			configMapName := names.GenNMACertConfigMap(vdb)
-			configMap := &corev1.ConfigMap{}
-			err := k8sClient.Get(ctx, configMapName, configMap)
-			Expect(errors.IsNotFound(err)).Should(BeTrue())
-
-			pfacts := podfacts.MakePodFacts(vdbRec, &cmds.FakePodRunner{}, logger, TestPassword)
-			objr := MakeObjReconciler(vdbRec, logger, vdb, &pfacts, ObjReconcileModeAll)
-			r := objr.(*ObjReconciler)
-			err = r.reconcileNMACertConfigMap(ctx)
-			defer deleteConfigMap(ctx, vdb, configMapName.Name)
-			Expect(err).Should(Succeed())
-
-			// Verify that the ConfigMap was created
-			err = k8sClient.Get(ctx, configMapName, configMap)
-			Expect(err).Should(Succeed())
-			Expect(configMap.Data[builder.NMASecretNameEnv]).Should(Equal(vdb.GetHTTPSNMATLSSecret()))
-		})
-
-		It("should update the ConfigMap if the secret name changes", func() {
-			vdb := vapi.MakeVDB()
-			vdb.Annotations[vmeta.EnableTLSAuthAnnotation] = trueStr
-			const initial = "initial-secret"
-			vdb.Spec.HTTPSNMATLS.Secret = initial
-			test.CreateVDB(ctx, k8sClient, vdb)
-			defer test.DeleteVDB(ctx, k8sClient, vdb)
-
-			nm := names.GenNMACertConfigMap(vdb)
-			configMap := builder.BuildNMATLSConfigMap(nm, vdb)
-			Expect(k8sClient.Create(ctx, configMap)).Should(Succeed())
-			defer deleteConfigMap(ctx, vdb, nm.Name)
-
-			vdb.Spec.HTTPSNMATLS.Secret = "updated-secret"
-			Expect(k8sClient.Update(ctx, vdb)).Should(Succeed())
-
-			pfacts := podfacts.MakePodFacts(vdbRec, &cmds.FakePodRunner{}, logger, TestPassword)
-			objr := MakeObjReconciler(vdbRec, logger, vdb, &pfacts, ObjReconcileModeAll)
-			r := objr.(*ObjReconciler)
-			err := r.reconcileNMACertConfigMap(ctx)
-			Expect(err).Should(Succeed())
-
-			// Verify that the ConfigMap was updated
-			err = k8sClient.Get(ctx, nm, configMap)
-			Expect(err).Should(Succeed())
-			Expect(configMap.Data[builder.NMASecretNameEnv]).Should(Equal("updated-secret"))
-		})
-
-=======
->>>>>>> d38a5c65
 		It("should remove ownerReference from tls secret", func() {
 			vdb := vapi.MakeVDB()
 			vdb.Spec.HTTPSNMATLS.Secret = "test-secret"

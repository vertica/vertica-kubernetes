/*
 (c) Copyright [2021-2023] Open Text.
 Licensed under the Apache License, Version 2.0 (the "License");
 You may not use this file except in compliance with the License.
 You may obtain a copy of the License at

 http://www.apache.org/licenses/LICENSE-2.0

 Unless required by applicable law or agreed to in writing, software
 distributed under the License is distributed on an "AS IS" BASIS,
 WITHOUT WARRANTIES OR CONDITIONS OF ANY KIND, either express or implied.
 See the License for the specific language governing permissions and
 limitations under the License.
*/

package vdb

import (
	"context"
	"path/filepath"
	"reflect"

	. "github.com/onsi/ginkgo/v2"
	. "github.com/onsi/gomega"
	vapi "github.com/vertica/vertica-kubernetes/api/v1beta1"
	"github.com/vertica/vertica-kubernetes/pkg/builder"
	"github.com/vertica/vertica-kubernetes/pkg/cmds"
	vmeta "github.com/vertica/vertica-kubernetes/pkg/meta"
	"github.com/vertica/vertica-kubernetes/pkg/names"
	"github.com/vertica/vertica-kubernetes/pkg/paths"
	appsv1 "k8s.io/api/apps/v1"
	corev1 "k8s.io/api/core/v1"
	"k8s.io/apimachinery/pkg/api/errors"
	"k8s.io/apimachinery/pkg/api/resource"
	metav1 "k8s.io/apimachinery/pkg/apis/meta/v1"
	ctrl "sigs.k8s.io/controller-runtime"
	//+kubebuilder:scaffold:imports
)

// These tests use Ginkgo (BDD-style Go testing framework). Refer to
// http://onsi.github.io/ginkgo/ to learn more about Ginkgo.

var _ = Describe("obj_reconcile", func() {
	ctx := context.Background()

	runReconciler := func(vdb *vapi.VerticaDB, expResult ctrl.Result, mode ObjReconcileModeType) {
		// Create any dependent objects for the CRD.
		pfacts := MakePodFacts(vdbRec, &cmds.FakePodRunner{})
		objr := MakeObjReconciler(vdbRec, logger, vdb, &pfacts, mode)
		Expect(objr.Reconcile(ctx, &ctrl.Request{})).Should(Equal(expResult))
	}

	createCrd := func(vdb *vapi.VerticaDB, doReconcile bool) {
		Expect(k8sClient.Create(ctx, vdb)).Should(Succeed())
		nameLookup := vdb.ExtractNamespacedName()

		createdVdb := &vapi.VerticaDB{}
		Expect(k8sClient.Get(ctx, nameLookup, createdVdb)).Should(Succeed())

		if doReconcile {
			runReconciler(vdb, ctrl.Result{}, ObjReconcileModeAll)
		}
	}

	deleteCrd := func(vdb *vapi.VerticaDB) {
		Expect(k8sClient.Delete(ctx, vdb)).Should(Succeed())

		isController := true
		blockOwnerDeletion := true
		expOwnerRef := metav1.OwnerReference{
			Kind:               "VerticaDB",
			APIVersion:         "vertica.com/v1beta1",
			Name:               vdb.Name,
			UID:                vdb.UID,
			Controller:         &isController,
			BlockOwnerDeletion: &blockOwnerDeletion,
		}

		for i := range vdb.Spec.Subclusters {
			svc := &corev1.Service{}
			err := k8sClient.Get(ctx, names.GenExtSvcName(vdb, &vdb.Spec.Subclusters[i]), svc)
			if err == nil {
				Expect(svc.ObjectMeta.OwnerReferences).To(ContainElement(expOwnerRef))
				Expect(k8sClient.Delete(ctx, svc)).Should(Succeed())
			} else {
				Expect(errors.IsNotFound(err)).Should(BeTrue())
			}

			stsNm := names.GenStsName(vdb, &vdb.Spec.Subclusters[i])
			sts := &appsv1.StatefulSet{}
			err = k8sClient.Get(ctx, stsNm, sts)
			if err == nil {
				Expect(sts.ObjectMeta.OwnerReferences).To(ContainElement(expOwnerRef))
				Expect(k8sClient.Delete(ctx, sts)).Should(Succeed())
			} else {
				Expect(errors.IsNotFound(err)).Should(BeTrue())
			}
		}
		svc := &corev1.Service{}
		err := k8sClient.Get(ctx, names.GenHlSvcName(vdb), svc)
		if err == nil {
			Expect(svc.ObjectMeta.OwnerReferences).To(ContainElement(expOwnerRef))
			Expect(k8sClient.Delete(ctx, svc)).Should(Succeed())
		} else {
			Expect(errors.IsNotFound(err)).Should(BeTrue())
		}
	}

	Context("When reconciling a VerticaDB CRD", func() {
		It("Should create service objects", func() {
			vdb := vapi.MakeVDB()
			createCrd(vdb, true)
			defer deleteCrd(vdb)

			By("Checking the VerticaDB has an external service object")
			extNameLookup := names.GenExtSvcName(vdb, &vdb.Spec.Subclusters[0])
			foundSvc := &corev1.Service{}
			Expect(k8sClient.Get(ctx, extNameLookup, foundSvc)).Should(Succeed())
			Expect(foundSvc.Spec.ClusterIP).ShouldNot(Equal("None"))
			Expect(foundSvc.Spec.Type).Should(Equal(corev1.ServiceTypeClusterIP))
			Expect(foundSvc.Spec.Ports[0].Port).Should(Equal(int32(5433)))
			Expect(foundSvc.Spec.Ports[1].Port).Should(Equal(int32(8443)))

			By("Checking the VerticaDB has a headless service object")
			hlNameLookup := names.GenHlSvcName(vdb)
			foundSvc = &corev1.Service{}
			Expect(k8sClient.Get(ctx, hlNameLookup, foundSvc)).Should(Succeed())
			Expect(foundSvc.Spec.ClusterIP).Should(Equal("None"))
			Expect(foundSvc.Spec.Type).Should(Equal(corev1.ServiceTypeClusterIP))
			Expect(foundSvc.Spec.Ports[0].Port).Should(Equal(int32(22)))
		})

		It("should have custom type, nodePort, externalIPs, loadBalancerIP, serviceAnnotations and update them in ext service", func() {
			vdb := vapi.MakeVDB()
			desiredType := corev1.ServiceTypeNodePort
			desiredNodePort := int32(30046)
			desiredExternalIPs := []string{"80.10.11.12"}
			desiredLoadBalancerIP := "80.20.21.22"
			desiredServiceAnnotations := map[string]string{"foo": "bar", "dib": "dab"}
			vdb.Spec.Subclusters[0].ServiceType = desiredType
			vdb.Spec.Subclusters[0].NodePort = desiredNodePort
			vdb.Spec.Subclusters[0].ExternalIPs = desiredExternalIPs
			vdb.Spec.Subclusters[0].LoadBalancerIP = desiredLoadBalancerIP
			vdb.Spec.Subclusters[0].ServiceAnnotations = desiredServiceAnnotations

			createCrd(vdb, true)
			defer deleteCrd(vdb)

			extNameLookup := names.GenExtSvcName(vdb, &vdb.Spec.Subclusters[0])
			foundSvc := &corev1.Service{}
			Expect(k8sClient.Get(ctx, extNameLookup, foundSvc)).Should(Succeed())
			Expect(foundSvc.Spec.Type).Should(Equal(desiredType))
			Expect(foundSvc.Spec.Ports[0].NodePort).Should(Equal(desiredNodePort))
			Expect(foundSvc.Spec.ExternalIPs).Should(Equal(desiredExternalIPs))
			Expect(foundSvc.Spec.LoadBalancerIP).Should(Equal(desiredLoadBalancerIP))
			Expect(foundSvc.ObjectMeta.Annotations).Should(Equal(desiredServiceAnnotations))

			// Update crd
			newType := corev1.ServiceTypeLoadBalancer
			newNodePort := int32(30047)
			newExternalIPs := []string{"80.10.11.10"}
			newLoadBalancerIP := "80.20.21.20"
			newServiceAnnotations := map[string]string{"foo": "bar", "dib": "baz"}
			vdb.Spec.Subclusters[0].ServiceType = newType
			vdb.Spec.Subclusters[0].NodePort = newNodePort
			vdb.Spec.Subclusters[0].ExternalIPs = newExternalIPs
			vdb.Spec.Subclusters[0].LoadBalancerIP = newLoadBalancerIP
			vdb.Spec.Subclusters[0].ServiceAnnotations = newServiceAnnotations
			Expect(k8sClient.Update(ctx, vdb)).Should(Succeed())

			// Refresh any dependent objects
			pfacts := MakePodFacts(vdbRec, &cmds.FakePodRunner{})
			objr := MakeObjReconciler(vdbRec, logger, vdb, &pfacts, ObjReconcileModeAll)
			_, err := objr.Reconcile(ctx, &ctrl.Request{})
			Expect(err).Should(Succeed())

			Expect(k8sClient.Get(ctx, extNameLookup, foundSvc)).Should(Succeed())
			Expect(foundSvc.Spec.Type).Should(Equal(newType))
			Expect(foundSvc.Spec.Ports[0].NodePort).Should(Equal(newNodePort))
			Expect(foundSvc.Spec.ExternalIPs).Should(Equal(newExternalIPs))
			Expect(foundSvc.Spec.LoadBalancerIP).Should(Equal(newLoadBalancerIP))
			Expect(foundSvc.ObjectMeta.Annotations).Should(Equal(newServiceAnnotations))
		})

		It("should have custom labels and annotations in service objects and statefulsets", func() {
			vdb := vapi.MakeVDB()
			vdb.Spec.Labels["my-label"] = "r1"
			vdb.Spec.Labels["vertica.com/second-label"] = "r2"
			vdb.Spec.Annotations["gitRef"] = "1234abc"

			verifyLabelsAnnotations := func(objectMeta *metav1.ObjectMeta, isScSpecific bool) {
				Expect(objectMeta.Labels["my-label"]).Should(Equal("r1"))
				Expect(objectMeta.Labels["vertica.com/second-label"]).Should(Equal("r2"))
				Expect(objectMeta.Annotations["gitRef"]).Should(Equal("1234abc"))
				Expect(objectMeta.Labels["vertica.com/database"]).Should(Equal(vdb.Spec.DBName))
				if isScSpecific {
					Expect(objectMeta.Labels[vmeta.SubclusterNameLabel]).Should(Equal(vdb.Spec.Subclusters[0].Name))
				}
			}

			createCrd(vdb, true)
			defer deleteCrd(vdb)

			svc := &corev1.Service{}
			Expect(k8sClient.Get(ctx, names.GenExtSvcName(vdb, &vdb.Spec.Subclusters[0]), svc)).Should(Succeed())
			verifyLabelsAnnotations(&svc.ObjectMeta, true /* subcluster specific */)
			Expect(k8sClient.Get(ctx, names.GenHlSvcName(vdb), svc)).Should(Succeed())
			verifyLabelsAnnotations(&svc.ObjectMeta, false /* not subcluster specific */)

			sts := &appsv1.StatefulSet{}
			Expect(k8sClient.Get(ctx, names.GenStsName(vdb, &vdb.Spec.Subclusters[0]), sts)).Should(Succeed())
			verifyLabelsAnnotations(&sts.ObjectMeta, true /* subcluster specific */)
		})

		It("should update version in svc objects", func() {
			vdb := vapi.MakeVDB()
			createCrd(vdb, true)
			defer deleteCrd(vdb)

			svc := &corev1.Service{}
			Expect(k8sClient.Get(ctx, names.GenExtSvcName(vdb, &vdb.Spec.Subclusters[0]), svc)).Should(Succeed())
			svc.Labels[vmeta.OperatorVersionLabel] = vmeta.OperatorVersion100
			Expect(k8sClient.Update(ctx, svc)).Should(Succeed())
			Expect(k8sClient.Get(ctx, names.GenHlSvcName(vdb), svc)).Should(Succeed())
			svc.Labels[vmeta.OperatorVersionLabel] = vmeta.OperatorVersion100
			Expect(k8sClient.Update(ctx, svc)).Should(Succeed())

			pfacts := MakePodFacts(vdbRec, &cmds.FakePodRunner{})
			objr := MakeObjReconciler(vdbRec, logger, vdb, &pfacts, ObjReconcileModeAll)
			Expect(objr.Reconcile(ctx, &ctrl.Request{})).Should(Equal(ctrl.Result{}))

			Expect(k8sClient.Get(ctx, names.GenExtSvcName(vdb, &vdb.Spec.Subclusters[0]), svc)).Should(Succeed())
			Expect(svc.Labels[vmeta.OperatorVersionLabel]).Should(Equal(vmeta.CurOperatorVersion))
			Expect(k8sClient.Get(ctx, names.GenHlSvcName(vdb), svc)).Should(Succeed())
			Expect(svc.Labels[vmeta.OperatorVersionLabel]).Should(Equal(vmeta.CurOperatorVersion))
		})

		It("should create a statefulset with the configured size", func() {
			vdb := vapi.MakeVDB()
			var desiredSize int32 = 16
			vdb.Spec.Subclusters[0].Size = desiredSize

			createCrd(vdb, true)
			defer deleteCrd(vdb)

			sts := &appsv1.StatefulSet{}
			nm := names.GenStsName(vdb, &vdb.Spec.Subclusters[0])
			Expect(k8sClient.Get(ctx, nm, sts)).Should(Succeed())
			actSize := *sts.Spec.Replicas
			Expect(actSize).Should(Equal(desiredSize))
			Expect(sts.Spec.Template.Spec.Containers[0].Image).Should(Equal(vdb.Spec.Image))
		})

		It("should create a statefulset with a configured pull policy", func() {
			vdb := vapi.MakeVDB()
			vdb.Spec.ImagePullPolicy = corev1.PullNever

			createCrd(vdb, true)
			defer deleteCrd(vdb)

			sts := &appsv1.StatefulSet{}
			nm := names.GenStsName(vdb, &vdb.Spec.Subclusters[0])
			Expect(k8sClient.Get(ctx, nm, sts)).Should(Succeed())
			Expect(sts.Spec.Template.Spec.Containers[0].Image).Should(Equal(vdb.Spec.Image))
			Expect(sts.Spec.Template.Spec.Containers[0].ImagePullPolicy).Should(Equal(corev1.PullNever))
		})

		It("should create a statefulset with a configured StorageClassName", func() {
			vdb := vapi.MakeVDB()
			desiredStorageClass := "my-storage"
			vdb.Spec.Local.StorageClass = desiredStorageClass

			createCrd(vdb, true)
			defer deleteCrd(vdb)

			sts := &appsv1.StatefulSet{}
			nm := names.GenStsName(vdb, &vdb.Spec.Subclusters[0])
			Expect(k8sClient.Get(ctx, nm, sts)).Should(Succeed())
			currStorageClass := *sts.Spec.VolumeClaimTemplates[0].Spec.StorageClassName
			Expect(currStorageClass).Should(Equal(desiredStorageClass))
		})

		It("should create a statefulset with a configured NodeSelector", func() {
			vdb := vapi.MakeVDB()
			desiredNodeSelector := map[string]string{
				"disktype": "ssd",
				"region":   "us-east",
			}
			vdb.Spec.Subclusters[0].NodeSelector = desiredNodeSelector

			createCrd(vdb, true)
			defer deleteCrd(vdb)

			sts := &appsv1.StatefulSet{}
			nm := names.GenStsName(vdb, &vdb.Spec.Subclusters[0])
			Expect(k8sClient.Get(ctx, nm, sts)).Should(Succeed())
			currNodeSelector := sts.Spec.Template.Spec.NodeSelector
			Expect(currNodeSelector).Should(Equal(desiredNodeSelector))
		})

		It("should create a statefulset with a configured Affinity", func() {
			vdb := vapi.MakeVDB()
			desiredAffinity := vapi.Affinity{
				NodeAffinity: &corev1.NodeAffinity{
					RequiredDuringSchedulingIgnoredDuringExecution: &corev1.NodeSelector{
						NodeSelectorTerms: []corev1.NodeSelectorTerm{
							{
								MatchExpressions: []corev1.NodeSelectorRequirement{
									{
										Key:      "foo",
										Operator: corev1.NodeSelectorOpIn,
										Values:   []string{"a", "b", "c"},
									}, {
										Key:      "bar",
										Operator: corev1.NodeSelectorOpNotIn,
										Values:   []string{"d", "e", "f"},
									}, {
										Key:      "foo",
										Operator: corev1.NodeSelectorOpNotIn,
										Values:   []string{"g", "h"},
									},
								},
							},
						},
					},
				},
			}
			vdb.Spec.Subclusters[0].Affinity = desiredAffinity

			createCrd(vdb, true)
			defer deleteCrd(vdb)

			sts := &appsv1.StatefulSet{}
			nm := names.GenStsName(vdb, &vdb.Spec.Subclusters[0])
			Expect(k8sClient.Get(ctx, nm, sts)).Should(Succeed())
			currAffinity := sts.Spec.Template.Spec.Affinity
			Expect(*currAffinity).Should(Equal(*builder.GetK8sAffinity(desiredAffinity)))
		})

		It("should create a statefulset with a configured Tolerations", func() {
			vdb := vapi.MakeVDB()
			desiredTolerations := []corev1.Toleration{
				{
					Key:      "key1",
					Operator: corev1.TolerationOpExists,
					Effect:   corev1.TaintEffectNoSchedule,
				},
			}
			vdb.Spec.Subclusters[0].Tolerations = desiredTolerations

			createCrd(vdb, true)
			defer deleteCrd(vdb)

			sts := &appsv1.StatefulSet{}
			nm := names.GenStsName(vdb, &vdb.Spec.Subclusters[0])
			Expect(k8sClient.Get(ctx, nm, sts)).Should(Succeed())
			currTolerations := sts.Spec.Template.Spec.Tolerations
			Expect(currTolerations).Should(Equal(desiredTolerations))
		})

		It("should create a statefulset with configured Resources", func() {
			vdb := vapi.MakeVDB()
			rl := corev1.ResourceList{}
			rl[corev1.ResourceCPU] = resource.MustParse("1")
			rl[corev1.ResourceMemory] = resource.MustParse("1Gi")
			desiredResources := corev1.ResourceRequirements{
				Requests: rl,
			}
			vdb.Spec.Subclusters[0].Resources = desiredResources

			createCrd(vdb, true)
			defer deleteCrd(vdb)

			sts := &appsv1.StatefulSet{}
			nm := names.GenStsName(vdb, &vdb.Spec.Subclusters[0])
			Expect(k8sClient.Get(ctx, nm, sts)).Should(Succeed())
			currResources := sts.Spec.Template.Spec.Containers[0].Resources
			Expect(currResources).Should(Equal(desiredResources))
		})

		It("should create multiple sts if multiple subclusters are specified", func() {
			vdb := vapi.MakeVDB()
			vdb.Spec.Subclusters = append(vdb.Spec.Subclusters, vapi.Subcluster{
				Name: "analytics",
				Size: 8,
			})

			createCrd(vdb, true)
			defer deleteCrd(vdb)

			sts := &appsv1.StatefulSet{}
			nm := names.GenStsName(vdb, &vdb.Spec.Subclusters[1])
			Expect(k8sClient.Get(ctx, nm, sts)).Should(Succeed())
			Expect(sts.ObjectMeta.Name).Should(MatchRegexp(".*analytics$"))
			curSize := *sts.Spec.Replicas
			Expect(curSize).Should(Equal(int32(8)))
		})

		It("Increasing the size of the subcluster should cause the sts to scale out", func() {
			vdb := vapi.MakeVDB()
			createCrd(vdb, true)
			defer deleteCrd(vdb)
			origSize := vdb.Spec.Subclusters[0].Size

			sts := &appsv1.StatefulSet{}
			nm := names.GenStsName(vdb, &vdb.Spec.Subclusters[0])
			Expect(k8sClient.Get(ctx, nm, sts)).Should(Succeed())
			curSize := *sts.Spec.Replicas
			Expect(curSize).Should(Equal(origSize))

			newSize := int32(10)
			vdb.Spec.Subclusters[0].Size = newSize
			Expect(k8sClient.Update(ctx, vdb)).Should(Succeed())

			// Refresh any dependent objects
			pfacts := MakePodFacts(vdbRec, &cmds.FakePodRunner{})
			objr := MakeObjReconciler(vdbRec, logger, vdb, &pfacts, ObjReconcileModeAll)
			_, err := objr.Reconcile(ctx, &ctrl.Request{})
			Expect(err).Should(Succeed())

			Expect(k8sClient.Get(ctx, nm, sts)).Should(Succeed())
			curSize = *sts.Spec.Replicas
			Expect(curSize).Should(Equal(newSize))
		})

		It("should have updateStrategy OnDelete for kSafety 0", func() {
			vdb := vapi.MakeVDB()
			vdb.Spec.KSafety = vapi.KSafety0
			createCrd(vdb, true)
			defer deleteCrd(vdb)

			updateStrategyHelper(ctx, vdb, appsv1.OnDeleteStatefulSetStrategyType)
		})

		It("should have updateStrategy RollingUpdate for kSafety 1", func() {
			vdb := vapi.MakeVDB()
			vdb.Spec.KSafety = vapi.KSafety1
			createCrd(vdb, true)
			defer deleteCrd(vdb)

			updateStrategyHelper(ctx, vdb, appsv1.RollingUpdateStatefulSetStrategyType)
		})

		It("should allow a custom sidecar for logging", func() {
			vdb := vapi.MakeVDB()
			cpuResource := resource.MustParse("100")
			memResource := resource.MustParse("64Mi")
			vloggerImg := "custom-vlogger:latest"
			pullPolicy := corev1.PullNever
			vdb.Spec.Sidecars = append(vdb.Spec.Sidecars, corev1.Container{
				Name:            "vlogger",
				Image:           vloggerImg,
				ImagePullPolicy: pullPolicy,
				Resources: corev1.ResourceRequirements{
					Limits:   corev1.ResourceList{"cpu": cpuResource, "memory": memResource},
					Requests: corev1.ResourceList{"cpu": cpuResource, "memory": memResource},
				},
			})
			createCrd(vdb, true)
			defer deleteCrd(vdb)

			sts := &appsv1.StatefulSet{}
			nm := names.GenStsName(vdb, &vdb.Spec.Subclusters[0])
			Expect(k8sClient.Get(ctx, nm, sts)).Should(Succeed())
			Expect(len(sts.Spec.Template.Spec.Containers)).Should(Equal(2))
			Expect(sts.Spec.Template.Spec.Containers[1].Image).Should(Equal(vloggerImg))
			Expect(sts.Spec.Template.Spec.Containers[1].ImagePullPolicy).Should(Equal(pullPolicy))
			Expect(sts.Spec.Template.Spec.Containers[1].Resources.Limits["cpu"]).Should(Equal(cpuResource))
			Expect(sts.Spec.Template.Spec.Containers[1].Resources.Requests["memory"]).Should(Equal(memResource))
		})

		It("should include imagePullSecrets if specified in the vdb", func() {
			vdb := vapi.MakeVDB()
			const PullSecretName = "docker-info"
			vdb.Spec.ImagePullSecrets = append(vdb.Spec.ImagePullSecrets, vapi.LocalObjectReference{Name: PullSecretName})
			createCrd(vdb, true)
			defer deleteCrd(vdb)

			sts := &appsv1.StatefulSet{}
			nm := names.GenStsName(vdb, &vdb.Spec.Subclusters[0])
			Expect(k8sClient.Get(ctx, nm, sts)).Should(Succeed())
			Expect(len(sts.Spec.Template.Spec.ImagePullSecrets)).Should(Equal(1))
			imagePullSecrets := builder.GetK8sLocalObjectReferenceArray(vdb.Spec.ImagePullSecrets)
			Expect(sts.Spec.Template.Spec.ImagePullSecrets).Should(ContainElement(imagePullSecrets[0]))
		})

		It("should requeue if the license secret is not found", func() {
			vdb := vapi.MakeVDB()
			vdb.Spec.LicenseSecret = "not-here-1"
			createCrd(vdb, false)
			defer deleteCrd(vdb)

			pfacts := MakePodFacts(vdbRec, &cmds.FakePodRunner{})
			objr := MakeObjReconciler(vdbRec, logger, vdb, &pfacts, ObjReconcileModeAll)
			Expect(objr.Reconcile(ctx, &ctrl.Request{})).Should(Equal(ctrl.Result{Requeue: true}))
		})

		It("should requeue if the kerberos secret is not found", func() {
			vdb := vapi.MakeVDB()
			vdb.Spec.KerberosSecret = "not-here-2"
			createCrd(vdb, false)
			defer deleteCrd(vdb)

			pfacts := MakePodFacts(vdbRec, &cmds.FakePodRunner{})
			objr := MakeObjReconciler(vdbRec, logger, vdb, &pfacts, ObjReconcileModeAll)
			Expect(objr.Reconcile(ctx, &ctrl.Request{})).Should(Equal(ctrl.Result{Requeue: true}))
		})

		It("should requeue if the hadoop conf is not found", func() {
			vdb := vapi.MakeVDB()
			vdb.Spec.Communal.HadoopConfig = "not-here-3"
			createCrd(vdb, false)
			defer deleteCrd(vdb)

			pfacts := MakePodFacts(vdbRec, &cmds.FakePodRunner{})
			objr := MakeObjReconciler(vdbRec, logger, vdb, &pfacts, ObjReconcileModeAll)
			Expect(objr.Reconcile(ctx, &ctrl.Request{})).Should(Equal(ctrl.Result{Requeue: true}))
		})

		It("should succeed if the kerberos secret is setup correctly", func() {
			vdb := vapi.MakeVDB()
			vdb.Spec.KerberosSecret = "my-secret-v1"
			secret := builder.BuildKerberosSecretBase(vdb)
			secret.Data[filepath.Base(paths.Krb5Keytab)] = []byte("keytab")
			secret.Data[filepath.Base(paths.Krb5Conf)] = []byte("conf")
			Expect(k8sClient.Create(ctx, secret)).Should(Succeed())
			defer deleteSecret(ctx, vdb, vdb.Spec.KerberosSecret)
			createCrd(vdb, false)
			defer deleteCrd(vdb)

			runReconciler(vdb, ctrl.Result{}, ObjReconcileModeAll)
		})

		It("should requeue if the kerberos secret has a missing keytab", func() {
			vdb := vapi.MakeVDB()
			vdb.Spec.KerberosSecret = "my-secret-v2"
			secret := builder.BuildKerberosSecretBase(vdb)
			secret.Data[filepath.Base(paths.Krb5Conf)] = []byte("conf") // Only the krb5.conf
			Expect(k8sClient.Create(ctx, secret)).Should(Succeed())
			defer deleteSecret(ctx, vdb, vdb.Spec.KerberosSecret)
			createCrd(vdb, false)
			defer deleteCrd(vdb)

			runReconciler(vdb, ctrl.Result{Requeue: true}, ObjReconcileModeAll)
		})

		It("should requeue if the ssh secret has a missing keys", func() {
			vdb := vapi.MakeVDB()
			vdb.Spec.SSHSecret = "my-secret-v3"
			nm := names.GenNamespacedName(vdb, vdb.Spec.SSHSecret)
			secret := builder.BuildSecretBase(nm)
			secret.Data[paths.SSHKeyPaths[0]] = []byte("conf") // Only 1 of the keys
			Expect(k8sClient.Create(ctx, secret)).Should(Succeed())
			defer deleteSecret(ctx, vdb, vdb.Spec.SSHSecret)
			createCrd(vdb, false)
			defer deleteCrd(vdb)

			runReconciler(vdb, ctrl.Result{Requeue: true}, ObjReconcileModeAll)
		})

		It("should not proceed with the scale down if uninstall or db_remove_node hasn't happened", func() {
			vdb := vapi.MakeVDB()
			origSize := int32(4)
			sc := &vdb.Spec.Subclusters[0]
			sc.Size = origSize
			createCrd(vdb, true)
			defer deleteCrd(vdb)

			newSize := int32(3)
			vdb.Spec.Subclusters[0].Size = newSize
			Expect(k8sClient.Update(ctx, vdb)).Should(Succeed())

			nm := names.GenStsName(vdb, &vdb.Spec.Subclusters[0])
			sts := &appsv1.StatefulSet{}
			Expect(k8sClient.Get(ctx, nm, sts)).Should(Succeed())

			pn := names.GenPodNameFromSts(vdb, sts, origSize-1)
			pfacts := MakePodFacts(vdbRec, &cmds.FakePodRunner{})
			Expect(pfacts.Collect(ctx, vdb)).Should(Succeed())
			objr := MakeObjReconciler(vdbRec, logger, vdb, &pfacts, ObjReconcileModeAll)

			pfacts.Detail[pn] = &PodFact{isInstalled: true, dbExists: false}
			Expect(objr.Reconcile(ctx, &ctrl.Request{})).Should(Equal(ctrl.Result{Requeue: true}))

			pfacts.Detail[pn] = &PodFact{isInstalled: false, dbExists: true}
			Expect(objr.Reconcile(ctx, &ctrl.Request{})).Should(Equal(ctrl.Result{Requeue: true}))

			pfacts.Detail[pn] = &PodFact{isInstalled: false, dbExists: false}
			Expect(objr.Reconcile(ctx, &ctrl.Request{})).Should(Equal(ctrl.Result{}))

			Expect(k8sClient.Get(ctx, nm, sts)).Should(Succeed())
			curSize := *sts.Spec.Replicas
			Expect(curSize).Should(Equal(newSize))
		})

		It("should update service object if labels are changing", func() {
			vdb := vapi.MakeVDB()
			sc := &vdb.Spec.Subclusters[0]
			createCrd(vdb, true)
			defer deleteCrd(vdb)

			nm := names.GenExtSvcName(vdb, &vdb.Spec.Subclusters[0])
			svc1 := &corev1.Service{}
			Expect(k8sClient.Get(ctx, nm, svc1)).Should(Succeed())

			standby := vdb.BuildTransientSubcluster("")
			pfacts := MakePodFacts(vdbRec, &cmds.FakePodRunner{})
			actor := MakeObjReconciler(vdbRec, logger, vdb, &pfacts, ObjReconcileModeAll)
			objr := actor.(*ObjReconciler)
			// Force a label change to reconcile with the transient subcluster
			svcName := names.GenExtSvcName(vdb, sc)
			expSvc := builder.BuildExtSvc(svcName, vdb, sc, builder.MakeSvcSelectorLabelsForSubclusterNameRouting)
			Expect(objr.reconcileExtSvc(ctx, expSvc, standby)).Should(Succeed())

			// Fetch the service object again.  The selectors should be different.
			svc2 := &corev1.Service{}
			Expect(k8sClient.Get(ctx, nm, svc2)).Should(Succeed())
			Expect(reflect.DeepEqual(svc1.Spec.Selector, svc2.Spec.Selector)).Should(BeFalse())
		})

		It("should create new objects and not update scale of existing if ObjReconcileModePreserveScaling is used", func() {
			vdb := vapi.MakeVDB()
			vdb.Spec.Subclusters = []vapi.Subcluster{
				{Name: "sc1", Size: 1},
				{Name: "sc2", Size: 1},
			}
			createCrd(vdb, true)
			defer deleteCrd(vdb)

			// Delete a statefulset and make a change that should cause a change
			// in the other statefulset.  If we run with ObjReconcileModeNoScaling
			// we won't make the second change.  We'll only recreate the first sts.
			sc1 := &vdb.Spec.Subclusters[0]
			sc1StsName := names.GenStsName(vdb, sc1)
			sts := &appsv1.StatefulSet{}
			Expect(k8sClient.Get(ctx, sc1StsName, sts)).Should(Succeed())
			Expect(k8sClient.Delete(ctx, sts)).Should(Succeed())
			sc2 := &vdb.Spec.Subclusters[1]
			sc2.Size = 2

			runReconciler(vdb, ctrl.Result{}, ObjReconcileModePreserveScaling)

			Expect(k8sClient.Get(ctx, sc1StsName, sts)).Should(Succeed())
			sc2StsName := names.GenStsName(vdb, sc2)
			Expect(k8sClient.Get(ctx, sc2StsName, sts)).Should(Succeed())
			Expect(*sts.Spec.Replicas).Should(Equal(int32(1)))
		})

		It("should requeue if HTTP server is enabled but HTTP secret isn't setup properly", func() {
			vdb := vapi.MakeVDB()
			vdb.Spec.HTTPServerMode = vapi.HTTPServerModeEnabled
			vdb.Spec.HTTPServerTLSSecret = ""
			createCrd(vdb, false)
			defer deleteCrd(vdb)

			runReconciler(vdb, ctrl.Result{Requeue: true}, ObjReconcileModeAll)

			// Having a secret name, but not created should force a requeue too
			vdb.Spec.HTTPServerTLSSecret = "dummy"
			runReconciler(vdb, ctrl.Result{Requeue: true}, ObjReconcileModeAll)
		})

		It("should not change size of sts if ObjReconcileModePreserveScaling is used", func() {
			vdb := vapi.MakeVDB()
			origSize := vdb.Spec.Subclusters[0].Size
			createCrd(vdb, false)
			defer deleteCrd(vdb)

			sc := &vdb.Spec.Subclusters[0]

			runReconciler(vdb, ctrl.Result{}, ObjReconcileModeAll)

			// Having a secret name, but not created should force a requeue too
			vdb.Spec.Subclusters[0].Size++
			runReconciler(vdb, ctrl.Result{}, ObjReconcileModePreserveScaling)

			nm := names.GenStsName(vdb, sc)
			sts := &appsv1.StatefulSet{}
			Expect(k8sClient.Get(ctx, nm, sts)).Should(Succeed())
			Expect(*sts.Spec.Replicas).Should(Equal(origSize))
		})

		It("should not change delete policy of sts if ObjReconcileModeUpdateStrategy is used", func() {
			vdb := vapi.MakeVDB()
			createCrd(vdb, true)
			defer deleteCrd(vdb)

			// Change updateStrategy in sts so that we know the objReconciler
			// won't change it back.
			sc := &vdb.Spec.Subclusters[0]
			nm := names.GenStsName(vdb, sc)
			sts := &appsv1.StatefulSet{}
			Expect(k8sClient.Get(ctx, nm, sts)).Should(Succeed())
			Expect(sts.Spec.UpdateStrategy.Type).Should(Equal(appsv1.RollingUpdateStatefulSetStrategyType))
			sts.Spec.UpdateStrategy.Type = appsv1.OnDeleteStatefulSetStrategyType
			Expect(k8sClient.Update(ctx, sts)).Should(Succeed())

			runReconciler(vdb, ctrl.Result{}, ObjReconcileModePreserveUpdateStrategy)
			Expect(k8sClient.Get(ctx, nm, sts)).Should(Succeed())
			Expect(sts.Spec.UpdateStrategy.Type).Should(Equal(appsv1.OnDeleteStatefulSetStrategyType))

			runReconciler(vdb, ctrl.Result{}, ObjReconcileModeAll)
			Expect(k8sClient.Get(ctx, nm, sts)).Should(Succeed())
			Expect(sts.Spec.UpdateStrategy.Type).Should(Equal(appsv1.RollingUpdateStatefulSetStrategyType))
		})

		It("should not change generated node port's if service object changes", func() {
			vdb := vapi.MakeVDB()
			vdb.Spec.Subclusters[0].ServiceType = corev1.ServiceTypeNodePort
			vdb.Spec.Subclusters[0].NodePort = 0            // k8s to generate one
			vdb.Spec.Subclusters[0].VerticaHTTPNodePort = 0 // k8s to generate one
			createCrd(vdb, true)
			defer deleteCrd(vdb)

			nm := names.GenExtSvcName(vdb, &vdb.Spec.Subclusters[0])
			svc := &corev1.Service{}
			Expect(k8sClient.Get(ctx, nm, svc)).Should(Succeed())
			origVerticaNodePort := svc.Spec.Ports[0].NodePort
			origHTTPPort := svc.Spec.Ports[1].NodePort
			Expect(origVerticaNodePort).Should(BeNumerically(">", 0))
			Expect(origHTTPPort).Should(BeNumerically(">", 0))

			// Update the vdb such that a reconciler will need to update the service object
			const NewAnnotationKey = "lb"
			const NewAnnotationVal = "enable"
			vdb.Spec.Subclusters[0].ServiceAnnotations = map[string]string{NewAnnotationKey: NewAnnotationVal}
			Expect(k8sClient.Update(ctx, vdb)).Should(Succeed())
			runReconciler(vdb, ctrl.Result{}, ObjReconcileModeAll)

			Expect(k8sClient.Get(ctx, nm, svc)).Should(Succeed())
			// Ensure we actually update the service object
			Expect(svc.ObjectMeta.Annotations[NewAnnotationKey]).Should(Equal(NewAnnotationVal))
			// Node ports stayed the same
			Expect(svc.Spec.Ports[0].NodePort).Should(Equal(origVerticaNodePort))
			Expect(svc.Spec.Ports[1].NodePort).Should(Equal(origHTTPPort))
		})

		It("should preserve user specified HTTP node port when service object changes", func() {
			vdb := vapi.MakeVDB()
			vdb.Spec.Subclusters[0].ServiceType = corev1.ServiceTypeNodePort
			vdb.Spec.Subclusters[0].NodePort = 0 // k8s to generate one
			const HTTPNodePort int32 = 30000
			vdb.Spec.Subclusters[0].VerticaHTTPNodePort = HTTPNodePort
			createCrd(vdb, true)
			defer deleteCrd(vdb)

			nm := names.GenExtSvcName(vdb, &vdb.Spec.Subclusters[0])
			svc := &corev1.Service{}
			Expect(k8sClient.Get(ctx, nm, svc)).Should(Succeed())
			Expect(svc.Spec.Ports[1].NodePort).Should(Equal(HTTPNodePort))

			const VerticaNodePort int32 = 30001
			vdb.Spec.Subclusters[0].NodePort = VerticaNodePort
			Expect(k8sClient.Update(ctx, vdb)).Should(Succeed())
			runReconciler(vdb, ctrl.Result{}, ObjReconcileModeAll)

			Expect(k8sClient.Get(ctx, nm, svc)).Should(Succeed())
			Expect(svc.Spec.Ports[0].NodePort).Should(Equal(VerticaNodePort))
			Expect(svc.Spec.Ports[1].NodePort).Should(Equal(HTTPNodePort))
		})

<<<<<<< HEAD
		It("should have consistent labels if multiple subclusters share a service object", func() {
			vdb := vapi.MakeVDB()
			vdb.Spec.Subclusters = []vapi.Subcluster{
				{Name: "sc1", Size: 1, ServiceName: "conn"},
				{Name: "sc2", Size: 1, ServiceName: "conn"},
			}
			createCrd(vdb, true)
			defer deleteCrd(vdb)

			nm1 := names.GenExtSvcName(vdb, &vdb.Spec.Subclusters[0])
			nm2 := names.GenExtSvcName(vdb, &vdb.Spec.Subclusters[1])
			Expect(nm1).Should(Equal(nm2))
			svc := &corev1.Service{}
			Expect(k8sClient.Get(ctx, nm1, svc)).Should(Succeed())
			Expect(svc.Labels[vmeta.SubclusterNameLabel]).Should(Equal("sc1"))
=======
		It("should set ownerReferencese in PVC", func() {
			vdb := vapi.MakeVDB()
			vdb.Spec.Subclusters[0].Size = 1
			createCrd(vdb, true)
			defer deleteCrd(vdb)

			sc := &vdb.Spec.Subclusters[0]
			nm := names.GenStsName(vdb, sc)
			sts := &appsv1.StatefulSet{}
			Expect(k8sClient.Get(ctx, nm, sts)).Should(Succeed())
			Expect(len(sts.Spec.VolumeClaimTemplates)).Should(Equal(1))
			Expect(len(sts.Spec.VolumeClaimTemplates[0].OwnerReferences)).Should(Equal(1))
			Expect(sts.Spec.VolumeClaimTemplates[0].OwnerReferences[0].APIVersion).Should(Equal(vapi.GroupVersion.String()))
			Expect(sts.Spec.VolumeClaimTemplates[0].OwnerReferences[0].Kind).Should(Equal(vapi.VerticaDBKind))
			Expect(sts.Spec.VolumeClaimTemplates[0].OwnerReferences[0].Name).Should(Equal(vdb.Name))
			Expect(sts.Spec.VolumeClaimTemplates[0].OwnerReferences[0].UID).Should(Equal(vdb.UID))
>>>>>>> fab8fb7e
		})
	})
})

func updateStrategyHelper(ctx context.Context, vdb *vapi.VerticaDB, expectedUpdateStrategy appsv1.StatefulSetUpdateStrategyType) {
	sts := &appsv1.StatefulSet{}
	nm := names.GenStsName(vdb, &vdb.Spec.Subclusters[0])
	ExpectWithOffset(1, k8sClient.Get(ctx, nm, sts)).Should(Succeed())
	ExpectWithOffset(1, sts.Spec.UpdateStrategy.Type).Should(Equal(expectedUpdateStrategy))
}<|MERGE_RESOLUTION|>--- conflicted
+++ resolved
@@ -759,7 +759,6 @@
 			Expect(svc.Spec.Ports[1].NodePort).Should(Equal(HTTPNodePort))
 		})
 
-<<<<<<< HEAD
 		It("should have consistent labels if multiple subclusters share a service object", func() {
 			vdb := vapi.MakeVDB()
 			vdb.Spec.Subclusters = []vapi.Subcluster{
@@ -775,7 +774,8 @@
 			svc := &corev1.Service{}
 			Expect(k8sClient.Get(ctx, nm1, svc)).Should(Succeed())
 			Expect(svc.Labels[vmeta.SubclusterNameLabel]).Should(Equal("sc1"))
-=======
+		})
+
 		It("should set ownerReferencese in PVC", func() {
 			vdb := vapi.MakeVDB()
 			vdb.Spec.Subclusters[0].Size = 1
@@ -792,7 +792,6 @@
 			Expect(sts.Spec.VolumeClaimTemplates[0].OwnerReferences[0].Kind).Should(Equal(vapi.VerticaDBKind))
 			Expect(sts.Spec.VolumeClaimTemplates[0].OwnerReferences[0].Name).Should(Equal(vdb.Name))
 			Expect(sts.Spec.VolumeClaimTemplates[0].OwnerReferences[0].UID).Should(Equal(vdb.UID))
->>>>>>> fab8fb7e
 		})
 	})
 })

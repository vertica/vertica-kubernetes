--- conflicted
+++ resolved
@@ -57,28 +57,18 @@
 func MakeReplicatedUpgradeReconciler(vdbrecon *VerticaDBReconciler, log logr.Logger,
 	vdb *vapi.VerticaDB, pfacts *PodFacts, dispatcher vadmin.Dispatcher) controllers.ReconcileActor {
 	return &ReplicatedUpgradeReconciler{
-<<<<<<< HEAD
-		VRec:   vdbrecon,
-		Log:    log.WithName("ReplicatedUpgradeReconciler"),
-		VDB:    vdb,
-		PFacts: pfacts,
-		Manager: *MakeUpgradeManager(vdbrecon, log, vdb, vapi.ReplicatedUpgradeInProgress,
-			replicatedUpgradeAllowed),
-=======
 		VRec:       vdbrecon,
 		Log:        log.WithName("ReplicatedUpgradeReconciler"),
 		VDB:        vdb,
 		PFacts:     map[string]*PodFacts{vapi.MainCluster: pfacts},
 		Manager:    *MakeUpgradeManager(vdbrecon, log, vdb, vapi.ReplicatedUpgradeInProgress, replicatedUpgradeAllowed),
->>>>>>> 7fcfd321
 		Dispatcher: dispatcher,
 	}
 }
 
 // Reconcile will automate the process of a replicated upgrade.
 func (r *ReplicatedUpgradeReconciler) Reconcile(ctx context.Context, _ *ctrl.Request) (ctrl.Result, error) {
-	sandbox := r.PFacts.getSandboxName()
-	if ok, err := r.Manager.IsUpgradeNeeded(ctx, sandbox); !ok || err != nil {
+	if ok, err := r.Manager.IsUpgradeNeeded(ctx, vapi.MainCluster); !ok || err != nil {
 		return ctrl.Result{}, err
 	}
 
@@ -86,7 +76,7 @@
 		return ctrl.Result{}, err
 	}
 
-	if err := r.Manager.logUpgradeStarted(sandbox); err != nil {
+	if err := r.Manager.logUpgradeStarted(vapi.MainCluster); err != nil {
 		return ctrl.Result{}, err
 	}
 
@@ -141,7 +131,7 @@
 		}
 	}
 
-	return ctrl.Result{}, r.Manager.logUpgradeSucceeded(sandbox)
+	return ctrl.Result{}, r.Manager.logUpgradeSucceeded(vapi.MainCluster)
 }
 
 // loadUpgradeState will load state into the reconciler that

--- conflicted
+++ resolved
@@ -29,10 +29,7 @@
 	"github.com/vertica/vertica-kubernetes/pkg/podfacts"
 	"github.com/vertica/vertica-kubernetes/pkg/test"
 	corev1 "k8s.io/api/core/v1"
-<<<<<<< HEAD
-=======
 	metav1 "k8s.io/apimachinery/pkg/apis/meta/v1"
->>>>>>> 86ba4c34
 	ctrl "sigs.k8s.io/controller-runtime"
 )
 
@@ -51,11 +48,7 @@
 		defer test.DeletePods(ctx, k8sClient, vdb)
 
 		fpr := &cmds.FakePodRunner{}
-<<<<<<< HEAD
 		pfacts := podfacts.MakePodFacts(vdbRec, fpr, logger, TestPassword)
-=======
-		pfacts := MakePodFacts(vdbRec, fpr, logger, TestPassword)
->>>>>>> 86ba4c34
 		Expect(pfacts.Collect(ctx, vdb)).Should(Succeed())
 		podName := names.GenPodName(vdb, &vdb.Spec.Subclusters[0], 0)
 		fpr.Results = cmds.CmdResults{
@@ -104,11 +97,7 @@
 		defer test.DeleteConfigMap(ctx, k8sClient, vdb, sbName)
 
 		fpr := &cmds.FakePodRunner{}
-<<<<<<< HEAD
 		pfacts := podfacts.MakePodFactsForSandbox(vdbRec, fpr, logger, TestPassword, sbName)
-=======
-		pfacts := MakePodFactsForSandbox(vdbRec, fpr, logger, TestPassword, sbName)
->>>>>>> 86ba4c34
 		Expect(pfacts.Collect(ctx, vdb)).Should(Succeed())
 		podName := names.GenPodName(vdb, &vdb.Spec.Subclusters[0], 0)
 		fpr.Results = cmds.CmdResults{
@@ -137,11 +126,7 @@
 		defer test.DeletePods(ctx, k8sClient, vdb)
 
 		fpr := &cmds.FakePodRunner{}
-<<<<<<< HEAD
 		pfacts := podfacts.MakePodFacts(vdbRec, fpr, logger, TestPassword)
-=======
-		pfacts := MakePodFacts(vdbRec, fpr, logger, TestPassword)
->>>>>>> 86ba4c34
 		Expect(pfacts.Collect(ctx, vdb)).Should(Succeed())
 		podName := names.GenPodName(vdb, &vdb.Spec.Subclusters[0], 0)
 		fpr.Results = cmds.CmdResults{
@@ -202,11 +187,7 @@
 		defer test.DeletePods(ctx, k8sClient, vdb)
 
 		fpr := &cmds.FakePodRunner{}
-<<<<<<< HEAD
 		pfacts := podfacts.MakePodFacts(vdbRec, fpr, logger, TestPassword)
-=======
-		pfacts := MakePodFacts(vdbRec, fpr, logger, TestPassword)
->>>>>>> 86ba4c34
 		Expect(pfacts.Collect(ctx, vdb)).Should(Succeed())
 
 		r := MakeImageVersionReconciler(vdbRec, logger, vdb, fpr, &pfacts, true)
@@ -274,11 +255,7 @@
 	defer test.DeletePods(ctx, k8sClient, vdb)
 
 	fpr := &cmds.FakePodRunner{}
-<<<<<<< HEAD
 	pfacts := podfacts.MakePodFacts(vdbRec, fpr, logger, TestPassword)
-=======
-	pfacts := MakePodFacts(vdbRec, fpr, logger, TestPassword)
->>>>>>> 86ba4c34
 	Expect(pfacts.Collect(ctx, vdb)).Should(Succeed())
 	podName := names.GenPodName(vdb, &vdb.Spec.Subclusters[0], 0)
 	fpr.Results = cmds.CmdResults{
@@ -307,11 +284,7 @@
 	defer test.DeletePods(ctx, k8sClient, vdb)
 
 	fpr := &cmds.FakePodRunner{}
-<<<<<<< HEAD
 	pfacts := podfacts.MakePodFacts(vdbRec, fpr, logger, TestPassword)
-=======
-	pfacts := MakePodFacts(vdbRec, fpr, logger, TestPassword)
->>>>>>> 86ba4c34
 	Expect(pfacts.Collect(ctx, vdb)).Should(Succeed())
 	podName := names.GenPodName(vdb, &vdb.Spec.Subclusters[0], 0)
 

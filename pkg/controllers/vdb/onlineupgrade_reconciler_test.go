--- conflicted
+++ resolved
@@ -29,7 +29,6 @@
 	vmeta "github.com/vertica/vertica-kubernetes/pkg/meta"
 	"github.com/vertica/vertica-kubernetes/pkg/mockvops"
 	"github.com/vertica/vertica-kubernetes/pkg/names"
-	"github.com/vertica/vertica-kubernetes/pkg/podfacts"
 	"github.com/vertica/vertica-kubernetes/pkg/test"
 	"github.com/vertica/vertica-kubernetes/pkg/vadmin"
 	v1 "k8s.io/api/core/v1"
@@ -115,35 +114,6 @@
 		Ω(sc4.Annotations).Should(HaveKeyWithValue(vmeta.ReplicaGroupAnnotation, vmeta.ReplicaGroupBValue))
 		Ω(sc4.Annotations).Should(HaveKeyWithValue(vmeta.ParentSubclusterTypeAnnotation, vapi.SecondarySubcluster))
 
-<<<<<<< HEAD
-		r := createOnlineUpgradeReconciler(ctx, vdb)
-		Expect(r.loadSubclusterState(ctx)).Should(Equal(ctrl.Result{}))
-		Expect(r.addTransientToVdb(ctx)).Should(Equal(ctrl.Result{}))
-		Expect(r.createTransientSts(ctx)).Should(Equal(ctrl.Result{}))
-
-		var nilSc *vapi.Subcluster
-		transientSc := vdb.FindTransientSubcluster()
-		Expect(transientSc).ShouldNot(Equal(nilSc))
-
-		fetchedSts := &appsv1.StatefulSet{}
-		Expect(k8sClient.Get(ctx, names.GenStsName(vdb, transientSc), fetchedSts)).Should(Succeed())
-
-		Expect(r.removeTransientFromVdb(ctx)).Should(Equal(ctrl.Result{}))
-		Expect(vdb.FindTransientSubcluster()).Should(Equal(nilSc))
-
-		Expect(r.loadSubclusterState(ctx)).Should(Equal(ctrl.Result{})) // Collect state again for new pods/sts
-
-		// Override the pod facts so that newly created pod shows up as not
-		// install and db doesn't exist.  This is needed to allow the sts
-		// deletion to occur.
-		pn := names.GenPodName(vdb, transientSc, 0)
-		r.PFacts.Detail[pn].SetIsInstalled(false)
-		r.PFacts.Detail[pn].SetDBExists(false)
-
-		Expect(r.deleteTransientSts(ctx)).Should(Equal(ctrl.Result{}))
-		Expect(k8sClient.Get(ctx, names.GenStsName(vdb, transientSc), fetchedSts)).ShouldNot(Succeed())
-=======
->>>>>>> d7a69107
 	})
 
 	It("should generate unique subcluster name on collision during scale out", func() {
@@ -445,18 +415,6 @@
 		test.CreateFakeTLSSecret(ctx, vdb, k8sClient, vdb.Spec.NMATLSSecret)
 		defer test.DeleteSecret(ctx, k8sClient, vdb.Spec.NMATLSSecret)
 		vdb.Spec.Image = NewImageName // Trigger an upgrade
-<<<<<<< HEAD
-		Expect(k8sClient.Update(ctx, vdb)).Should(Succeed())
-
-		r := createOnlineUpgradeReconciler(ctx, vdb)
-		pn := names.GenPodName(vdb, sc, 0)
-		Expect(r.PFacts.Collect(ctx, vdb)).Should(Succeed())
-		r.PFacts.Detail[pn].SetUpNode(true)
-		r.PFacts.Detail[pn].SetReadOnly(false)
-		fpr := r.PRunner.(*cmds.FakePodRunner)
-		fpr.Results[pn] = []cmds.CmdResult{
-			{Stdout: "  5\n"},
-=======
 		Ω(k8sClient.Update(ctx, vdb)).Should(Succeed())
 
 		rr := createOnlineUpgradeReconciler(ctx, vdb)
@@ -500,7 +458,6 @@
 				Ω(k8sClient.Get(ctx, nm, &pod)).Should(Succeed(), "podName is %v", nm)
 				Ω(pod.Labels).ShouldNot(HaveKey(vmeta.ClientRoutingLabel), "podName is %v", nm)
 			}
->>>>>>> d7a69107
 		}
 		for _, scName := range groupBScNames {
 			sc, found := scMap[scName]
@@ -656,39 +613,6 @@
 		test.CreateVDB(ctx, k8sClient, vdb)
 		defer test.DeleteVDB(ctx, k8sClient, vdb)
 
-<<<<<<< HEAD
-		// Verify we created the sts for the secondary
-		sts := &appsv1.StatefulSet{}
-		Expect(k8sClient.Get(ctx, names.GenStsName(vdb, &vdb.Spec.Subclusters[1]), sts)).Should(Succeed())
-
-		// Trigger an upgrade and change the deployment type to vclusterops
-		vdb.Spec.Image = NewImageName
-		vdb.ObjectMeta.Annotations[vmeta.VClusterOpsAnnotation] = vmeta.VClusterOpsAnnotationTrue
-		vdb.ObjectMeta.Annotations[vmeta.VersionAnnotation] = vapi.NMAInSideCarDeploymentMinVersion
-		Expect(k8sClient.Update(ctx, vdb)).Should(Succeed())
-
-		r := createOnlineUpgradeReconciler(ctx, vdb)
-
-		// Setup the podfacts so that primary is down with new image and
-		// secondary is up with old image.
-		ppn := names.GenPodName(vdb, &vdb.Spec.Subclusters[0], 0)
-		r.PFacts.Detail[ppn].SetAdmintoolsExists(false)
-		r.PFacts.Detail[ppn].SetUpNode(false)
-		spn := names.GenPodName(vdb, &vdb.Spec.Subclusters[1], 0)
-		r.PFacts.Detail[spn].SetAdmintoolsExists(true)
-		r.PFacts.Detail[spn].SetUpNode(true)
-
-		// The reconcile will fail because of processing that tries to read the
-		// pod, which has been deleted. It depends on the pod being regenerated,
-		// which doesn't happen in UT environments.
-		Expect(r.Reconcile(ctx, &ctrl.Request{})).Should(Equal(ctrl.Result{}))
-
-		// Verify reconciler deleted the old sts
-		err := k8sClient.Get(ctx, names.GenStsName(vdb, &vdb.Spec.Subclusters[1]), sts)
-		Expect(err).ShouldNot(Succeed())
-		Expect(errors.IsNotFound(err)).Should(BeTrue())
-	})
-=======
 		rr := createOnlineUpgradeReconciler(ctx, vdb)
 		scNameMap := map[string]string{"pri1-sb": "pri1", "pri2-sb": "pri2"}
 
@@ -696,7 +620,6 @@
 		for scInGroupB, scInGroupA := range scNameMap {
 			Ω(rr.updateSubclusterNamesInVdb(ctx, scInGroupB, scInGroupA)).Should(BeNil())
 		}
->>>>>>> d7a69107
 
 		newVdb := &vapi.VerticaDB{}
 		Expect(k8sClient.Get(ctx, vapi.MakeVDBName(), newVdb)).Should(Succeed())
@@ -712,25 +635,12 @@
 
 func createOnlineUpgradeReconciler(ctx context.Context, vdb *vapi.VerticaDB) *OnlineUpgradeReconciler {
 	fpr := &cmds.FakePodRunner{Results: cmds.CmdResults{}}
-<<<<<<< HEAD
-	pfacts := podfacts.MakePodFacts(vdbRec, fpr, logger, TestPassword)
-	dispatcher := vdbRec.makeDispatcher(logger, vdb, fpr, TestPassword)
-	actor := MakeOnlineUpgradeReconciler(vdbRec, logger, vdb, fpr, &pfacts, dispatcher)
-	r := actor.(*OnlineUpgradeReconciler)
-
-	// Ensure one pod is up so that we can do an online upgrade
-	Expect(r.PFacts.Collect(ctx, vdb)).Should(Succeed())
-	pn := names.GenPodName(vdb, &vdb.Spec.Subclusters[0], 0)
-	r.PFacts.Detail[pn].SetUpNode(true)
-	r.PFacts.Detail[pn].SetReadOnly(false)
-=======
 	pfacts := createPodFactsDefault(fpr)
 	dispatcher := mockVClusterOpsDispatcher(vdb)
 
 	// Add client-routing labels to all pods that exist
 	cr := MakeClientRoutingLabelReconciler(vdbRec, logger, vdb, pfacts, AddNodeApplyMethod, "")
 	Ω(cr.Reconcile(ctx, &ctrl.Request{})).Should(Equal(ctrl.Result{}))
->>>>>>> d7a69107
 
 	actor := MakeOnlineUpgradeReconciler(vdbRec, logger, vdb, pfacts, dispatcher)
 	r := actor.(*OnlineUpgradeReconciler)

/*
 (c) Copyright [2021-2024] Open Text.
 Licensed under the Apache License, Version 2.0 (the "License");
 You may not use this file except in compliance with the License.
 You may obtain a copy of the License at

 http://www.apache.org/licenses/LICENSE-2.0

 Unless required by applicable law or agreed to in writing, software
 distributed under the License is distributed on an "AS IS" BASIS,
 WITHOUT WARRANTIES OR CONDITIONS OF ANY KIND, either express or implied.
 See the License for the specific language governing permissions and
 limitations under the License.
*/

package vdb

import (
	"context"
	"fmt"
<<<<<<< HEAD
=======
	"strconv"
>>>>>>> ed0a106b
	"strings"

	"errors"

	"github.com/go-logr/logr"
	vapi "github.com/vertica/vertica-kubernetes/api/v1"
	"github.com/vertica/vertica-kubernetes/pkg/controllers"
	"github.com/vertica/vertica-kubernetes/pkg/events"
	"github.com/vertica/vertica-kubernetes/pkg/iter"
	vmeta "github.com/vertica/vertica-kubernetes/pkg/meta"
	"github.com/vertica/vertica-kubernetes/pkg/metrics"
	"github.com/vertica/vertica-kubernetes/pkg/names"
	config "github.com/vertica/vertica-kubernetes/pkg/vdbconfig"
	"github.com/vertica/vertica-kubernetes/pkg/vdbstatus"
	"github.com/vertica/vertica-kubernetes/pkg/vk8s"
	appsv1 "k8s.io/api/apps/v1"
	corev1 "k8s.io/api/core/v1"
	k8sErrors "k8s.io/apimachinery/pkg/api/errors"
	metav1 "k8s.io/apimachinery/pkg/apis/meta/v1"
	"k8s.io/client-go/util/retry"
	ctrl "sigs.k8s.io/controller-runtime"
)

const (
	statusConditionEmpty = ""
)

type UpgradeManager struct {
	Rec               config.ReconcilerInterface
	Vdb               *vapi.VerticaDB
	Log               logr.Logger
	Finder            iter.SubclusterFinder
	ContinuingUpgrade bool // true if UpdateInProgress was already set upon entry
	StatusCondition   string
	// Function that will check if the image policy allows for a type of upgrade (offline or online)
	IsAllowedForUpgradePolicyFunc func(vdb *vapi.VerticaDB) bool
	PrimaryImages                 []string // Known images in the primaries.  Should be of length 1 or 2.
}

// MakeUpgradeManager will construct a UpgradeManager object
func MakeUpgradeManager(recon config.ReconcilerInterface, log logr.Logger, vdb *vapi.VerticaDB,
	statusCondition string,
	isAllowedForUpgradePolicyFunc func(vdb *vapi.VerticaDB) bool) *UpgradeManager {
	return &UpgradeManager{
		Rec:                           recon,
		Vdb:                           vdb,
		Log:                           log,
		Finder:                        iter.MakeSubclusterFinder(recon.GetClient(), vdb),
		StatusCondition:               statusCondition,
		IsAllowedForUpgradePolicyFunc: isAllowedForUpgradePolicyFunc,
	}
}

// MakeUpgradeManagerForSandboxOffline will construct a UpgradeManager object for
// sandbox offline upgrade only
func MakeUpgradeManagerForSandboxOffline(recon config.ReconcilerInterface, log logr.Logger, vdb *vapi.VerticaDB,
	statusCondition string) *UpgradeManager {
	// For sandbox upgrade, offline upgrade path must always be selected regardless
	// of the upgrade policy set in vdb. Moreover, we don't use status conditions
	// during sandbox upgrade
	return MakeUpgradeManager(recon, log, vdb, statusConditionEmpty, func(vdb *vapi.VerticaDB) bool { return true })
}

// IsUpgradeNeeded checks whether an upgrade is needed and/or in
// progress.  It will return true for the first parm if an upgrade should
// proceed.
func (i *UpgradeManager) IsUpgradeNeeded(ctx context.Context, sandbox string) (bool, error) {
	// no-op for ScheduleOnly init policy
	if i.Vdb.Spec.InitPolicy == vapi.CommunalInitPolicyScheduleOnly {
		return false, nil
	}

	if ok := i.isUpgradeInProgress(sandbox); ok {
		return ok, nil
	}

	if ok := i.IsAllowedForUpgradePolicyFunc(i.Vdb); !ok {
		return ok, nil
	}

	return i.isVDBImageDifferent(ctx, sandbox)
}

// isUpgradeInProgress returns true if state indicates that an upgrade
// is already occurring.
func (i *UpgradeManager) isUpgradeInProgress(sbName string) bool {
	// We first check if the status condition indicates the upgrade is in progress
	isSet := i.isUpgradeStatusTrue(sbName)
	if isSet {
		i.ContinuingUpgrade = true
	}
	return isSet
}

func (i *UpgradeManager) isUpgradeStatusTrue(sbName string) bool {
	if sbName == vapi.MainCluster {
		return i.Vdb.IsStatusConditionTrue(i.StatusCondition)
	}
	return i.Vdb.IsSandBoxUpgradeInProgress(sbName)
}

// isVDBImageDifferent will check if an upgrade is needed based on the
// image being different between the Vdb and any of the statefulset's or
// between a sandbox and any of its statefulsets if the sandbox name is non-empty.
func (i *UpgradeManager) isVDBImageDifferent(ctx context.Context, sandbox string) (bool, error) {
	stss, err := i.Finder.FindStatefulSets(ctx, iter.FindInVdb, sandbox)
	if err != nil {
		return false, err
	}
	targetImage, err := i.getTargetImage(sandbox)
	if err != nil {
		return false, err
	}
	for inx := range stss.Items {
		sts := stss.Items[inx]
		cntImage, err := vk8s.GetServerImage(sts.Spec.Template.Spec.Containers)
		if err != nil {
			return false, err
		}
		if cntImage != targetImage {
			return true, nil
		}
	}

	return false, nil
}

// logUpgradeStarted logs an event msg when upgrade is sstarting
func (i *UpgradeManager) logUpgradeStarted(sandbox string) error {
	targetImage, err := i.getTargetImage(sandbox)
	if err != nil {
		return err
	}
	i.Log.Info("Starting upgrade for reconciliation iteration", "ContinuingUpgrade", i.ContinuingUpgrade,
		"New Image", targetImage, "Sandbox", sandbox)
	return nil
}

// startUpgrade handles condition status and event recording for start of an upgrade
func (i *UpgradeManager) startUpgrade(ctx context.Context, sbName string) (ctrl.Result, error) {
	if err := i.toggleUpgradeInProgress(ctx, metav1.ConditionTrue, sbName); err != nil {
		return ctrl.Result{}, err
	}

	// We only log an event message and bump a counter the first time we begin an upgrade.
	if !i.ContinuingUpgrade {
		i.Rec.Eventf(i.Vdb, corev1.EventTypeNormal, events.UpgradeStart,
			"Vertica server upgrade has started.")
		metrics.UpgradeCount.With(metrics.MakeVDBLabels(i.Vdb)).Inc()
	}
	return ctrl.Result{}, nil
}

// finishUpgrade handles condition status and event recording for the end of an upgrade
func (i *UpgradeManager) finishUpgrade(ctx context.Context, sbName string) (ctrl.Result, error) {
	if err := i.setUpgradeStatus(ctx, "", sbName); err != nil {
		return ctrl.Result{}, err
	}

	// We need to clear some annotations after online upgrade.
	if i.StatusCondition == vapi.OnlineUpgradeInProgress {
		if err := i.clearOnlineUpgradeAnnotations(ctx); err != nil {
			return ctrl.Result{}, err
		}
	}

	if err := i.toggleUpgradeInProgress(ctx, metav1.ConditionFalse, sbName); err != nil {
		return ctrl.Result{}, err
	}

	return ctrl.Result{}, nil
}

// logUpgradeSucceeded logs an event msg when upgrade is successful
func (i *UpgradeManager) logUpgradeSucceeded(sandbox string) error {
	targetImage, err := i.getTargetImage(sandbox)
	if err != nil {
		return err
	}
	i.Log.Info("The upgrade has completed successfully", "Sandbox", sandbox)
	i.Rec.Eventf(i.Vdb, corev1.EventTypeNormal, events.UpgradeSucceeded,
		"Vertica server upgrade has completed successfully.  New image is '%s'", targetImage)
	return nil
}

// toggleUpgradeInProgress is a helper for updating the
// UpgradeInProgress condition's.  We set the UpgradeInProgress plus the
// one defined in i.StatusCondition.
func (i *UpgradeManager) toggleUpgradeInProgress(ctx context.Context, newVal metav1.ConditionStatus, sbName string) error {
	reason := "UpgradeStarted"
	if newVal == metav1.ConditionFalse {
		reason = "UpgradeFinished"
	}
	return i.updateUpgradeStatus(ctx, newVal, reason, sbName)
}

// updateUpgradeStatus sets the upgrade status
func (i *UpgradeManager) updateUpgradeStatus(ctx context.Context, newVal metav1.ConditionStatus,
	reason, sbName string) error {
	if sbName == vapi.MainCluster {
		err := vdbstatus.UpdateCondition(ctx, i.Rec.GetClient(), i.Vdb,
			vapi.MakeCondition(vapi.UpgradeInProgress, newVal, reason),
		)
		if err != nil {
			return err
		}
		return vdbstatus.UpdateCondition(ctx, i.Rec.GetClient(), i.Vdb,
			vapi.MakeCondition(i.StatusCondition, newVal, reason),
		)
	}
	sb, err := i.Vdb.GetSandboxStatusCheck(sbName)
	if err != nil {
		return err
	}
	state := sb.UpgradeState.DeepCopy()
	state.UpgradeInProgress = newVal == metav1.ConditionTrue
	return vdbstatus.SetSandboxUpgradeState(ctx, i.Rec.GetClient(), i.Vdb, sbName, state)
}

// setUpgradeStatus is a helper to set the upgradeStatus message.
func (i *UpgradeManager) setUpgradeStatus(ctx context.Context, msg, sbName string) error {
	if sbName == vapi.MainCluster {
		return vdbstatus.SetUpgradeStatusMessage(ctx, i.Rec.GetClient(), i.Vdb, msg)
	}
	sb, err := i.Vdb.GetSandboxStatusCheck(sbName)
	if err != nil {
		return err
	}
	state := sb.UpgradeState.DeepCopy()
	state.UpgradeStatus = msg
	return vdbstatus.SetSandboxUpgradeState(ctx, i.Rec.GetClient(), i.Vdb, sbName, state)
}

// clearOnlineUpgradeAnnotations will clear the annotation we set for online upgrade
func (i *UpgradeManager) clearOnlineUpgradeAnnotations(ctx context.Context) error {
	_, err := vk8s.UpdateVDBWithRetry(ctx, i.Rec, i.Vdb, i.clearOnlineUpgradeAnnotationCallback)
	return err
}

// clearOnlineUpgradeAnnotationCallback is a callback function to perform
// the actual update to the VDB. It will remove all annotations used by
// online upgrade.
func (i *UpgradeManager) clearOnlineUpgradeAnnotationCallback() (updated bool, err error) {
	for inx := range i.Vdb.Spec.Subclusters {
		sc := &i.Vdb.Spec.Subclusters[inx]
<<<<<<< HEAD
		for _, a := range []string{vmeta.ReplicaGroupAnnotation, vmeta.ChildSubclusterAnnotation,
=======
		for _, a := range []string{vmeta.ReplicaGroupAnnotation,
>>>>>>> ed0a106b
			vmeta.ParentSubclusterAnnotation, vmeta.ParentSubclusterTypeAnnotation} {
			if _, annotationFound := sc.Annotations[a]; annotationFound {
				delete(sc.Annotations, a)
				updated = true
			}
		}
	}

	// Clear annotations set in the VerticaDB's metadata.annotations.
	for _, a := range []string{vmeta.OnlineUpgradeReplicatorAnnotation, vmeta.OnlineUpgradeSandboxAnnotation,
<<<<<<< HEAD
		vmeta.OnlineUpgradeSandboxPromotedAnnotation, vmeta.OnlineUpgradeReplicaARemovedAnnotation,
		vmeta.OnlineUpgradePreferredSandboxAnnotation} {
=======
		vmeta.OnlineUpgradeStepInxAnnotation, vmeta.OnlineUpgradePreferredSandboxAnnotation} {
>>>>>>> ed0a106b
		if _, annotationFound := i.Vdb.Annotations[a]; annotationFound {
			delete(i.Vdb.Annotations, a)
			updated = true
		}
	}
	return
}

// updateImageInStatefulSets will change the image in each of the statefulsets.
// This changes the images in all subclusters except any transient ones.
func (i *UpgradeManager) updateImageInStatefulSets(ctx context.Context, sandbox string) (int, error) {
	numStsChanged := 0 // Count to keep track of the nubmer of statefulsets updated

	transientName, hasTransient := i.Vdb.GetTransientSubclusterName()

	// We use FindExisting for the finder because we only want to work with sts
	// that already exist.  This is necessary incase the upgrade was paired
	// with a scaling operation.  The pod change due to the scaling operation
	// doesn't take affect until after the upgrade.
	stss, err := i.Finder.FindStatefulSets(ctx, iter.FindExisting, sandbox)
	if err != nil {
		return numStsChanged, err
	}
	for inx := range stss.Items {
		sts := &stss.Items[inx]

		if hasTransient && transientName == sts.Labels[vmeta.SubclusterNameLabel] {
			continue
		}

		if stsUpdated, err := i.updateImageInStatefulSet(ctx, sts); err != nil {
			return numStsChanged, err
		} else if stsUpdated {
			numStsChanged++
		}
	}
	return numStsChanged, nil
}

// updateImageInStatefulSet will update the image in the given statefulset.  It
// returns true if the image was changed.
func (i *UpgradeManager) updateImageInStatefulSet(ctx context.Context, sts *appsv1.StatefulSet) (bool, error) {
	stsUpdated := false
	// Skip the statefulset if it already has the proper image.
	svrCnt := vk8s.GetServerContainer(sts.Spec.Template.Spec.Containers)
	if svrCnt == nil {
		return false, fmt.Errorf("could not find the server container in the sts %s", sts.Name)
	}
	targetImage, err := i.getTargetImage(sts.Labels[vmeta.SandboxNameLabel])
	if err != nil {
		return false, err
	}
	if svrCnt.Image != targetImage {
		i.Log.Info("Updating image in old statefulset", "name", sts.ObjectMeta.Name)
		svrCnt.Image = targetImage
		if nmaCnt := vk8s.GetNMAContainer(sts.Spec.Template.Spec.Containers); nmaCnt != nil {
			nmaCnt.Image = targetImage
		}
		// We change the update strategy to OnDelete.  We don't want the k8s
		// sts controller to interphere and do a rolling update after the
		// update has completed.  We don't explicitly change this back.  The
		// ObjReconciler will handle it for us.
		sts.Spec.UpdateStrategy.Type = appsv1.OnDeleteStatefulSetStrategyType
		if err := i.Rec.GetClient().Update(ctx, sts); err != nil {
			return false, err
		}
		stsUpdated = true
	}
	return stsUpdated, nil
}

// deletePodsRunningOldImage will delete pods that have the old image.  It will return the
// number of pods that were deleted.  Callers can control whether to delete pods
// for a specific subcluster or all -- passing an empty string for scName will delete all.
func (i *UpgradeManager) deletePodsRunningOldImage(ctx context.Context, scName, sandbox string) (int, error) {
	i.Log.Info("deleting pods with old image", "sandbox", sandbox, "scName", scName)
	numPodsDeleted := 0 // Tracks the number of pods that were deleted

	// We use FindExisting for the finder because we only want to work with pods
	// that already exist.  This is necessary in case the upgrade was paired
	// with a scaling operation.  The pod change due to the scaling operation
	// doesn't take affect until after the upgrade.
	pods, err := i.Finder.FindPods(ctx, iter.FindExisting, sandbox)
	if err != nil {
		return numPodsDeleted, err
	}
	targetImage, err := i.getTargetImage(sandbox)
	if err != nil {
		return numPodsDeleted, err
	}
	for inx := range pods.Items {
		pod := &pods.Items[inx]

		// If scName was passed in, we only delete for a specific subcluster
		if scName != "" {
			stsName, found := pod.Labels[vmeta.SubclusterSelectorLabel]
			if !found {
				return 0, fmt.Errorf("could not derive the statefulset name from the pod %q", pod.Name)
			}
			scNameFromLabel, err := i.getSubclusterNameFromSts(ctx, stsName)
			if err != nil {
				return 0, err
			}

			if scNameFromLabel != scName {
				continue
			}
		}

		// Skip the pod if it already has the proper image.
		cntImage, err := vk8s.GetServerImage(pod.Spec.Containers)
		if err != nil {
			return numPodsDeleted, err
		}
		if cntImage != targetImage {
			i.Log.Info("Deleting pod that had old image", "name", pod.ObjectMeta.Name)
			err = i.Rec.GetClient().Delete(ctx, pod)
			if err != nil {
				return numPodsDeleted, err
			}
			numPodsDeleted++
		}
	}
	return numPodsDeleted, nil
}

// deleteStsRunningOldImage will delete statefulsets that have the old image.
func (i *UpgradeManager) deleteStsRunningOldImage(ctx context.Context, sandbox string) error {
	stss, err := i.Finder.FindStatefulSets(ctx, iter.FindExisting, sandbox)
	if err != nil {
		return err
	}
	targetImage, err := i.getTargetImage(sandbox)
	if err != nil {
		return err
	}
	for inx := range stss.Items {
		sts := &stss.Items[inx]

		cntImage, err := vk8s.GetServerImage(sts.Spec.Template.Spec.Containers)
		if err != nil {
			return err
		}
		if cntImage != targetImage {
			i.Log.Info("Deleting sts that had old image", "name", sts.ObjectMeta.Name)
			err = i.Rec.GetClient().Delete(ctx, sts)
			if err != nil {
				return err
			}
		}
	}
	return nil
}

// changeNMASidecarDeploymentIfNeeded will handle the case where we are
// upgrading across versions such that we need to deploy the NMA sidecar.
func (i *UpgradeManager) changeNMASidecarDeploymentIfNeeded(ctx context.Context, sts *appsv1.StatefulSet) (ctrl.Result, error) {
	// Early out if the sts already has an NMA sidecar
	if vk8s.HasNMAContainer(&sts.Spec.Template.Spec) {
		return ctrl.Result{}, nil
	}
	i.Log.Info("Checking if NMA sidecar deployment is changing")

	// Check the state of the first pod in the sts.
	pn := names.GenPodNameFromSts(i.Vdb, sts, 0)
	pod := &corev1.Pod{}
	err := i.Rec.GetClient().Get(ctx, pn, pod)
	if err != nil {
		return ctrl.Result{}, err
	}

	serverContainer := vk8s.FindServerContainerStatus(pod)
	if serverContainer == nil {
		return ctrl.Result{}, fmt.Errorf("could not find server container in pod spec of %s", pn.Name)
	}
	if serverContainer.Ready ||
		(serverContainer.Started != nil && *serverContainer.Started) ||
		!vk8s.HasCreateContainerError(serverContainer) {
		return ctrl.Result{}, nil
	}
	// Sadly if we determine that we need to change and deploy the NMA sidecar,
	// we need to apply this across all subcluster. This effectively makes the
	// upgrade offline. The way we trigger the new NMA sidecar is by updating
	// the version in the VerticaDB. Since this is a CR wide value, it applies to
	// all subclusters.
	i.Log.Info("Detected that we need to switch to NMA sidecar. Deleting all sts")
	err = i.deleteStsRunningOldImage(ctx, sts.Labels[vmeta.SandboxNameLabel])
	if err != nil {
		return ctrl.Result{}, err
	}
	// Change the vdb version to the first one that supports the NMA sidecar.
	// This is likely not the correct version. But it at least will force
	// creation of a sts with a sidecar. The actual true version will replace
	// this dummy version we setup once the pods are running.
	err = retry.RetryOnConflict(retry.DefaultBackoff, func() error {
		err = i.Rec.GetClient().Get(ctx, i.Vdb.ExtractNamespacedName(), i.Vdb)
		if err != nil {
			return err
		}
		if i.Vdb.Annotations == nil {
			i.Vdb.Annotations = map[string]string{}
		}
		i.Vdb.Annotations[vmeta.VersionAnnotation] = vapi.NMAInSideCarDeploymentMinVersion
		i.Log.Info("Force a dummy version in the vdb to ensure NMA sidecar is created", "version", i.Vdb.Annotations[vmeta.VersionAnnotation])
		return i.Rec.GetClient().Update(ctx, i.Vdb)
	})
	if err != nil {
		return ctrl.Result{}, err
	}
	return ctrl.Result{Requeue: true}, nil
}

// postNextStatusMsg will set the next status message.  This will only
// transition to a message, defined by msgIndex, if the current status equals
// the previous one.
func (i *UpgradeManager) postNextStatusMsg(ctx context.Context, statusMsgs []string, msgIndex int, sbName string) error {
	if msgIndex >= len(statusMsgs) {
		return fmt.Errorf("msgIndex out of bounds: %d must be between %d and %d", msgIndex, 0, len(statusMsgs)-1)
	}

	upgradeStatus, err := i.Vdb.GetUpgradeStatus(sbName)
	if err != nil {
		return err
	}
	if msgIndex == 0 {
		if upgradeStatus == "" {
			return i.setUpgradeStatus(ctx, statusMsgs[msgIndex], sbName)
		}
		return nil
	}

	// Compare with all status messages prior to msgIndex.  The current status
	// in the vdb might not be the proceeding one if the vdb is stale.
	for j := 0; j <= msgIndex-1; j++ {
		if statusMsgs[j] != upgradeStatus {
			continue
<<<<<<< HEAD
		}
		errUpgrade := i.setUpgradeStatus(ctx, statusMsgs[msgIndex], sbName)
		upgradeStatus, err = i.Vdb.GetUpgradeStatus(sbName)
		if err != nil {
			errUpgrade = errors.Join(errUpgrade, err)
		}
=======
		}
		errUpgrade := i.setUpgradeStatus(ctx, statusMsgs[msgIndex], sbName)
		upgradeStatus, err = i.Vdb.GetUpgradeStatus(sbName)
		if err != nil {
			errUpgrade = errors.Join(errUpgrade, err)
		}
>>>>>>> ed0a106b
		i.Log.Info("Status message after update", "msgIndex", msgIndex, "statusMsgs[msgIndex]", statusMsgs[msgIndex],
			"UpgradeStatus", upgradeStatus, "err", errUpgrade)
		return errUpgrade
	}
	return nil
}

// offlineUpgradeAllowed returns true if upgrade must be done offline
func offlineUpgradeAllowed(vdb *vapi.VerticaDB) bool {
	return vdb.GetUpgradePolicyToUse() == vapi.OfflineUpgrade
}

<<<<<<< HEAD
// onlineUpgradeAllowed returns true if upgrade must be done online
=======
// readOnlyOnlineUpgradeAllowed returns true if upgrade must be done online
// in read-only mode
>>>>>>> ed0a106b
func readOnlyOnlineUpgradeAllowed(vdb *vapi.VerticaDB) bool {
	return vdb.GetUpgradePolicyToUse() == vapi.ReadOnlyOnlineUpgrade
}

// onlineUpgradeAllowed returns true if upgrade must be done with the
// online upgrade strategy.
func onlineUpgradeAllowed(vdb *vapi.VerticaDB) bool {
	return vdb.GetUpgradePolicyToUse() == vapi.OnlineUpgrade
}

// cachePrimaryImages will update o.PrimaryImages with the names of all of the primary images
func (i *UpgradeManager) cachePrimaryImages(ctx context.Context, sandbox string) error {
	stss, err := i.Finder.FindStatefulSets(ctx, iter.FindExisting, sandbox)
	if err != nil {
		return err
	}
	for inx := range stss.Items {
		sts := &stss.Items[inx]
		if i.isPrimary(sts.Labels) {
			img, err := vk8s.GetServerImage(sts.Spec.Template.Spec.Containers)
			if err != nil {
				return err
			}
			imageFound := false
			for j := range i.PrimaryImages {
				imageFound = i.PrimaryImages[j] == img
				if imageFound {
					break
				}
			}
			if !imageFound {
				i.PrimaryImages = append(i.PrimaryImages, img)
			}
		}
	}
	return nil
}

// fetchOldImage will return the old image that existed prior to the image
// change process.  If we cannot determine the old image, then the bool return
// value returns false.
func (i *UpgradeManager) fetchOldImage(sandbox string) (string, bool) {
	targetImage, err := i.getTargetImage(sandbox)
	if err != nil {
		return "", false
<<<<<<< HEAD
	}
	for inx := range i.PrimaryImages {
		if i.PrimaryImages[inx] != targetImage {
			return i.PrimaryImages[inx], true
		}
	}
=======
	}
	for inx := range i.PrimaryImages {
		if i.PrimaryImages[inx] != targetImage {
			return i.PrimaryImages[inx], true
		}
	}
>>>>>>> ed0a106b
	return "", false
}

// getTargetImage returns the image that must be running
// in the main cluster or in a specific sandbox
func (i *UpgradeManager) getTargetImage(sandbox string) (string, error) {
	if sandbox == vapi.MainCluster {
		return i.Vdb.Spec.Image, nil
	}
	sb := i.Vdb.GetSandbox(sandbox)
	if sb == nil {
		return "", fmt.Errorf("could not find sandbox %q", sandbox)
	}
	// if the target cluster is a sandbox, the target image
	// is the one set for that specific sandbox
	if sb.Image == "" {
		return "", fmt.Errorf("could not find image for sandbox %q", sandbox)
	}
	return sb.Image, nil
}

// isPrimary returns true if the subcluster is primary
func (i *UpgradeManager) isPrimary(l map[string]string) bool {
	return l[vmeta.SubclusterTypeLabel] == vapi.PrimarySubcluster || l[vmeta.SubclusterTypeLabel] == vapi.SandboxPrimarySubcluster
}

func (i *UpgradeManager) traceActorReconcile(actor controllers.ReconcileActor) {
	i.Log.Info("starting actor for upgrade", "name", fmt.Sprintf("%T", actor))
}

// isSubclusterIdle will run a query to see the number of connections
// that are active for a given subcluster.  It returns a requeue error if there
// are still active connections.
func (i *UpgradeManager) isSubclusterIdle(ctx context.Context, pfacts *PodFacts, scName string) (ctrl.Result, error) {
	pf, ok := pfacts.findFirstUpPod(true, scName)
	if !ok {
		i.Log.Info("No pod found to run vsql.  Skipping active connection check")
		return ctrl.Result{}, nil
	}

	sql := fmt.Sprintf(
		"select count(session_id) sessions"+
			" from v_monitor.sessions join v_catalog.subclusters using (node_name)"+
			" where session_id not in (select session_id from current_session)"+
			"       and subcluster_name = '%s';", scName)

	cmd := []string{"-tAc", sql}
	stdout, _, err := pfacts.PRunner.ExecVSQL(ctx, pf.name, names.ServerContainer, cmd...)
	if err != nil {
		return ctrl.Result{}, err
	}

	// Parse the output.  We requeue if there is an active connection.  This
	// will rely on the UpgradeRequeueTime that is set to default
	res := ctrl.Result{Requeue: anyActiveConnections(stdout)}
	if res.Requeue {
		i.Rec.Eventf(i.Vdb, corev1.EventTypeWarning, events.DrainSubclusterRetry,
			"Subcluster '%s' has active connections preventing the drain from succeeding", scName)
	}
	return res, nil
}

// closeAllSessions will run a query to close all active user sessions.
func (i *UpgradeManager) closeAllSessions(ctx context.Context, pfacts *PodFacts) error {
	pf, ok := pfacts.findFirstPodSorted(func(v *PodFact) bool {
		return v.isPrimary && v.upNode
	})
	if !ok {
		i.Log.Info("No pod found to run vsql. Skipping close all sessions")
		return nil
	}

	sql := "select close_all_sessions();"
	cmd := []string{"-tAc", sql}
	_, _, err := pfacts.PRunner.ExecVSQL(ctx, pf.name, names.ServerContainer, cmd...)
	if err != nil {
		return err
	}

	return nil
}

<<<<<<< HEAD
=======
// createRestorePoint creates a restore point to backup the db in case upgrade does not go well.
func (i *UpgradeManager) createRestorePoint(ctx context.Context, pfacts *PodFacts, archive string) (ctrl.Result, error) {
	pf, ok := pfacts.findFirstPodSorted(func(v *PodFact) bool {
		return v.isPrimary && v.upNode
	})
	if !ok {
		i.Log.Info("No pod found to run vsql. Requeueing")
		return ctrl.Result{Requeue: true}, nil
	}

	sql := fmt.Sprintf("select count(*) from archives where name = '%s';", archive)
	cmd := []string{"-tAc", sql}
	stdout, _, err := pfacts.PRunner.ExecVSQL(ctx, pf.name, names.ServerContainer, cmd...)
	if err != nil {
		return ctrl.Result{}, err
	}
	lines := strings.Split(stdout, "\n")
	arch, err := strconv.Atoi(lines[0])
	if err != nil {
		return ctrl.Result{}, err
	}
	// Create the archive only if it does not already exist
	if arch == 0 {
		sql = fmt.Sprintf("create archive %s;", archive)
		cmd = []string{"-tAc", sql}
		_, _, err = pfacts.PRunner.ExecVSQL(ctx, pf.name, names.ServerContainer, cmd...)
		if err != nil {
			return ctrl.Result{}, err
		}
	}
	sql = fmt.Sprintf("save restore point to archive %s;", archive)
	cmd = []string{"-tAc", sql}
	_, _, err = pfacts.PRunner.ExecVSQL(ctx, pf.name, names.ServerContainer, cmd...)
	return ctrl.Result{}, err
}

>>>>>>> ed0a106b
// routeClientTraffic will update service objects for the source subcluster to
// route to the target subcluster
func (i *UpgradeManager) routeClientTraffic(ctx context.Context, pfacts *PodFacts, sc *vapi.Subcluster, selectors map[string]string) error {
	actor := MakeObjReconciler(i.Rec, i.Log, i.Vdb, pfacts, ObjReconcileModeAll)
	objRec := actor.(*ObjReconciler)

	// We update the external service object to route traffic to the target
	// subcluster. If sourceSc is the same as targetSc, this will update the
	// service object so it routes to the source. Kind of like undoing a
	// temporary routing decision.
	//
	// We are only concerned with changing the labels.  So we will fetch the
	// current service object, then update the labels so that traffic diverted
	// to the correct statefulset.  Other things, such as service type, stay the same.
	svcName := names.GenExtSvcName(i.Vdb, sc)
	svc := &corev1.Service{}
	if err := i.Rec.GetClient().Get(ctx, svcName, svc); err != nil {
		if k8sErrors.IsNotFound(err) {
			i.Log.Info("Skipping client traffic routing because service object for subcluster not found",
				"scName", sc.Name, "svc", svcName)
			return nil
		}
		return err
	}

	svc.Spec.Selector = selectors
	i.Log.Info("Updating svc", "selector", svc.Spec.Selector)
	return objRec.reconcileExtSvc(ctx, svc, sc)
}

// logEventIfRequestedUpgradeIsDifferent will log an event if the requested
// upgrade, as per the upgrade policy, is different than the actual upgrade
// chosen.
func (i *UpgradeManager) logEventIfRequestedUpgradeIsDifferent(actualUpgrade vapi.UpgradePolicyType) {
	if !i.ContinuingUpgrade && i.Vdb.Spec.UpgradePolicy != actualUpgrade && i.Vdb.Spec.UpgradePolicy != vapi.AutoUpgrade {
		actualUpgradeAsText := strings.ToLower(string(actualUpgrade))
		i.Rec.Eventf(i.Vdb, corev1.EventTypeNormal, events.IncompatibleUpgradeRequested,
			"Requested upgrade is incompatible with the Vertica deployment. Falling back to %s upgrade.", actualUpgradeAsText)
	}
}

// getSubclusterNameFromSts returns the name of the subcluster from the given statefulset name
func (i *UpgradeManager) getSubclusterNameFromSts(ctx context.Context, stsName string) (string, error) {
	sts := appsv1.StatefulSet{}
	nm := names.GenNamespacedName(i.Vdb, stsName)
	err := i.Rec.GetClient().Get(ctx, nm, &sts)
	if err != nil {
		return "", fmt.Errorf("could not find statefulset %q: %w", stsName, err)
	}

	scNameFromLabel, ok := sts.Labels[vmeta.SubclusterNameLabel]
	if !ok {
		return "", fmt.Errorf("could not find subcluster name label %q in %q", vmeta.SubclusterNameLabel, stsName)
	}
	return scNameFromLabel, nil
}<|MERGE_RESOLUTION|>--- conflicted
+++ resolved
@@ -18,10 +18,7 @@
 import (
 	"context"
 	"fmt"
-<<<<<<< HEAD
-=======
 	"strconv"
->>>>>>> ed0a106b
 	"strings"
 
 	"errors"
@@ -267,11 +264,7 @@
 func (i *UpgradeManager) clearOnlineUpgradeAnnotationCallback() (updated bool, err error) {
 	for inx := range i.Vdb.Spec.Subclusters {
 		sc := &i.Vdb.Spec.Subclusters[inx]
-<<<<<<< HEAD
-		for _, a := range []string{vmeta.ReplicaGroupAnnotation, vmeta.ChildSubclusterAnnotation,
-=======
 		for _, a := range []string{vmeta.ReplicaGroupAnnotation,
->>>>>>> ed0a106b
 			vmeta.ParentSubclusterAnnotation, vmeta.ParentSubclusterTypeAnnotation} {
 			if _, annotationFound := sc.Annotations[a]; annotationFound {
 				delete(sc.Annotations, a)
@@ -282,12 +275,7 @@
 
 	// Clear annotations set in the VerticaDB's metadata.annotations.
 	for _, a := range []string{vmeta.OnlineUpgradeReplicatorAnnotation, vmeta.OnlineUpgradeSandboxAnnotation,
-<<<<<<< HEAD
-		vmeta.OnlineUpgradeSandboxPromotedAnnotation, vmeta.OnlineUpgradeReplicaARemovedAnnotation,
-		vmeta.OnlineUpgradePreferredSandboxAnnotation} {
-=======
 		vmeta.OnlineUpgradeStepInxAnnotation, vmeta.OnlineUpgradePreferredSandboxAnnotation} {
->>>>>>> ed0a106b
 		if _, annotationFound := i.Vdb.Annotations[a]; annotationFound {
 			delete(i.Vdb.Annotations, a)
 			updated = true
@@ -524,21 +512,12 @@
 	for j := 0; j <= msgIndex-1; j++ {
 		if statusMsgs[j] != upgradeStatus {
 			continue
-<<<<<<< HEAD
 		}
 		errUpgrade := i.setUpgradeStatus(ctx, statusMsgs[msgIndex], sbName)
 		upgradeStatus, err = i.Vdb.GetUpgradeStatus(sbName)
 		if err != nil {
 			errUpgrade = errors.Join(errUpgrade, err)
 		}
-=======
-		}
-		errUpgrade := i.setUpgradeStatus(ctx, statusMsgs[msgIndex], sbName)
-		upgradeStatus, err = i.Vdb.GetUpgradeStatus(sbName)
-		if err != nil {
-			errUpgrade = errors.Join(errUpgrade, err)
-		}
->>>>>>> ed0a106b
 		i.Log.Info("Status message after update", "msgIndex", msgIndex, "statusMsgs[msgIndex]", statusMsgs[msgIndex],
 			"UpgradeStatus", upgradeStatus, "err", errUpgrade)
 		return errUpgrade
@@ -551,12 +530,8 @@
 	return vdb.GetUpgradePolicyToUse() == vapi.OfflineUpgrade
 }
 
-<<<<<<< HEAD
-// onlineUpgradeAllowed returns true if upgrade must be done online
-=======
 // readOnlyOnlineUpgradeAllowed returns true if upgrade must be done online
 // in read-only mode
->>>>>>> ed0a106b
 func readOnlyOnlineUpgradeAllowed(vdb *vapi.VerticaDB) bool {
 	return vdb.GetUpgradePolicyToUse() == vapi.ReadOnlyOnlineUpgrade
 }
@@ -602,21 +577,12 @@
 	targetImage, err := i.getTargetImage(sandbox)
 	if err != nil {
 		return "", false
-<<<<<<< HEAD
 	}
 	for inx := range i.PrimaryImages {
 		if i.PrimaryImages[inx] != targetImage {
 			return i.PrimaryImages[inx], true
 		}
 	}
-=======
-	}
-	for inx := range i.PrimaryImages {
-		if i.PrimaryImages[inx] != targetImage {
-			return i.PrimaryImages[inx], true
-		}
-	}
->>>>>>> ed0a106b
 	return "", false
 }
 
@@ -699,8 +665,6 @@
 	return nil
 }
 
-<<<<<<< HEAD
-=======
 // createRestorePoint creates a restore point to backup the db in case upgrade does not go well.
 func (i *UpgradeManager) createRestorePoint(ctx context.Context, pfacts *PodFacts, archive string) (ctrl.Result, error) {
 	pf, ok := pfacts.findFirstPodSorted(func(v *PodFact) bool {
@@ -737,7 +701,6 @@
 	return ctrl.Result{}, err
 }
 
->>>>>>> ed0a106b
 // routeClientTraffic will update service objects for the source subcluster to
 // route to the target subcluster
 func (i *UpgradeManager) routeClientTraffic(ctx context.Context, pfacts *PodFacts, sc *vapi.Subcluster, selectors map[string]string) error {

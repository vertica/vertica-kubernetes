--- conflicted
+++ resolved
@@ -176,7 +176,6 @@
 			return ctrl.Result{}, err, true
 		}
 	}
-<<<<<<< HEAD
 	return ctrl.Result{}, err, true
 }
 
@@ -193,8 +192,6 @@
 	}
 	cond := vapi.MakeCondition(vapi.TLSCertRollbackNeeded, metav1.ConditionTrue, reason)
 	return vdbstatus.UpdateCondition(ctx, h.VRec.GetClient(), h.Vdb, cond)
-=======
-	return ctrl.Result{}, err
 }
 
 func (h *HTTPSCertRotationReconciler) getK8sCertsConfig() (keyConfig, certConfig, caCertConfig string) {
@@ -211,5 +208,4 @@
 	certConfig = fmt.Sprintf("{\"json-key\":%q, \"region\":%q}", corev1.TLSCertKey, region)
 	caCertConfig = fmt.Sprintf("{\"json-key\":%q, \"region\":%q}", paths.HTTPServerCACrtName, region)
 	return
->>>>>>> 3a972d8b
 }
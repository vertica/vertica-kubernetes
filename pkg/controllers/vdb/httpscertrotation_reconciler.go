/*
 (c) Copyright [2021-2024] Open Text.
 Licensed under the Apache License, Version 2.0 (the "License");
 You may not use this file except in compliance with the License.
 You may obtain a copy of the License at

 http://www.apache.org/licenses/LICENSE-2.0

 Unless required by applicable law or agreed to in writing, software
 distributed under the License is distributed on an "AS IS" BASIS,
 WITHOUT WARRANTIES OR CONDITIONS OF ANY KIND, either express or implied.
 See the License for the specific language governing permissions and
 limitations under the License.
*/

package vdb

import (
	"context"
	"fmt"

	"github.com/go-logr/logr"
	vapi "github.com/vertica/vertica-kubernetes/api/v1"
	"github.com/vertica/vertica-kubernetes/pkg/builder"
	"github.com/vertica/vertica-kubernetes/pkg/controllers"
	"github.com/vertica/vertica-kubernetes/pkg/names"
	"github.com/vertica/vertica-kubernetes/pkg/secrets"

	verrors "github.com/vertica/vertica-kubernetes/pkg/errors"
	"github.com/vertica/vertica-kubernetes/pkg/events"
	"github.com/vertica/vertica-kubernetes/pkg/paths"
	"github.com/vertica/vertica-kubernetes/pkg/podfacts"
	"github.com/vertica/vertica-kubernetes/pkg/vadmin"
	"github.com/vertica/vertica-kubernetes/pkg/vadmin/opts/rotatehttpscerts"
	"github.com/vertica/vertica-kubernetes/pkg/vdbstatus"
	corev1 "k8s.io/api/core/v1"
	metav1 "k8s.io/apimachinery/pkg/apis/meta/v1"
	ctrl "sigs.k8s.io/controller-runtime"
)

// HTTPSCertRotationReconciler will compare the nma tls secret with the one saved in
// "vertica.com/nma-https-previous-secret". If different, it will try to rotate the
// cert currently used with the one saved the nma tls secret for https service

const (
	noTLSChange = iota
	tlsModeChangeOnly
	httpsCertChangeOnly
	tlsModeAndCertChange
)

type HTTPSCertRotationReconciler struct {
	VRec       *VerticaDBReconciler
	Vdb        *vapi.VerticaDB // Vdb is the CRD we are acting on.
	Log        logr.Logger
	Dispatcher vadmin.Dispatcher
	PFacts     *podfacts.PodFacts
}

type httpsTLSUpdateData struct {
	key         string
	cert        string
	caCert      string
	tlsMode     string
	initiatorIP string
}

func MakeHTTPSCertRotationReconciler(vdbrecon *VerticaDBReconciler, log logr.Logger, vdb *vapi.VerticaDB, dispatcher vadmin.Dispatcher,
	pfacts *podfacts.PodFacts) controllers.ReconcileActor {
	return &HTTPSCertRotationReconciler{
		VRec:       vdbrecon,
		Vdb:        vdb,
		Log:        log.WithName("HTTPSCertRotationReconciler"),
		Dispatcher: dispatcher,
		PFacts:     pfacts,
	}
}

// Reconcile will rotate TLS certificate.
func (h *HTTPSCertRotationReconciler) Reconcile(ctx context.Context, _ *ctrl.Request) (ctrl.Result, error) {
<<<<<<< HEAD
	if !h.Vdb.IsTLSAuthEnabled() {
=======
	// we should not rotate when tls is not enabled or is enabled but not ready yet
	if !h.Vdb.IsCertRotationEnabled() ||
		h.Vdb.IsCertRotationEnabled() && h.Vdb.GetHTTPSTLSSecretNameInUse() == "" ||
		h.Vdb.IsStatusConditionTrue(vapi.HTTPSCertRotationFinished) &&
			h.Vdb.IsStatusConditionTrue(vapi.TLSCertRotationInProgress) {
>>>>>>> fa12cad1
		return ctrl.Result{}, nil
	}
	changeTLS := h.updateTLSConfig()
	// no-op if neither https secret nor tls mode
	// changed
	if changeTLS == noTLSChange {
		return ctrl.Result{}, nil
	}
	res, err := h.checkConfigMap(ctx, h.Vdb.Spec.HTTPSNMATLSSecret)
	if verrors.IsReconcileAborted(res, err) {
		return res, err
	}
	h.Log.Info("start https cert rotation")
	cond := vapi.MakeCondition(vapi.TLSCertRotationInProgress, metav1.ConditionTrue, "InProgress")
	if err2 := vdbstatus.UpdateCondition(ctx, h.VRec.GetClient(), h.Vdb, cond); err2 != nil {
		h.Log.Error(err2, "Failed to set condition to true", "conditionType", vapi.TLSCertRotationInProgress)
		return ctrl.Result{}, err2
	}

	err = h.PFacts.Collect(ctx, h.Vdb)
	if err != nil {
		return ctrl.Result{}, err
	}

	tlsData, res, err := h.buildHTTPSTLSUpdateData(ctx, changeTLS)
	if tlsData == nil || verrors.IsReconcileAborted(res, err) {
		return res, err
	}

	// Now https cert rotation will start
	err2 := h.rotateHTTPSTLSCert(ctx, tlsData, changeTLS)
	if err2 != nil {
		return ctrl.Result{}, err2
	}
	err2 = h.updateTLSMode(ctx)
	if err2 != nil {
		return ctrl.Result{}, err2
	}

	err2 = h.handleConditions(ctx, changeTLS)
	if err2 != nil {
		return ctrl.Result{}, err2
	}
	return ctrl.Result{}, nil
}

func (h *HTTPSCertRotationReconciler) checkConfigMap(ctx context.Context, newSecretName string) (ctrl.Result, error) {
	configMapName := names.GenNMACertConfigMap(h.Vdb)
	configMap := &corev1.ConfigMap{}
	err := h.VRec.GetClient().Get(ctx, configMapName, configMap)
	if err != nil {
		h.Log.Info("failed to retrieve configmap for rotation. will retry")
		return ctrl.Result{Requeue: true}, err
	}
	if configMap.Data[builder.NMASecretNamespaceEnv] != h.Vdb.GetObjectMeta().GetNamespace() ||
		configMap.Data[builder.NMASecretNameEnv] != newSecretName {
		h.Log.Info(newSecretName + " not found in configmap. will retry")
		return ctrl.Result{Requeue: true}, nil
	}
	return ctrl.Result{}, nil
}

func (h *HTTPSCertRotationReconciler) handleConditions(ctx context.Context, changeTLS int) error {
	cond := vapi.MakeCondition(vapi.HTTPSCertRotationFinished, metav1.ConditionTrue, "Completed")
	if err := vdbstatus.UpdateCondition(ctx, h.VRec.GetClient(), h.Vdb, cond); err != nil {
		h.Log.Error(err, "failed to set condition "+vapi.HTTPSCertRotationFinished+" to true")
		return err
	}
	// Clear TLSCertRotationInProgress condition if only tls mode changed.
	// This way, we will skip nma cert rotation
	if changeTLS == tlsModeChangeOnly {
		cond = vapi.MakeCondition(vapi.TLSCertRotationInProgress, metav1.ConditionFalse, "Completed")
		if err := vdbstatus.UpdateCondition(ctx, h.VRec.GetClient(), h.Vdb, cond); err != nil {
			return err
		}
	}
	return nil
}

func (h *HTTPSCertRotationReconciler) updateTLSMode(ctx context.Context) error {
	currentTLSMode := h.Vdb.GetHTTPSTLSModeInUse()
	if currentTLSMode != h.Vdb.Spec.HTTPSTLSMode {
		httpsTLSMode := vapi.MakeHTTPSTLSMode(h.Vdb.Spec.HTTPSTLSMode)
		err := vdbstatus.UpdateTLSModes(ctx, h.VRec.GetClient(), h.Vdb, []*vapi.TLSMode{httpsTLSMode})
		if err != nil {
			h.Log.Error(err, "failed to update tls mode after https cert rotation")
			return err
		}
	}
	h.Log.Info(fmt.Sprintf("https tls mode is changed to %s after https cert rotation", h.Vdb.Spec.HTTPSTLSMode))
	return nil
}

// rotateHTTPSTLSCert will rotate https server's tls cert from currentSecret to newSecret
func (h *HTTPSCertRotationReconciler) rotateHTTPSTLSCert(ctx context.Context, tlsData *httpsTLSUpdateData,
	updateType int) error {
	if updateType == tlsModeAndCertChange || updateType == httpsCertChangeOnly {
		h.Log.Info("ready to rotate https cert from " + h.Vdb.GetHTTPSTLSSecretNameInUse() + " to " + h.Vdb.Spec.HTTPSNMATLSSecret)
	}
	if updateType == tlsModeAndCertChange || updateType == tlsModeChangeOnly {
		h.Log.Info(fmt.Sprintf("ready to change HTTPS TLS mode from %s to %s", h.Vdb.GetHTTPSTLSModeInUse(), tlsData.tlsMode))
	}

	var keyConfig, certConfig, caCertConfig, secretName string
	switch {
	case secrets.IsAWSSecretsManagerSecret(h.Vdb.Spec.HTTPSNMATLSSecret):
		keyConfig, certConfig, caCertConfig = GetAWSCertsConfig(h.Vdb)
		secretName = secrets.RemovePathReference(h.Vdb.Spec.HTTPSNMATLSSecret)
	default:
		keyConfig, certConfig, caCertConfig = GetK8sCertsConfig(h.Vdb)
		secretName = h.Vdb.Spec.HTTPSNMATLSSecret
	}
	opts := []rotatehttpscerts.Option{
		rotatehttpscerts.WithPollingKey(tlsData.key),
		rotatehttpscerts.WithPollingCert(tlsData.cert),
		rotatehttpscerts.WithPollingCaCert(tlsData.caCert),
		rotatehttpscerts.WithKey(secretName, keyConfig),
		rotatehttpscerts.WithCert(secretName, certConfig),
		rotatehttpscerts.WithCaCert(secretName, caCertConfig),
		rotatehttpscerts.WithTLSMode(tlsData.tlsMode),
		rotatehttpscerts.WithInitiator(tlsData.initiatorIP),
	}
	h.VRec.Eventf(h.Vdb, corev1.EventTypeNormal, events.HTTPSCertRotationStarted,
		"Starting https cert rotation with secret name %s and mode %s",
		h.Vdb.Spec.HTTPSNMATLSSecret, tlsData.tlsMode)
	err := h.Dispatcher.RotateHTTPSCerts(ctx, opts...)
	if err != nil {
		h.VRec.Eventf(h.Vdb, corev1.EventTypeWarning, events.HTTPSCertRotationFailed,
			"Failed to rotate https cert with secret name %s and mode %s", h.Vdb.Spec.HTTPSNMATLSSecret, tlsData.tlsMode)
		return err
	}
	h.VRec.Eventf(h.Vdb, corev1.EventTypeNormal, events.HTTPSCertRotationSucceeded,
		"Successfully rotated https cert with secret name %s and mode %s", h.Vdb.Spec.HTTPSNMATLSSecret, tlsData.tlsMode)

	return err
}

// buildHTTPSTLSUpdateData constructs the data needed for tls update
func (h *HTTPSCertRotationReconciler) buildHTTPSTLSUpdateData(ctx context.Context,
	updateType int) (*httpsTLSUpdateData, ctrl.Result, error) {
	var currentSecretData map[string][]byte
	var newSecretData map[string][]byte
	var res ctrl.Result
	var err error
	tlsData := &httpsTLSUpdateData{}

	tlsData.tlsMode = h.Vdb.Spec.HTTPSTLSMode
	currentSecretName := h.Vdb.GetHTTPSTLSSecretNameInUse()
	newSecretName := h.Vdb.Spec.HTTPSNMATLSSecret
	currentSecretData, res, err = readSecret(h.Vdb, h.VRec, h.VRec.GetClient(), h.Log, ctx, currentSecretName)
	if verrors.IsReconcileAborted(res, err) {
		return nil, res, err
	}
	initiatorPod, ok := h.PFacts.FindFirstUpPod(false, "")
	if !ok {
		h.Log.Info("No pod found to run vsql to update tls mode. Requeue reconciliation.")
		return nil, ctrl.Result{Requeue: true}, nil
	}
	tlsData.initiatorIP = initiatorPod.GetPodIP()
	if updateType != tlsModeChangeOnly {
		newSecretData, res, err = readSecret(h.Vdb, h.VRec, h.VRec.GetClient(), h.Log, ctx, newSecretName)
		if verrors.IsReconcileAborted(res, err) {
			return nil, res, err
		}
		tlsData.key = string(newSecretData[corev1.TLSPrivateKeyKey])
		tlsData.cert = string(newSecretData[corev1.TLSCertKey])
		tlsData.caCert = string(newSecretData[corev1.ServiceAccountRootCAKey])
		return tlsData, res, err
	}

	tlsData.key = string(currentSecretData[corev1.TLSPrivateKeyKey])
	tlsData.cert = string(currentSecretData[corev1.TLSCertKey])
	tlsData.caCert = string(currentSecretData[corev1.ServiceAccountRootCAKey])

	return tlsData, res, err
}

func GetK8sCertsConfig(vdb *vapi.VerticaDB) (keyConfig, certConfig, caCertConfig string) {
	keyConfig = fmt.Sprintf("{\"data-key\":%q, \"namespace\":%q}", corev1.TLSPrivateKeyKey, vdb.Namespace)
	certConfig = fmt.Sprintf("{\"data-key\":%q, \"namespace\":%q}", corev1.TLSCertKey, vdb.Namespace)
	caCertConfig = fmt.Sprintf("{\"data-key\":%q, \"namespace\":%q}", paths.HTTPServerCACrtName, vdb.Namespace)
	return
}

func GetAWSCertsConfig(vdb *vapi.VerticaDB) (keyConfig, certConfig, caCertConfig string) {
	region, _ := secrets.GetAWSRegion(vdb.Spec.HTTPSNMATLSSecret)

	keyConfig = fmt.Sprintf("{\"json-key\":%q, \"region\":%q}", corev1.TLSPrivateKeyKey, region)
	certConfig = fmt.Sprintf("{\"json-key\":%q, \"region\":%q}", corev1.TLSCertKey, region)
	caCertConfig = fmt.Sprintf("{\"json-key\":%q, \"region\":%q}", paths.HTTPServerCACrtName, region)
	return
}

func (h *HTTPSCertRotationReconciler) updateTLSConfig() int {
	currentSecretName := h.Vdb.GetHTTPSTLSSecretNameInUse()
	newSecretName := h.Vdb.Spec.HTTPSNMATLSSecret
	h.Log.Info("Starting rotation reconcile",
		"currentSecretName", currentSecretName,
		"newSecretName", newSecretName,
		"currentTLSMode", h.Vdb.GetHTTPSTLSModeInUse(),
		"newTLSMode", h.Vdb.Spec.HTTPSTLSMode,
	)
	// this condition excludes bootstrap scenario
	certChanged := currentSecretName != "" && newSecretName != currentSecretName

	if h.Vdb.Spec.HTTPSTLSMode != h.Vdb.GetHTTPSTLSModeInUse() {
		if certChanged {
			return tlsModeAndCertChange
		}
		return tlsModeChangeOnly
	} else if certChanged {
		return httpsCertChangeOnly
	}

	return noTLSChange
}<|MERGE_RESOLUTION|>--- conflicted
+++ resolved
@@ -78,15 +78,11 @@
 
 // Reconcile will rotate TLS certificate.
 func (h *HTTPSCertRotationReconciler) Reconcile(ctx context.Context, _ *ctrl.Request) (ctrl.Result, error) {
-<<<<<<< HEAD
-	if !h.Vdb.IsTLSAuthEnabled() {
-=======
 	// we should not rotate when tls is not enabled or is enabled but not ready yet
-	if !h.Vdb.IsCertRotationEnabled() ||
-		h.Vdb.IsCertRotationEnabled() && h.Vdb.GetHTTPSTLSSecretNameInUse() == "" ||
+	if !h.Vdb.IsTLSAuthEnabled() ||
+		h.Vdb.IsTLSAuthEnabled() && h.Vdb.GetHTTPSTLSSecretNameInUse() == "" ||
 		h.Vdb.IsStatusConditionTrue(vapi.HTTPSCertRotationFinished) &&
 			h.Vdb.IsStatusConditionTrue(vapi.TLSCertRotationInProgress) {
->>>>>>> fa12cad1
 		return ctrl.Result{}, nil
 	}
 	changeTLS := h.updateTLSConfig()

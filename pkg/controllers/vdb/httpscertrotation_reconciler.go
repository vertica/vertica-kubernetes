/*
 (c) Copyright [2021-2024] Open Text.
 Licensed under the Apache License, Version 2.0 (the "License");
 You may not use this file except in compliance with the License.
 You may obtain a copy of the License at

 http://www.apache.org/licenses/LICENSE-2.0

 Unless required by applicable law or agreed to in writing, software
 distributed under the License is distributed on an "AS IS" BASIS,
 WITHOUT WARRANTIES OR CONDITIONS OF ANY KIND, either express or implied.
 See the License for the specific language governing permissions and
 limitations under the License.
*/

package vdb

import (
	"context"
	"fmt"
	"strconv"

	"github.com/go-logr/logr"
	vapi "github.com/vertica/vertica-kubernetes/api/v1"
	"github.com/vertica/vertica-kubernetes/pkg/builder"
	"github.com/vertica/vertica-kubernetes/pkg/controllers"
	"github.com/vertica/vertica-kubernetes/pkg/vk8s"

	verrors "github.com/vertica/vertica-kubernetes/pkg/errors"
	"github.com/vertica/vertica-kubernetes/pkg/events"
	"github.com/vertica/vertica-kubernetes/pkg/paths"
	"github.com/vertica/vertica-kubernetes/pkg/podfacts"
	"github.com/vertica/vertica-kubernetes/pkg/security"
	"github.com/vertica/vertica-kubernetes/pkg/vadmin"
	"github.com/vertica/vertica-kubernetes/pkg/vadmin/opts/rotatehttpscerts"
	"github.com/vertica/vertica-kubernetes/pkg/vdbstatus"
	corev1 "k8s.io/api/core/v1"
	metav1 "k8s.io/apimachinery/pkg/apis/meta/v1"
	ctrl "sigs.k8s.io/controller-runtime"
)

// HTTPSCertRotationReconciler will compare the nma tls secret with the one saved in
// "vertica.com/nma-https-previous-secret". If different, it will try to rotate the
// cert currently used with the one saved the nma tls secret for https service
type HTTPSCertRotationReconciler struct {
	VRec       *VerticaDBReconciler
	Vdb        *vapi.VerticaDB // Vdb is the CRD we are acting on.
	Log        logr.Logger
	Dispatcher vadmin.Dispatcher
	PFacts     *podfacts.PodFacts
}

func MakeHTTPSCertRotationReconciler(vdbrecon *VerticaDBReconciler, log logr.Logger, vdb *vapi.VerticaDB, dispatcher vadmin.Dispatcher,
	pfacts *podfacts.PodFacts) controllers.ReconcileActor {
	return &HTTPSCertRotationReconciler{
		VRec:       vdbrecon,
		Vdb:        vdb,
		Log:        log.WithName("HTTPSCertRotationReconciler"),
		Dispatcher: dispatcher,
		PFacts:     pfacts,
	}
}

// Reconcile will rotate TLS certificate.
func (h *HTTPSCertRotationReconciler) Reconcile(ctx context.Context, _ *ctrl.Request) (ctrl.Result, error) {
	if !h.Vdb.IsCertRotationEnabled() {
		return ctrl.Result{}, nil
	}
	if h.Vdb.IsStatusConditionTrue(vapi.HTTPSCertRotationFinished) && h.Vdb.IsStatusConditionTrue(vapi.TLSCertRotationInProgress) {
		return ctrl.Result{}, nil
	}
	currentSecretName := h.Vdb.GetNMATLSSecretNameInUse()
	newSecretName := h.Vdb.Spec.NMATLSSecret
	h.Log.Info("Starting rotation reconcile", "currentSecretName", currentSecretName, "newSecretName", newSecretName)
	// this condition excludes bootstrap scenario
	if currentSecretName == "" || newSecretName == currentSecretName {
		return ctrl.Result{}, nil
	}
	h.Log.Info("rotation is required from " + currentSecretName + " to " + newSecretName)
	// rotation is required. Will check start conditions next
	// check if secret is ready for rotation

	currentSecretData, newSecretData, res, err := readSecrets(h.Vdb, h.VRec, h.VRec.GetClient(), h.Log, ctx,
		currentSecretName, newSecretName)
	if verrors.IsReconcileAborted(res, err) {
		return res, err
	}

	h.Log.Info("start https cert rotation")
	h.VRec.Eventf(h.Vdb, corev1.EventTypeNormal, events.HTTPSCertRotationStarted,
		"Start rotating https cert from %s to %s", currentSecretName, newSecretName)
	cond := vapi.MakeCondition(vapi.TLSCertRotationInProgress, metav1.ConditionTrue, "InProgress")
	if err2 := vdbstatus.UpdateCondition(ctx, h.VRec.GetClient(), h.Vdb, cond); err2 != nil {
		h.Log.Error(err2, "Failed to set condition to true", "conditionType", vapi.TLSCertRotationInProgress)
		return ctrl.Result{}, err2
	}

	err = h.PFacts.Collect(ctx, h.Vdb)
	if err != nil {
		return ctrl.Result{}, err
	}

	// Now https cert rotation will start
	res, err2 := h.rotateHTTPSTLSCert(ctx, newSecretData, currentSecretData)
<<<<<<< HEAD
	if verrors.IsReconcileAborted(res, err) {
=======
	if verrors.IsReconcileAborted(res, err2) {
>>>>>>> 3d20a6ea
		h.Log.Info("https cert rotation is aborted.")
		return res, err2
	}
	currentTLSMode := vmeta.GetNMAHTTPSPreviousTLSMode(h.Vdb.Annotations)

	if currentTLSMode != h.Vdb.Spec.HTTPSTLSMode {
		chgs := vk8s.MetaChanges{
			NewAnnotations: map[string]string{
				vmeta.NMAHTTPSPreviousTLSMode: h.Vdb.Spec.HTTPSTLSMode,
			},
		}
		if _, err := vk8s.MetaUpdate(ctx, h.VRec.Client, h.Vdb.ExtractNamespacedName(), h.Vdb, chgs); err != nil {
			return ctrl.Result{}, err
		}
		h.Log.Info("after cert rotation, https tls mode is updated to " + h.Vdb.Spec.HTTPSTLSMode)
	}

	cond = vapi.MakeCondition(vapi.HTTPSCertRotationFinished, metav1.ConditionTrue, "Completed")
	if err := vdbstatus.UpdateCondition(ctx, h.VRec.GetClient(), h.Vdb, cond); err != nil {
		h.Log.Error(err, "failed to set condition "+vapi.HTTPSCertRotationFinished+" to true")
		return ctrl.Result{}, err
	}
	h.VRec.Eventf(h.Vdb, corev1.EventTypeNormal, events.HTTPSCertRotationSucceded,
		"Successfully rotated https cert from %s to %s", currentSecretName, newSecretName)
	h.Log.Info("https cert rotation is finished. To rotate nma cert next")
	return ctrl.Result{}, nil
}

// rotateHTTPSTLSCert will rotate https server's tls cert from currentSecret to newSecret
func (h *HTTPSCertRotationReconciler) rotateHTTPSTLSCert(ctx context.Context, newSecret,
	currentSecret map[string][]byte) (ctrl.Result, error) {
	initiatorPod, ok := h.PFacts.FindFirstUpPod(false, "")
	if !ok {
		h.Log.Info("No pod found to run rotate https cert. Requeue reconciliation.")
		return ctrl.Result{Requeue: true}, nil
	}
	newCert := string(newSecret[corev1.TLSCertKey])
	currentCert := string(currentSecret[corev1.TLSCertKey])
	rotated, err := security.VerifyCert(initiatorPod.GetPodIP(), builder.VerticaHTTPPort, newCert, currentCert, h.Log)
	if err != nil {
		h.Log.Error(err, "https cert rotation aborted. Failed to verify new https cert for "+
			initiatorPod.GetPodIP())
		return ctrl.Result{}, err
	}
	if rotated == 2 {
		h.Log.Info("https cert rotation aborted. Neither new nor current https cert is in use")
		return ctrl.Result{Requeue: true}, nil
	}
	if rotated == 0 {
		h.Log.Info("https cert rotation skipped. new https cert is already in use on " + initiatorPod.GetPodIP())
	} else {
		currentSecretName := h.Vdb.GetNMATLSSecretNameInUse()
		h.Log.Info("ready to rotate certi from " + currentSecretName + " to " + h.Vdb.Spec.NMATLSSecret)
		keyConfig := fmt.Sprintf("{\"data-key\":%q, \"namespace\":%q}", corev1.TLSPrivateKeyKey, h.Vdb.Namespace)
		certConfig := fmt.Sprintf("{\"data-key\":%q, \"namespace\":%q}", corev1.TLSCertKey, h.Vdb.Namespace)
		caCertConfig := fmt.Sprintf("{\"data-key\":%q, \"namespace\":%q}", paths.HTTPServerCACrtName, h.Vdb.Namespace)
		opts := []rotatehttpscerts.Option{
			rotatehttpscerts.WithPollingKey(string(newSecret[corev1.TLSPrivateKeyKey])),
			rotatehttpscerts.WithPollingCert(newCert),
			rotatehttpscerts.WithPollingCaCert(string(newSecret[corev1.ServiceAccountRootCAKey])),
			rotatehttpscerts.WithKey(h.Vdb.Spec.NMATLSSecret, keyConfig),
			rotatehttpscerts.WithCert(h.Vdb.Spec.NMATLSSecret, certConfig),
			rotatehttpscerts.WithCaCert(h.Vdb.Spec.NMATLSSecret, caCertConfig),
			rotatehttpscerts.WithTLSMode(h.Vdb.Spec.HTTPSTLSMode),
			rotatehttpscerts.WithInitiator(initiatorPod.GetPodIP()),
		}
		h.Log.Info("to call RotateHTTPSCerts for cert " + h.Vdb.Spec.NMATLSSecret + ", tls enabled " +
			strconv.FormatBool(h.Vdb.IsCertRotationEnabled()))
		err = h.Dispatcher.RotateHTTPSCerts(ctx, opts...)
		if err != nil {
			h.Log.Error(err, "failed to rotate https cert to "+h.Vdb.Spec.NMATLSSecret)
			return ctrl.Result{}, err
		}
	}
	return ctrl.Result{}, err
}<|MERGE_RESOLUTION|>--- conflicted
+++ resolved
@@ -24,7 +24,6 @@
 	vapi "github.com/vertica/vertica-kubernetes/api/v1"
 	"github.com/vertica/vertica-kubernetes/pkg/builder"
 	"github.com/vertica/vertica-kubernetes/pkg/controllers"
-	"github.com/vertica/vertica-kubernetes/pkg/vk8s"
 
 	verrors "github.com/vertica/vertica-kubernetes/pkg/errors"
 	"github.com/vertica/vertica-kubernetes/pkg/events"
@@ -102,26 +101,9 @@
 
 	// Now https cert rotation will start
 	res, err2 := h.rotateHTTPSTLSCert(ctx, newSecretData, currentSecretData)
-<<<<<<< HEAD
-	if verrors.IsReconcileAborted(res, err) {
-=======
 	if verrors.IsReconcileAborted(res, err2) {
->>>>>>> 3d20a6ea
 		h.Log.Info("https cert rotation is aborted.")
 		return res, err2
-	}
-	currentTLSMode := vmeta.GetNMAHTTPSPreviousTLSMode(h.Vdb.Annotations)
-
-	if currentTLSMode != h.Vdb.Spec.HTTPSTLSMode {
-		chgs := vk8s.MetaChanges{
-			NewAnnotations: map[string]string{
-				vmeta.NMAHTTPSPreviousTLSMode: h.Vdb.Spec.HTTPSTLSMode,
-			},
-		}
-		if _, err := vk8s.MetaUpdate(ctx, h.VRec.Client, h.Vdb.ExtractNamespacedName(), h.Vdb, chgs); err != nil {
-			return ctrl.Result{}, err
-		}
-		h.Log.Info("after cert rotation, https tls mode is updated to " + h.Vdb.Spec.HTTPSTLSMode)
 	}
 
 	cond = vapi.MakeCondition(vapi.HTTPSCertRotationFinished, metav1.ConditionTrue, "Completed")

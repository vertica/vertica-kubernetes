--- conflicted
+++ resolved
@@ -487,21 +487,6 @@
 		return nil
 	}
 
-<<<<<<< HEAD
-	// For vcluster, we search for the existence of the https conf file.
-	if vmeta.UseVClusterOps(vdb.Annotations) {
-		pf.isInstalled = gs.FileExists[paths.HTTPTLSConfFile]
-		return nil
-	}
-
-	// If initPolicy is ScheduleOnly, there is no install indicator since the
-	// operator didn't initiate it.  We are going to do based on the existence
-	// of admintools.conf.
-	if vdb.Spec.InitPolicy == vapi.CommunalInitPolicyScheduleOnly {
-		if !pf.isInstalled {
-			pf.isInstalled = gs.FileExists[paths.AdminToolsConf]
-		}
-=======
 	switch {
 	case vdb.Spec.InitPolicy == vapi.CommunalInitPolicyScheduleOnly:
 		return p.checkIsInstalledScheduleOnly(vdb, pf, gs)
@@ -511,7 +496,6 @@
 		return p.checkIsInstalledForAdmintools(pf, gs)
 	}
 }
->>>>>>> b4bfc090
 
 func (p *PodFacts) checkIsInstalledScheduleOnly(vdb *vapi.VerticaDB, pf *PodFact, gs *GatherState) error {
 	if vmeta.UseVClusterOps(vdb.Annotations) {

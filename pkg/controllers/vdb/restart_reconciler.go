--- conflicted
+++ resolved
@@ -134,21 +134,9 @@
 	return r.reconcileNodes(ctx)
 }
 
-<<<<<<< HEAD
-// reconcileCluster will handle restart when the entire cluster is down
-func (r *RestartReconciler) reconcileCluster(ctx context.Context) (ctrl.Result, error) {
-	r.Log.Info("Restart of entire cluster is needed")
-	if r.PFacts.AreAllPodsRunningAndZeroInstalled() {
-		// Restart has nothing to do if nothing is installed
-		r.Log.Info("All pods are running and none of them have an installation.  Nothing to restart.")
-		return ctrl.Result{}, nil
-	}
-	if r.PFacts.CountRunningAndInstalled() == 0 {
-=======
 // reconcileClusterPreCheck will check if pods are ready to do cluster restart
 func (r *RestartReconciler) reconcileClusterPreCheck() ctrl.Result {
-	if r.PFacts.countRunningAndInstalled() == 0 {
->>>>>>> 5bdb36b0
+	if r.PFacts.CountRunningAndInstalled() == 0 {
 		// None of the running pods have Vertica installed.  Since there may be
 		// a pod that isn't running that may need Vertica restarted we are going
 		// to requeue to wait for that pod to start.
@@ -156,7 +144,7 @@
 		return ctrl.Result{Requeue: true}
 	}
 	// When using vclusterOps, we need to wait for enough primary nodes to be running so that we have quorum to do re-ip
-	if vmeta.UseVClusterOps(r.Vdb.Annotations) && !r.PFacts.quorumCheckForRestartCluster(r.RestartReadOnly) {
+	if vmeta.UseVClusterOps(r.Vdb.Annotations) && !r.PFacts.QuorumCheckForRestartCluster(r.RestartReadOnly) {
 		r.Log.Info("Waiting for enough pods that contain a primary node to come online before a cluster restart")
 		return ctrl.Result{Requeue: true}
 	}
@@ -175,7 +163,7 @@
 // reconcileCluster will handle restart when the entire cluster is down
 func (r *RestartReconciler) reconcileCluster(ctx context.Context) (ctrl.Result, error) {
 	r.Log.Info("Restart of entire cluster is needed")
-	if r.PFacts.areAllPodsRunningAndZeroInstalled() {
+	if r.PFacts.AreAllPodsRunningAndZeroInstalled() {
 		// Restart has nothing to do if nothing is installed
 		r.Log.Info("All pods are running and none of them have an installation.  Nothing to restart.")
 		return ctrl.Result{}, nil
@@ -267,14 +255,14 @@
 }
 
 // containPods will check if source pods contain target pods
-func containPods(source, target []*PodFact) bool {
+func containPods(source, target []*podfacts.PodFact) bool {
 	sourcePodNames := make(map[string]any)
 	for _, sourcePod := range source {
-		sourcePodNames[sourcePod.name.Name] = struct{}{}
+		sourcePodNames[sourcePod.GetName().Name] = struct{}{}
 	}
 	// check if all down pods can do re-ip
 	for _, targetPod := range target {
-		if _, ok := sourcePodNames[targetPod.name.Name]; !ok {
+		if _, ok := sourcePodNames[targetPod.GetName().Name]; !ok {
 			return false
 		}
 	}

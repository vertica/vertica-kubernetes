/*
 (c) Copyright [2021-2024] Open Text.
 Licensed under the Apache License, Version 2.0 (the "License");
 You may not use this file except in compliance with the License.
 You may obtain a copy of the License at

 http://www.apache.org/licenses/LICENSE-2.0

 Unless required by applicable law or agreed to in writing, software
 distributed under the License is distributed on an "AS IS" BASIS,
 WITHOUT WARRANTIES OR CONDITIONS OF ANY KIND, either express or implied.
 See the License for the specific language governing permissions and
 limitations under the License.
*/

package vdb

import (
	"context"

	vapi "github.com/vertica/vertica-kubernetes/api/v1"
	"github.com/vertica/vertica-kubernetes/pkg/cmds"
	verrors "github.com/vertica/vertica-kubernetes/pkg/errors"
	vmeta "github.com/vertica/vertica-kubernetes/pkg/meta"
	"github.com/vertica/vertica-kubernetes/pkg/podfacts"
	config "github.com/vertica/vertica-kubernetes/pkg/vdbconfig"
	"github.com/vertica/vertica-kubernetes/pkg/vdbstatus"
	metav1 "k8s.io/apimachinery/pkg/apis/meta/v1"
	"k8s.io/apimachinery/pkg/types"
	ctrl "sigs.k8s.io/controller-runtime"
)

type DatabaseInitializer interface {
	getPodList() ([]*podfacts.PodFact, bool)
	findPodToRunInit() (*podfacts.PodFact, bool)
	execCmd(ctx context.Context, initiatorPod types.NamespacedName, hostList []string, podNames []types.NamespacedName) (ctrl.Result, error)
	preCmdSetup(ctx context.Context, initiatorPod types.NamespacedName, initiatorIP string) (ctrl.Result, error)
	postCmdCleanup(ctx context.Context) (ctrl.Result, error)
}

type GenericDatabaseInitializer struct {
	initializer DatabaseInitializer
	PRunner     cmds.PodRunner
	PFacts      *podfacts.PodFacts
	config.ConfigParamsGenerator
}

// checkAndRunInit will check if the database needs to be initialized and run init if applicable
func (g *GenericDatabaseInitializer) checkAndRunInit(ctx context.Context) (ctrl.Result, error) {
	if err := g.PFacts.Collect(ctx, g.Vdb); err != nil {
		return ctrl.Result{}, err
	}

	// redo the create/revive process if the database creation/revival fails
	// or create/revive the process if it doesn't fail
	isSet := g.Vdb.IsStatusConditionTrue(vapi.DBInitialized)
	if !isSet {
		res, err := g.runInit(ctx)
		if verrors.IsReconcileAborted(res, err) {
			return res, err
		}
	}

	return ctrl.Result{}, nil
}

// runInit will physically setup the database.
// Depending on g.initializer, this will either do create_db or revive_db.
func (g *GenericDatabaseInitializer) runInit(ctx context.Context) (ctrl.Result, error) {
	podList, ok := g.initializer.getPodList()
	if !ok {
		// Was not able to generate the pod list
		return ctrl.Result{Requeue: true}, nil
	}
	ok = g.checkPodList(podList)
	if !ok {
		g.Log.Info("Aborting reconciliation as not all required pods are running")
		return ctrl.Result{Requeue: true}, nil
	}

	initPodFact, ok := g.initializer.findPodToRunInit()
	if !ok {
		// Could not find a runable pod to run from.
		return ctrl.Result{Requeue: true}, nil
	}
	initiatorPod := initPodFact.GetName()
	initiatorIP := initPodFact.GetPodIP()

	res, err := g.ConstructConfigParms(ctx)
	if verrors.IsReconcileAborted(res, err) {
		return res, err
	}
	if res, err := g.initializer.preCmdSetup(ctx, initiatorPod, initiatorIP); verrors.IsReconcileAborted(res, err) {
		return res, err
	}

	host, postNames := podfacts.GetHostAndPodNameList(podList)
	if res, err := g.initializer.execCmd(ctx, initiatorPod, host, postNames); verrors.IsReconcileAborted(res, err) {
		return res, err
	}
<<<<<<< HEAD
	if g.Vdb.IsCertRotationEnabled() {
		httpsConfig := vapi.MakeHTTPSNMATLSConfigFromSpec(g.Vdb.Spec.HTTPSNMATLS)
		clientConfig := vapi.MakeClientServerTLSConfigFromSpec(g.Vdb.Spec.ClientServerTLS)
		tlsRefs := []*vapi.TLSConfig{
			httpsConfig, clientConfig,
		}
		if err := vdbstatus.UpdateTLSConfigs(ctx, g.VRec.GetClient(), g.Vdb, tlsRefs); err != nil {
			return ctrl.Result{}, err
		}
	}
=======
>>>>>>> d38a5c65

	cond := vapi.MakeCondition(vapi.DBInitialized, metav1.ConditionTrue, "Initialized")
	if err := vdbstatus.UpdateCondition(ctx, g.VRec.GetClient(), g.Vdb, cond); err != nil {
		return ctrl.Result{}, err
	}

	// The DB has been initialized. We invalidate the cache now so that next
	// access will refresh with the new db state. A status reconciler will
	// follow this that will update the Vdb status about the db existence.
	g.PFacts.Invalidate()

	// Handle any post initialization actions
	return g.initializer.postCmdCleanup(ctx)
}

// checkPodList ensures all of the pods that we will use for the init call are running
func (g *GenericDatabaseInitializer) checkPodList(podList []*podfacts.PodFact) bool {
	for _, pod := range podList {
		// Bail if:
		// - find one of the pods isn't running
		// - installer hasn't run yet for the pod (only if admintools
		//	 as install is skipped in vclusterops mode).
		// - doesn't have the annotations that we use in the k8s Vertica DC
		//   table. This has to be present before we start vertica to populate
		//   the DC table correctly.
		if !pod.GetIsPodRunning() || !pod.GetHasDCTableAnnotations() {
			return false
		}
		// Skip the next check since there is no install state
		// for vclusterops
		if vmeta.UseVClusterOps(g.Vdb.Annotations) {
			continue
		}
		if !pod.GetIsInstalled() {
			return false
		}
	}
	return true
}<|MERGE_RESOLUTION|>--- conflicted
+++ resolved
@@ -98,19 +98,6 @@
 	if res, err := g.initializer.execCmd(ctx, initiatorPod, host, postNames); verrors.IsReconcileAborted(res, err) {
 		return res, err
 	}
-<<<<<<< HEAD
-	if g.Vdb.IsCertRotationEnabled() {
-		httpsConfig := vapi.MakeHTTPSNMATLSConfigFromSpec(g.Vdb.Spec.HTTPSNMATLS)
-		clientConfig := vapi.MakeClientServerTLSConfigFromSpec(g.Vdb.Spec.ClientServerTLS)
-		tlsRefs := []*vapi.TLSConfig{
-			httpsConfig, clientConfig,
-		}
-		if err := vdbstatus.UpdateTLSConfigs(ctx, g.VRec.GetClient(), g.Vdb, tlsRefs); err != nil {
-			return ctrl.Result{}, err
-		}
-	}
-=======
->>>>>>> d38a5c65
 
 	cond := vapi.MakeCondition(vapi.DBInitialized, metav1.ConditionTrue, "Initialized")
 	if err := vdbstatus.UpdateCondition(ctx, g.VRec.GetClient(), g.Vdb, cond); err != nil {

--- conflicted
+++ resolved
@@ -98,19 +98,6 @@
 	if res, err := g.initializer.execCmd(ctx, initiatorPod, host, postNames); verrors.IsReconcileAborted(res, err) {
 		return res, err
 	}
-<<<<<<< HEAD
-	if g.Vdb.IsTLSAuthEnabled() {
-		sec := vapi.MakeHTTPSTLSSecretRef(g.Vdb.Spec.HTTPSNMATLSSecret)
-		clientSec := vapi.MakeClientServerTLSSecretRef(g.Vdb.Spec.ClientServerTLSSecret)
-		sRefs := []*vapi.SecretRef{
-			sec, clientSec,
-		}
-		if err := vdbstatus.UpdateSecretRefs(ctx, g.VRec.GetClient(), g.Vdb, sRefs); err != nil {
-			return ctrl.Result{}, err
-		}
-	}
-=======
->>>>>>> fa12cad1
 
 	cond := vapi.MakeCondition(vapi.DBInitialized, metav1.ConditionTrue, "Initialized")
 	if err := vdbstatus.UpdateCondition(ctx, g.VRec.GetClient(), g.Vdb, cond); err != nil {

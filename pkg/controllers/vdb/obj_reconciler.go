--- conflicted
+++ resolved
@@ -754,53 +754,6 @@
 	return ctrl.Result{}, o.updateVProxyDeployment(ctx, expSts, curDep, sc)
 }
 
-<<<<<<< HEAD
-// reconcileNMACertConfigMap creates/updates the configmap that contains the tls
-// secret name
-func (o *ObjReconciler) reconcileNMACertConfigMap(ctx context.Context) error {
-	if !vmeta.UseTLSAuth(o.Vdb.Annotations) {
-		return nil
-	}
-	configMapName := names.GenNMACertConfigMap(o.Vdb)
-	configMap := &corev1.ConfigMap{}
-	err := o.Rec.GetClient().Get(ctx, configMapName, configMap)
-	if err != nil {
-		if kerrors.IsNotFound(err) {
-			configMap = builder.BuildNMATLSConfigMap(configMapName, o.Vdb)
-			err = o.Rec.GetClient().Create(ctx, configMap)
-			if err != nil {
-				return err
-			}
-			o.Log.Info("created TLS cert secret configmap", "nm", configMapName.Name)
-			return nil
-		}
-		o.Log.Error(err, "failed to retrieve TLS cert secret configmap")
-		return err
-	}
-	if configMap.Data[builder.NMASecretNameEnv] == o.Vdb.GetHTTPSNMATLSSecret() &&
-		configMap.Data[builder.NMAClientSecretNameEnv] == o.Vdb.GetClientServerTLSSecret() &&
-		configMap.Data[builder.NMASecretNamespaceEnv] == o.Vdb.ObjectMeta.Namespace &&
-		configMap.Data[builder.NMAClientSecretNamespaceEnv] == o.Vdb.ObjectMeta.Namespace &&
-		configMap.Data[builder.NMAClientSecretTLSModeEnv] == o.Vdb.GetNMAClientServerTLSMode() {
-		return nil
-	}
-
-	configMap.Data[builder.NMASecretNameEnv] = o.Vdb.GetHTTPSNMATLSSecret()
-	configMap.Data[builder.NMASecretNamespaceEnv] = o.Vdb.ObjectMeta.Namespace
-	configMap.Data[builder.NMAClientSecretNameEnv] = o.Vdb.GetClientServerTLSSecret()
-	configMap.Data[builder.NMAClientSecretNamespaceEnv] = o.Vdb.ObjectMeta.Namespace
-	configMap.Data[builder.NMAClientSecretTLSModeEnv] = o.Vdb.GetNMAClientServerTLSMode()
-
-	err = o.Rec.GetClient().Update(ctx, configMap)
-	if err == nil {
-		o.Log.Info("updated tls cert secret configmap", "name", configMapName.Name, "nma-secret", o.Vdb.GetHTTPSNMATLSSecret(),
-			"clientserver-secret", o.Vdb.GetClientServerTLSSecret())
-	}
-	return err
-}
-
-=======
->>>>>>> d38a5c65
 // reconcileTLSSecrets will update tls secrets
 func (o *ObjReconciler) reconcileTLSSecrets(ctx context.Context) error {
 	if !o.Vdb.IsCertRotationEnabled() || o.Vdb.ShouldRemoveTLSSecret() {

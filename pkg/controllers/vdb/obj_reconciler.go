--- conflicted
+++ resolved
@@ -545,8 +545,6 @@
 	return curDep, nil
 }
 
-<<<<<<< HEAD
-=======
 // updateVProxyDeployment will update a vproxy deployment if any field
 // has changed since the last time.
 func (o *ObjReconciler) updateVProxyDeployment(ctx context.Context, sts *appsv1.StatefulSet,
@@ -594,7 +592,6 @@
 	return o.deleteVProxyConfigMapIfExists(ctx, vpName)
 }
 
->>>>>>> 479ce51b
 // reconcileSts reconciles the statefulset for a particular subcluster.  Returns
 // true if any create/update was done.
 func (o *ObjReconciler) reconcileSts(ctx context.Context, sc *vapi.Subcluster) (ctrl.Result, error) {
@@ -602,22 +599,6 @@
 	nm := names.GenStsName(o.Vdb, sc)
 	curSts := &appsv1.StatefulSet{}
 	expSts := builder.BuildStsSpec(nm, o.Vdb, sc)
-<<<<<<< HEAD
-	err := o.Rec.GetClient().Get(ctx, nm, curSts)
-	if err != nil && kerrors.IsNotFound(err) {
-		o.Log.Info("Creating statefulset", "Name", nm, "Size", expSts.Spec.Replicas, "Image", expSts.Spec.Template.Spec.Containers[0].Image)
-		// Invalidate the pod facts cache since we are creating a new sts
-		o.PFacts.Invalidate()
-		e := createSts(ctx, o.Rec, expSts, o.Vdb)
-		if e != nil {
-			return ctrl.Result{}, e
-		}
-		// Only create client proxy deployment when subcluster sts is created
-		if vmeta.UseVProxy(o.Vdb.Annotations) {
-			// Create the client proxy deployment
-			return ctrl.Result{}, o.checkVProxyDeployment(ctx, sc)
-		}
-=======
 	stsCreated, err := o.ensureStsExists(ctx, nm, curSts, expSts)
 	if err != nil {
 		return ctrl.Result{}, err
@@ -632,7 +613,6 @@
 
 	// we can return here in case of create
 	if stsCreated {
->>>>>>> 479ce51b
 		return ctrl.Result{}, nil
 	}
 

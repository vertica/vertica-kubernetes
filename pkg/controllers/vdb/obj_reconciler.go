/*
 (c) Copyright [2021-2024] Open Text.
 Licensed under the Apache License, Version 2.0 (the "License");
 You may not use this file except in compliance with the License.
 You may obtain a copy of the License at

 http://www.apache.org/licenses/LICENSE-2.0

 Unless required by applicable law or agreed to in writing, software
 distributed under the License is distributed on an "AS IS" BASIS,
 WITHOUT WARRANTIES OR CONDITIONS OF ANY KIND, either express or implied.

 See the License for the specific language governing permissions and
 limitations under the License.
*/

package vdb

import (
	"context"
	"fmt"
	"path/filepath"
	"reflect"

	"github.com/go-logr/logr"
	"github.com/pkg/errors"
	vapi "github.com/vertica/vertica-kubernetes/api/v1"
	"github.com/vertica/vertica-kubernetes/pkg/builder"
	"github.com/vertica/vertica-kubernetes/pkg/cloud"
	"github.com/vertica/vertica-kubernetes/pkg/controllers"
	verrors "github.com/vertica/vertica-kubernetes/pkg/errors"
	"github.com/vertica/vertica-kubernetes/pkg/events"
	"github.com/vertica/vertica-kubernetes/pkg/iter"
	vmeta "github.com/vertica/vertica-kubernetes/pkg/meta"
	"github.com/vertica/vertica-kubernetes/pkg/names"
	"github.com/vertica/vertica-kubernetes/pkg/paths"
<<<<<<< HEAD
	"github.com/vertica/vertica-kubernetes/pkg/podfacts"
=======
>>>>>>> 86ba4c34
	config "github.com/vertica/vertica-kubernetes/pkg/vdbconfig"
	"github.com/vertica/vertica-kubernetes/pkg/vk8s"
	appsv1 "k8s.io/api/apps/v1"
	corev1 "k8s.io/api/core/v1"
	kerrors "k8s.io/apimachinery/pkg/api/errors"
	"k8s.io/apimachinery/pkg/types"
	ctrl "sigs.k8s.io/controller-runtime"
	"sigs.k8s.io/controller-runtime/pkg/client"
)

type ObjReconcileModeType uint8

const (
	// Must maintain the same size when reconciling statefulsets
	ObjReconcileModePreserveScaling = 1 << iota
	// Must maintain the same delete policy when reconciling statefulsets
	ObjReconcileModePreserveUpdateStrategy
	// Reconcile to consider every change. Without this we will skip svc objects.
	ObjReconcileModeAll
)

// ObjReconciler will reconcile for all dependent Kubernetes objects. This is
// used for a single reconcile iteration.
type ObjReconciler struct {
	Rec           config.ReconcilerInterface
	Log           logr.Logger
	Vdb           *vapi.VerticaDB // Vdb is the CRD we are acting on.
	PFacts        *podfacts.PodFacts
	Mode          ObjReconcileModeType
	SecretFetcher cloud.VerticaDBSecretFetcher
}

// MakeObjReconciler will build an ObjReconciler object
<<<<<<< HEAD
func MakeObjReconciler(recon config.ReconcilerInterface, log logr.Logger, vdb *vapi.VerticaDB, pfacts *podfacts.PodFacts,
=======
func MakeObjReconciler(recon config.ReconcilerInterface, log logr.Logger, vdb *vapi.VerticaDB, pfacts *PodFacts,
>>>>>>> 86ba4c34
	mode ObjReconcileModeType) controllers.ReconcileActor {
	return &ObjReconciler{
		Rec:    recon,
		Log:    log.WithName("ObjReconciler"),
		Vdb:    vdb,
		PFacts: pfacts,
		Mode:   mode,
		SecretFetcher: cloud.VerticaDBSecretFetcher{
			Client:   recon.GetClient(),
			Log:      log.WithName("ObjReconciler"),
			VDB:      vdb,
			EVWriter: recon,
		},
	}
}

// Reconcile is the main driver for reconciliation of Kubernetes objects.
// This will ensure the desired svc and sts objects exist and are in the correct state.
func (o *ObjReconciler) Reconcile(ctx context.Context, _ *ctrl.Request) (ctrl.Result, error) {
	if o.PFacts == nil {
		return ctrl.Result{}, errors.New("no podfacts provided")
	}

	if err := o.PFacts.Collect(ctx, o.Vdb); err != nil {
		return ctrl.Result{}, err
	}

	// Ensure any secrets/configMaps that we mount exist with the correct keys.
	// We catch the errors here so that we can provide timely events.
	if res, err := o.checkMountedObjs(ctx); verrors.IsReconcileAborted(res, err) {
		return res, err
	}

	// We create a single headless service for the entire cluster.  Check to make sure that exists.
	if err := o.reconcileHlSvc(ctx); err != nil {
		return ctrl.Result{}, err
	}

	// Check the objects for subclusters that should exist.  This will create
	// missing objects and update existing objects to match the vdb.
	if res, err := o.checkForCreatedSubclusters(ctx); verrors.IsReconcileAborted(res, err) {
		return res, err
	}

	// Check to see if we need to remove any objects for deleted subclusters
	if res, err := o.checkForDeletedSubcluster(ctx); verrors.IsReconcileAborted(res, err) {
		return res, err
	}

	return ctrl.Result{}, nil
}

// checkMountedObjs will check if the mounted secrets/configMap exist and have
// the correct keys in them.
func (o *ObjReconciler) checkMountedObjs(ctx context.Context) (ctrl.Result, error) {
	// First check for secrets/configMaps that just need to exist.  We mount the
	// entire object in a directory and don't care what keys it has.
	if o.Vdb.Spec.LicenseSecret != "" {
		_, res, err := o.SecretFetcher.FetchAllowRequeue(ctx,
			names.GenNamespacedName(o.Vdb, o.Vdb.Spec.LicenseSecret))
		if verrors.IsReconcileAborted(res, err) {
			return res, err
		}
	}

	if o.Vdb.Spec.HadoopConfig != "" {
		_, res, err := getConfigMap(ctx, o.Rec, o.Vdb,
			names.GenNamespacedName(o.Vdb, o.Vdb.Spec.HadoopConfig))
		if verrors.IsReconcileAborted(res, err) {
			return res, err
		}
	}

	if vmeta.UseVClusterOps(o.Vdb.Annotations) {
		// When running the NMA, needed for vclusterops, a secret must exist
		// that has the certs to use for it.  There is a reconciler that is run
		// before this that will create the secret.  We will requeue if we find
		// the Vdb doesn't have the secret set.
		if o.Vdb.Spec.NMATLSSecret == "" {
			o.Rec.Event(o.Vdb, corev1.EventTypeWarning, events.HTTPServerNotSetup,
				"The nmaTLSSecret must be set when running with vclusterops deployment")
			return ctrl.Result{Requeue: true}, nil
		}
		_, res, err := o.SecretFetcher.FetchAllowRequeue(ctx,
			names.GenNamespacedName(o.Vdb, o.Vdb.Spec.NMATLSSecret))
		if verrors.IsReconcileAborted(res, err) {
			return res, err
		}
	}

	// Next check for secrets that must have specific keys.

	if o.Vdb.Spec.KerberosSecret != "" {
		keyNames := []string{filepath.Base(paths.Krb5Conf), filepath.Base(paths.Krb5Keytab)}
		if res, err := o.checkSecretHasKeys(ctx, "Kerberos", o.Vdb.Spec.KerberosSecret, keyNames); verrors.IsReconcileAborted(res, err) {
			return res, err
		}
	}

	if o.Vdb.GetSSHSecretName() != "" {
		if res, err := o.checkSecretHasKeys(ctx, "SSH", o.Vdb.GetSSHSecretName(), paths.SSHKeyPaths); verrors.IsReconcileAborted(res, err) {
			return res, err
		}
	}

	if o.Vdb.Spec.NMATLSSecret != "" {
		keyNames := []string{corev1.TLSPrivateKeyKey, corev1.TLSCertKey, paths.HTTPServerCACrtName}
		if res, err := o.checkSecretHasKeys(ctx, "NMA TLS", o.Vdb.Spec.NMATLSSecret, keyNames); verrors.IsReconcileAborted(res, err) {
			return res, err
		}
	}

	return ctrl.Result{}, nil
}

// checkSecretHasKeys is a helper to check that a secret has a set of keys in it
func (o *ObjReconciler) checkSecretHasKeys(ctx context.Context, secretType, secretName string, keyNames []string) (ctrl.Result, error) {
	secretData, res, err := o.SecretFetcher.FetchAllowRequeue(ctx, names.GenNamespacedName(o.Vdb, secretName))
	if verrors.IsReconcileAborted(res, err) {
		return res, err
	}

	for _, key := range keyNames {
		if _, ok := secretData[key]; !ok {
			o.Rec.Eventf(o.Vdb, corev1.EventTypeWarning, events.MissingSecretKeys,
				"%s secret '%s' has missing key '%s'", secretType, secretName, key)
			return ctrl.Result{Requeue: true}, nil
		}
	}
	return ctrl.Result{}, nil
}

// checkForCreatedSubclusters handles reconciliation of subclusters that should exist
func (o *ObjReconciler) checkForCreatedSubclusters(ctx context.Context) (ctrl.Result, error) {
	processedExtSvc := map[string]bool{} // Keeps track of service names we have reconciled
	for i := range o.Vdb.Spec.Subclusters {
		sc := &o.Vdb.Spec.Subclusters[i]
		// Transient subclusters never have their own service objects.  They always
		// reuse ones we have for other primary/secondary subclusters.
		if !sc.IsTransient() {
			// Multiple subclusters may share the same service name. Only
			// reconcile for the first subcluster.
			svcName := names.GenExtSvcName(o.Vdb, sc)
			_, ok := processedExtSvc[svcName.Name]
			if !ok {
				expSvc := builder.BuildExtSvc(svcName, o.Vdb, sc, builder.MakeSvcSelectorLabelsForServiceNameRouting)
				if err := o.reconcileExtSvc(ctx, expSvc, sc); err != nil {
					return ctrl.Result{}, err
				}
				processedExtSvc[svcName.Name] = true
			}
		}

		if res, err := o.reconcileSts(ctx, sc); verrors.IsReconcileAborted(res, err) {
			return res, err
		}
	}
	return ctrl.Result{}, nil
}

// checkForDeletedSubcluster will remove any objects that were created for
// subclusters that don't exist anymore.
func (o *ObjReconciler) checkForDeletedSubcluster(ctx context.Context) (ctrl.Result, error) {
	if o.Mode&ObjReconcileModePreserveScaling != 0 {
		// Bypass this check since we won't be doing any scale down with this reconcile
		return ctrl.Result{}, nil
	}

	finder := iter.MakeSubclusterFinder(o.Rec.GetClient(), o.Vdb)

	sandbox := o.PFacts.GetSandboxName()
	// Find any statefulsets that need to be deleted
	stss, err := finder.FindStatefulSets(ctx, iter.FindNotInVdb, sandbox)
	if err != nil {
		return ctrl.Result{}, err
	}

	for i := range stss.Items {
		// Ensure that we have correctly done db_remove_node and uninstall for
		// all pods in the subcluster.  If that isn't the case, we requeue to
		// give those reconcilers a chance to do those actions.
		if r, e := o.checkIfReadyForStsUpdate(0, &stss.Items[i]); verrors.IsReconcileAborted(r, e) {
			return r, e
		}

		err = o.Rec.GetClient().Delete(ctx, &stss.Items[i])
		if err != nil {
			return ctrl.Result{}, err
		}
	}

	// Find any service objects that need to be deleted
	svcs, err := finder.FindServices(ctx, iter.FindNotInVdb, vapi.MainCluster)
	if err != nil {
		return ctrl.Result{}, err
	}

	for i := range svcs.Items {
		err = o.Rec.GetClient().Delete(ctx, &svcs.Items[i])
		if err != nil {
			return ctrl.Result{}, err
		}
	}
	return ctrl.Result{}, nil
}

// reconcileExtSvc verifies the external service objects exists and creates it if necessary.
func (o *ObjReconciler) reconcileExtSvc(ctx context.Context, expSvc *corev1.Service, sc *vapi.Subcluster) error {
	svcName := types.NamespacedName{Name: expSvc.Name, Namespace: expSvc.Namespace}
	return o.reconcileSvc(ctx, expSvc, svcName, sc, o.reconcileExtSvcFields)
}

// reconcileHlSvc verifies the headless service object exists and creates it if necessary.
func (o *ObjReconciler) reconcileHlSvc(ctx context.Context) error {
	svcName := names.GenHlSvcName(o.Vdb)
	expSvc := builder.BuildHlSvc(svcName, o.Vdb)
	return o.reconcileSvc(ctx, expSvc, svcName, nil, o.reconcileHlSvcFields)
}

// reconcileSvc verifies the service object exists and creates it if necessary.
func (o *ObjReconciler) reconcileSvc(ctx context.Context, expSvc *corev1.Service, svcName types.NamespacedName,
	sc *vapi.Subcluster, reconcileFieldsFunc func(*corev1.Service, *corev1.Service, *vapi.Subcluster) *corev1.Service) error {
	if o.Mode&ObjReconcileModeAll == 0 {
		// Bypass this check since we are doing changes to statefulsets only
		return nil
	}

	curSvc := &corev1.Service{}
	err := o.Rec.GetClient().Get(ctx, svcName, curSvc)
	if err != nil && kerrors.IsNotFound(err) {
		return o.createService(ctx, expSvc, svcName)
	}

	// Annotations are always additive. We never remove an annotation if it's
	// not in expSvc. Since we don't know how an annotation was added, we can't
	// guess if it should be removed. Platforms like OpenShift may add
	// annotations via a webhook, so removing them could lead to them being
	// added back automatically.
	for k, v := range curSvc.Annotations {
		if _, ok := expSvc.Annotations[k]; !ok {
			expSvc.Annotations[k] = v
		}
	}

	newSvc := reconcileFieldsFunc(curSvc, expSvc, sc)

	if newSvc != nil {
		o.Log.Info("updating svc", "Name", svcName)
		return o.Rec.GetClient().Update(ctx, newSvc)
	}
	return nil
}

// reconcileExtSvcFields merges relevant expSvc fields into curSvc, and
// returns an updated curSvc if one or more fields changed. Returns nil
// if nothing changed.
func (o *ObjReconciler) reconcileExtSvcFields(curSvc, expSvc *corev1.Service, sc *vapi.Subcluster) *corev1.Service {
	updated := false

	if stringMapDiffer(expSvc.ObjectMeta.Annotations, curSvc.ObjectMeta.Annotations) {
		updated = true
		curSvc.ObjectMeta.Annotations = expSvc.ObjectMeta.Annotations
	}

	// Update the svc according to fields that changed w.r.t  expSvc
	if expSvc.Spec.Type != curSvc.Spec.Type {
		updated = true
		curSvc.Spec.Type = expSvc.Spec.Type
	}

	if expSvc.Spec.Type == corev1.ServiceTypeLoadBalancer || expSvc.Spec.Type == corev1.ServiceTypeNodePort {
		// We only update the node port if one was specified by the user and it
		// differs from what is currently in use. Otherwise, they must stay the
		// same. This protects us from changing the k8s generated node port each
		// time there is a Service object update.
		explicitNodePortByIndex := []int32{sc.ClientNodePort, sc.VerticaHTTPNodePort}
		for i := range curSvc.Spec.Ports {
			if explicitNodePortByIndex[i] != 0 {
				if expSvc.Spec.Ports[i].NodePort != curSvc.Spec.Ports[i].NodePort {
					updated = true
					curSvc.Spec.Ports[i] = expSvc.Spec.Ports[i]
				}
			}
		}
	} else {
		// Ensure the nodePort is cleared for each port we expose.  That setting
		// is only valid for LoadBalancer and NodePort service types.
		for i := range curSvc.Spec.Ports {
			if curSvc.Spec.Ports[i].NodePort != 0 {
				updated = true
				curSvc.Spec.Ports[i].NodePort = 0
			}
		}
	}

	if !reflect.DeepEqual(expSvc.Spec.ExternalIPs, curSvc.Spec.ExternalIPs) {
		updated = true
		curSvc.Spec.ExternalIPs = expSvc.Spec.ExternalIPs
	}

	if expSvc.Spec.LoadBalancerIP != curSvc.Spec.LoadBalancerIP {
		updated = true
		curSvc.Spec.LoadBalancerIP = expSvc.Spec.LoadBalancerIP
	}

	// Check if the selectors are changing
	if stringMapDiffer(expSvc.Spec.Selector, curSvc.Spec.Selector) {
		curSvc.Spec.Selector = expSvc.Spec.Selector
		updated = true
	}

	if stringMapDiffer(expSvc.Labels, curSvc.Labels) {
		updated = true
		curSvc.Labels = expSvc.Labels
	}

	if updated {
		return curSvc
	}
	return nil
}

// stringMapDiffer will return true if the two maps are different. false means
// they are the same.
func stringMapDiffer(exp, cur map[string]string) bool {
	// The len() check is needed to compare against an empty map and a nil map.
	// We treat them the same for purpose of this comparison, but they are
	// different when comparing reflect.DeepEqual.
	if len(exp) == 0 && len(cur) == 0 {
		return false
	}
	return !reflect.DeepEqual(exp, cur)
}

// reconcileHlSvcFields merges relevant service fields into curSvc. This assumes
// we are reconciling the headless service object.
func (o *ObjReconciler) reconcileHlSvcFields(curSvc, expSvc *corev1.Service, _ *vapi.Subcluster) *corev1.Service {
	if !reflect.DeepEqual(expSvc.Labels, curSvc.Labels) {
		curSvc.Labels = expSvc.Labels
		return curSvc
	}
	return nil
}

// createService creates a service.
func (o *ObjReconciler) createService(ctx context.Context, svc *corev1.Service, svcName types.NamespacedName) error {
	o.Log.Info("Creating service object", "Name", svcName)
	err := ctrl.SetControllerReference(o.Vdb, svc, o.Rec.GetClient().Scheme())
	if err != nil {
		return err
	}
	return o.Rec.GetClient().Create(ctx, svc)
}

// reconcileSts reconciles the statefulset for a particular subcluster.  Returns
// true if any create/update was done.
func (o *ObjReconciler) reconcileSts(ctx context.Context, sc *vapi.Subcluster) (ctrl.Result, error) {
	nm := names.GenStsName(o.Vdb, sc)
	curSts := &appsv1.StatefulSet{}
	expSts := builder.BuildStsSpec(nm, o.Vdb, sc)
	err := o.Rec.GetClient().Get(ctx, nm, curSts)
	if err != nil && kerrors.IsNotFound(err) {
		o.Log.Info("Creating statefulset", "Name", nm, "Size", expSts.Spec.Replicas, "Image", expSts.Spec.Template.Spec.Containers[0].Image)
		// Invalidate the pod facts cache since we are creating a new sts
		o.PFacts.Invalidate()
		return ctrl.Result{}, createSts(ctx, o.Rec, expSts, o.Vdb)
	}

	// We can only remove pods if we have called remove node and done the
	// uninstall.  If we haven't yet done that we will requeue the
	// reconciliation.  This will cause us to go through the remove node and
	// uninstall reconcile actors to properly handle the scale down.
	if o.Mode&ObjReconcileModePreserveScaling == 0 {
		if r, e := o.checkIfReadyForStsUpdate(sc.Size, curSts); verrors.IsReconcileAborted(r, e) {
			return r, e
		}
	}

	// We always preserve the image. This is done because during upgrade, the
	// image is changed outside of this reconciler. It is done through a
	// separate update to the sts.
	//
	// Both the NMA and server container have the same image, but the server
	// container is guaranteed to be their for all deployments.
	curImage, err := vk8s.GetServerImage(curSts.Spec.Template.Spec.Containers)
	if err != nil {
		return ctrl.Result{}, err
	}
	expSvrCnt := vk8s.GetServerContainer(expSts.Spec.Template.Spec.Containers)
	if expSvrCnt == nil {
		return ctrl.Result{}, fmt.Errorf("could not find server container in sts %s", expSts.Name)
	}
	expSvrCnt.Image = curImage
	if expNMACnt := vk8s.GetNMAContainer(expSts.Spec.Template.Spec.Containers); expNMACnt != nil {
		expNMACnt.Image = curImage
	}

	// Preserve scaling if told to do so. This is used when doing early
	// reconciliation so that we have any necessary pods started.
	if o.Mode&ObjReconcileModePreserveScaling != 0 {
		expSts.Spec.Replicas = curSts.Spec.Replicas
	}
	// Preserve the delete policy as they may be changed temporarily by upgrade,
	// which we may be in the middle of.
	if o.Mode&ObjReconcileModePreserveUpdateStrategy != 0 {
		expSts.Spec.UpdateStrategy.Type = curSts.Spec.UpdateStrategy.Type
	}

	// We allow the requestSize to change in the VerticaDB.  But we cannot
	// propagate that in the sts spec.  We handle that by modifying the PVC in a
	// separate reconciler.  Reset the volume claim spec so that we don't try to
	// change it here.
	expSts.Spec.VolumeClaimTemplates = curSts.Spec.VolumeClaimTemplates

	// If the NMA deployment type is changing, we cannot do a rolling update for
	// this change. All pods need to have the same NMA deployment type. So, we
	// drop the old sts and create a fresh one.
	if isNMADeploymentDifferent(curSts, expSts) {
		o.Log.Info("Dropping then recreating statefulset", "Name", expSts.Name)
		// Invalidate the pod facts cache since we are recreating a new sts
		o.PFacts.Invalidate()
		return ctrl.Result{}, recreateSts(ctx, o.Rec, curSts, expSts, o.Vdb)
	}

	return ctrl.Result{}, o.updateSts(ctx, curSts, expSts)
}

<<<<<<< HEAD
// recreateSts will drop then create the statefulset
func (o *ObjReconciler) recreateSts(ctx context.Context, curSts, expSts *appsv1.StatefulSet) error {
	if err := o.Rec.GetClient().Delete(ctx, curSts); err != nil {
		return err
	}
	return o.createSts(ctx, expSts)
}

// createSts will create a new sts. It assumes the statefulset doesn't already exist.
func (o *ObjReconciler) createSts(ctx context.Context, expSts *appsv1.StatefulSet) error {
	err := ctrl.SetControllerReference(o.Vdb, expSts, o.Rec.GetClient().Scheme())
	if err != nil {
		return err
	}
	// Invalidate the pod facts cache since we are creating a new sts
	o.PFacts.Invalidate()
	return o.Rec.GetClient().Create(ctx, expSts)
}

=======
>>>>>>> 86ba4c34
// updateSts will patch an existing statefulset.
func (o *ObjReconciler) updateSts(ctx context.Context, curSts, expSts *appsv1.StatefulSet) error {
	// Update the sts by patching in fields that changed according to expSts.
	// Due to the omission of default fields in expSts, curSts != expSts.  We
	// always send a patch request, then compare what came back against origSts
	// to see if any change was done.
	patch := client.MergeFrom(curSts.DeepCopy())
	origSts := &appsv1.StatefulSet{}
	curSts.DeepCopyInto(origSts)
	expSts.Spec.DeepCopyInto(&curSts.Spec)
	curSts.Labels = expSts.Labels
	curSts.Annotations = expSts.Annotations
	if err := o.Rec.GetClient().Patch(ctx, curSts, patch); err != nil {
		return err
	}
	if !reflect.DeepEqual(curSts.Spec, origSts.Spec) {
		o.Log.Info("Patching statefulset", "Name", expSts.Name, "Image", expSts.Spec.Template.Spec.Containers[0].Image)
		// Invalidate the pod facts cache since we are about to change the sts
		o.PFacts.Invalidate()
	}
	return nil
}

// isNMADeploymentDifferent will return true if one of the statefulsets have a
// NMA sidecar deployment and the other one doesn't.
func isNMADeploymentDifferent(sts1, sts2 *appsv1.StatefulSet) bool {
	return vk8s.HasNMAContainer(&sts1.Spec.Template.Spec) != vk8s.HasNMAContainer(&sts2.Spec.Template.Spec)
}

// checkIfReadyForStsUpdate will check whether it is okay to proceed
// with the statefulset update.  This checks if we are deleting pods/sts and if
// what we are deleting has had proper cleanup. In the case of admintools, failure to
// do this will cause us to orphan entries leading admintools to fail for most
// operations.
func (o *ObjReconciler) checkIfReadyForStsUpdate(newStsSize int32, sts *appsv1.StatefulSet) (ctrl.Result, error) {
	if newStsSize >= *sts.Spec.Replicas {
		// Nothing to do as we aren't scaling down.
		return ctrl.Result{}, nil
	}

	// Cycle through each pod that is going to be deleted to see if it is safe
	// to remove it.
	for i := newStsSize; i < *sts.Spec.Replicas; i++ {
		pn := names.GenPodNameFromSts(o.Vdb, sts, i)
		pf, ok := o.PFacts.Detail[pn]
		if !ok {
			return ctrl.Result{}, fmt.Errorf("could not find pod facts for pod '%s'", pn)
		}
		// For vclusterOps, there is no uninstall step so we skip the isInstalled state.
		if (!vmeta.UseVClusterOps(o.Vdb.Annotations) && pf.GetIsInstalled()) || pf.GetDBExists() {
			o.Log.Info("Requeue since some pods still need db_remove_node and/or uninstall done.",
				"name", pn, "isInstalled", pf.GetIsInstalled(), "dbExists", pf.GetDBExists(),
				"vclusterOps", vmeta.UseVClusterOps(o.Vdb.Annotations))
			return ctrl.Result{Requeue: true}, nil
		}
	}

	return ctrl.Result{}, nil
}<|MERGE_RESOLUTION|>--- conflicted
+++ resolved
@@ -34,10 +34,7 @@
 	vmeta "github.com/vertica/vertica-kubernetes/pkg/meta"
 	"github.com/vertica/vertica-kubernetes/pkg/names"
 	"github.com/vertica/vertica-kubernetes/pkg/paths"
-<<<<<<< HEAD
 	"github.com/vertica/vertica-kubernetes/pkg/podfacts"
-=======
->>>>>>> 86ba4c34
 	config "github.com/vertica/vertica-kubernetes/pkg/vdbconfig"
 	"github.com/vertica/vertica-kubernetes/pkg/vk8s"
 	appsv1 "k8s.io/api/apps/v1"
@@ -71,11 +68,7 @@
 }
 
 // MakeObjReconciler will build an ObjReconciler object
-<<<<<<< HEAD
 func MakeObjReconciler(recon config.ReconcilerInterface, log logr.Logger, vdb *vapi.VerticaDB, pfacts *podfacts.PodFacts,
-=======
-func MakeObjReconciler(recon config.ReconcilerInterface, log logr.Logger, vdb *vapi.VerticaDB, pfacts *PodFacts,
->>>>>>> 86ba4c34
 	mode ObjReconcileModeType) controllers.ReconcileActor {
 	return &ObjReconciler{
 		Rec:    recon,
@@ -503,28 +496,6 @@
 	return ctrl.Result{}, o.updateSts(ctx, curSts, expSts)
 }
 
-<<<<<<< HEAD
-// recreateSts will drop then create the statefulset
-func (o *ObjReconciler) recreateSts(ctx context.Context, curSts, expSts *appsv1.StatefulSet) error {
-	if err := o.Rec.GetClient().Delete(ctx, curSts); err != nil {
-		return err
-	}
-	return o.createSts(ctx, expSts)
-}
-
-// createSts will create a new sts. It assumes the statefulset doesn't already exist.
-func (o *ObjReconciler) createSts(ctx context.Context, expSts *appsv1.StatefulSet) error {
-	err := ctrl.SetControllerReference(o.Vdb, expSts, o.Rec.GetClient().Scheme())
-	if err != nil {
-		return err
-	}
-	// Invalidate the pod facts cache since we are creating a new sts
-	o.PFacts.Invalidate()
-	return o.Rec.GetClient().Create(ctx, expSts)
-}
-
-=======
->>>>>>> 86ba4c34
 // updateSts will patch an existing statefulset.
 func (o *ObjReconciler) updateSts(ctx context.Context, curSts, expSts *appsv1.StatefulSet) error {
 	// Update the sts by patching in fields that changed according to expSts.

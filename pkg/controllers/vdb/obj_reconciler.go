/*
 (c) Copyright [2021-2024] Open Text.
 Licensed under the Apache License, Version 2.0 (the "License");
 You may not use this file except in compliance with the License.
 You may obtain a copy of the License at

 http://www.apache.org/licenses/LICENSE-2.0

 Unless required by applicable law or agreed to in writing, software
 distributed under the License is distributed on an "AS IS" BASIS,
 WITHOUT WARRANTIES OR CONDITIONS OF ANY KIND, either express or implied.

 See the License for the specific language governing permissions and
 limitations under the License.
*/

package vdb

import (
	"context"
	"fmt"
	"path/filepath"
	"reflect"

	"github.com/go-logr/logr"
	"github.com/pkg/errors"
	vapi "github.com/vertica/vertica-kubernetes/api/v1"
	"github.com/vertica/vertica-kubernetes/pkg/builder"
	"github.com/vertica/vertica-kubernetes/pkg/cloud"
	"github.com/vertica/vertica-kubernetes/pkg/controllers"
	verrors "github.com/vertica/vertica-kubernetes/pkg/errors"
	"github.com/vertica/vertica-kubernetes/pkg/events"
	"github.com/vertica/vertica-kubernetes/pkg/iter"
	vmeta "github.com/vertica/vertica-kubernetes/pkg/meta"
	"github.com/vertica/vertica-kubernetes/pkg/names"
	"github.com/vertica/vertica-kubernetes/pkg/paths"
	"github.com/vertica/vertica-kubernetes/pkg/podfacts"
	config "github.com/vertica/vertica-kubernetes/pkg/vdbconfig"
	"github.com/vertica/vertica-kubernetes/pkg/vk8s"
	appsv1 "k8s.io/api/apps/v1"
	corev1 "k8s.io/api/core/v1"
	kerrors "k8s.io/apimachinery/pkg/api/errors"
	metav1 "k8s.io/apimachinery/pkg/apis/meta/v1"
	"k8s.io/apimachinery/pkg/types"
	ctrl "sigs.k8s.io/controller-runtime"
	"sigs.k8s.io/controller-runtime/pkg/client"
)

type ObjReconcileModeType uint8

const (
	// Must maintain the same size when reconciling statefulsets
	ObjReconcileModePreserveScaling = 1 << iota
	// Must maintain the same delete policy when reconciling statefulsets
	ObjReconcileModePreserveUpdateStrategy
	// Reconcile to consider every change. Without this we will skip svc objects.
	ObjReconcileModeAll
)

// An annotation added to the deployment by kubernetes
const protectedAnnotation = "deployment.kubernetes.io/revision"

// ObjReconciler will reconcile for all dependent Kubernetes objects. This is
// used for a single reconcile iteration.
type ObjReconciler struct {
	Rec           config.ReconcilerInterface
	Log           logr.Logger
	Vdb           *vapi.VerticaDB // Vdb is the CRD we are acting on.
	PFacts        *podfacts.PodFacts
	Mode          ObjReconcileModeType
	SecretFetcher cloud.SecretFetcher
}

// MakeObjReconciler will build an ObjReconciler object
func MakeObjReconciler(recon config.ReconcilerInterface, log logr.Logger, vdb *vapi.VerticaDB, pfacts *podfacts.PodFacts,
	mode ObjReconcileModeType) controllers.ReconcileActor {
	return &ObjReconciler{
		Rec:    recon,
		Log:    log.WithName("ObjReconciler"),
		Vdb:    vdb,
		PFacts: pfacts,
		Mode:   mode,
		SecretFetcher: cloud.SecretFetcher{
			Client:   recon.GetClient(),
			Log:      log.WithName("ObjReconciler"),
			Obj:      vdb,
			EVWriter: recon,
		},
	}
}

// Reconcile is the main driver for reconciliation of Kubernetes objects.
// This will ensure the desired svc and sts objects exist and are in the correct state.
func (o *ObjReconciler) Reconcile(ctx context.Context, _ *ctrl.Request) (ctrl.Result, error) {
	if o.PFacts == nil {
		return ctrl.Result{}, errors.New("no podfacts provided")
	}

	if vmeta.UseVProxy(o.Vdb.Annotations) {
		if o.Vdb.Spec.Proxy == nil {
			return ctrl.Result{}, errors.New("spec.proxy must be set when client proxy is enabled")
		}
	}

	if err := o.PFacts.Collect(ctx, o.Vdb); err != nil {
		return ctrl.Result{}, err
	}

	// Ensure any secrets/configMaps that we mount exist with the correct keys.
	// We catch the errors here so that we can provide timely events.
	if res, err := o.checkMountedObjs(ctx); verrors.IsReconcileAborted(res, err) {
		return res, err
	}

	// We create a single headless service for the entire cluster.  Check to make sure that exists.
	if err := o.reconcileHlSvc(ctx); err != nil {
		return ctrl.Result{}, err
	}

	if err := o.reconcileTLSSecrets(ctx); err != nil {
		return ctrl.Result{}, err
	}

	// We need to create/update the configmap that contains the tls secret name
	/* err := o.reconcileNMACertConfigMap(ctx)
	if err != nil {
		return ctrl.Result{}, err
	} */

	// Check the objects for subclusters that should exist.  This will create
	// missing objects and update existing objects to match the vdb.
	if res, err := o.checkForCreatedSubclusters(ctx); verrors.IsReconcileAborted(res, err) {
		return res, err
	}

	// Check to see if we need to remove any objects for deleted subclusters
	if res, err := o.checkForDeletedSubcluster(ctx); verrors.IsReconcileAborted(res, err) {
		return res, err
	}

	return ctrl.Result{}, nil
}

// checkMountedObjs will check if the mounted secrets/configMap exist and have
// the correct keys in them.
func (o *ObjReconciler) checkMountedObjs(ctx context.Context) (ctrl.Result, error) {
	// First check for secrets/configMaps that just need to exist.  We mount the
	// entire object in a directory and don't care what keys it has.
	if o.Vdb.Spec.LicenseSecret != "" {
		_, res, err := o.SecretFetcher.FetchAllowRequeue(ctx,
			names.GenNamespacedName(o.Vdb, o.Vdb.Spec.LicenseSecret))
		if verrors.IsReconcileAborted(res, err) {
			return res, err
		}
	}

	if o.Vdb.Spec.HadoopConfig != "" {
		_, res, err := getConfigMap(ctx, o.Rec, o.Vdb,
			names.GenNamespacedName(o.Vdb, o.Vdb.Spec.HadoopConfig))
		if verrors.IsReconcileAborted(res, err) {
			return res, err
		}
	}

	if vmeta.UseVClusterOps(o.Vdb.Annotations) {
		// When running the NMA, needed for vclusterops, a secret must exist
		// that has the certs to use for it.  There is a reconciler that is run
		// before this that will create the secret.  We will requeue if we find
		// the Vdb doesn't have the secret set.
		if o.Vdb.Spec.HTTPSNMATLSSecret == "" {
			o.Rec.Event(o.Vdb, corev1.EventTypeWarning, events.HTTPServerNotSetup,
<<<<<<< HEAD
				"The httpsTLSSecret must be set when running with vclusterops deployment")
=======
				"The httpsNMATLSSecret must be set when running with vclusterops deployment")
>>>>>>> 62c845b4
			return ctrl.Result{Requeue: true}, nil
		}
		_, res, err := o.SecretFetcher.FetchAllowRequeue(ctx,
			names.GenNamespacedName(o.Vdb, o.Vdb.Spec.HTTPSNMATLSSecret))
		if verrors.IsReconcileAborted(res, err) {
			return res, err
		}
	}

	// Next check for secrets that must have specific keys.

	if o.Vdb.Spec.KerberosSecret != "" {
		keyNames := []string{filepath.Base(paths.Krb5Conf), filepath.Base(paths.Krb5Keytab)}
		if res, err := o.checkSecretHasKeys(ctx, "Kerberos", o.Vdb.Spec.KerberosSecret, keyNames); verrors.IsReconcileAborted(res, err) {
			return res, err
		}
	}

	if o.Vdb.GetSSHSecretName() != "" {
		if res, err := o.checkSecretHasKeys(ctx, "SSH", o.Vdb.GetSSHSecretName(), paths.SSHKeyPaths); verrors.IsReconcileAborted(res, err) {
			return res, err
		}
	}

	return o.checkTLSSecrets(ctx)
}

func (o *ObjReconciler) checkTLSSecrets(ctx context.Context) (ctrl.Result, error) {
	tlsSecrets := map[string]string{
		"NMA TLS":           o.Vdb.Spec.HTTPSNMATLSSecret,
		"Client Server TLS": o.Vdb.Spec.ClientServerTLSSecret,
	}
	for k, tlsSecret := range tlsSecrets {
		if tlsSecret != "" {
			keyNames := []string{corev1.TLSPrivateKeyKey, corev1.TLSCertKey, paths.HTTPServerCACrtName}
			if res, err := o.checkSecretHasKeys(ctx, k, tlsSecret, keyNames); verrors.IsReconcileAborted(res, err) {
				return res, err
			}
		}
	}

	return ctrl.Result{}, nil
}

// checkSecretHasKeys is a helper to check that a secret has a set of keys in it
func (o *ObjReconciler) checkSecretHasKeys(ctx context.Context, secretType, secretName string, keyNames []string) (ctrl.Result, error) {
	secretData, res, err := o.SecretFetcher.FetchAllowRequeue(ctx, names.GenNamespacedName(o.Vdb, secretName))
	if verrors.IsReconcileAborted(res, err) {
		return res, err
	}

	for _, key := range keyNames {
		if _, ok := secretData[key]; !ok {
			o.Rec.Eventf(o.Vdb, corev1.EventTypeWarning, events.MissingSecretKeys,
				"%s secret '%s' has missing key '%s'", secretType, secretName, key)
			return ctrl.Result{Requeue: true}, nil
		}
	}
	return ctrl.Result{}, nil
}

// checkForCreatedSubclusters handles reconciliation of subclusters that should exist
func (o *ObjReconciler) checkForCreatedSubclusters(ctx context.Context) (ctrl.Result, error) {
	processedExtSvc := map[string]bool{} // Keeps track of service names we have reconciled
	subclusters := []vapi.Subcluster{}
	subclusters = append(subclusters, o.Vdb.Spec.Subclusters...)
	if o.PFacts.GetSandboxName() == vapi.MainCluster {
		scs, err := o.getZombieSubclusters(ctx)
		if err != nil {
			return ctrl.Result{}, err
		}
		if len(scs) > 0 {
			subclusters = append(subclusters, scs...)
			// At least one zombie subcluster was found and will rejoin the main cluster,
			// so we invalidate to collect the pod facts.
			o.PFacts.Invalidate()
		}
	}
	for i := range subclusters {
		sc := &subclusters[i]
		// Transient subclusters never have their own service objects.  They always
		// reuse ones we have for other primary/secondary subclusters.
		if !sc.IsTransient() {
			// Multiple subclusters may share the same service name. Only
			// reconcile for the first subcluster.
			svcName := names.GenExtSvcName(o.Vdb, sc)
			_, ok := processedExtSvc[svcName.Name]
			if !ok {
				expSvc := builder.BuildExtSvc(svcName, o.Vdb, sc, builder.MakeSvcSelectorLabelsForServiceNameRouting)
				if err := o.reconcileExtSvc(ctx, expSvc, sc); err != nil {
					return ctrl.Result{}, err
				}
				processedExtSvc[svcName.Name] = true
			}
		}

		if res, err := o.reconcileSts(ctx, sc); verrors.IsReconcileAborted(res, err) {
			return res, err
		}
	}
	return ctrl.Result{}, nil
}

// checkForDeletedSubcluster will remove any objects that were created for
// subclusters that don't exist anymore.
func (o *ObjReconciler) checkForDeletedSubcluster(ctx context.Context) (ctrl.Result, error) {
	if o.Mode&ObjReconcileModePreserveScaling != 0 {
		// Bypass this check since we won't be doing any scale in with this reconcile
		return ctrl.Result{}, nil
	}

	finder := iter.MakeSubclusterFinder(o.Rec.GetClient(), o.Vdb)

	sandbox := o.PFacts.GetSandboxName()
	// Find any statefulsets that need to be deleted
	stss, err := finder.FindStatefulSets(ctx, iter.FindNotInVdb, sandbox)
	if err != nil {
		return ctrl.Result{}, err
	}

	for i := range stss.Items {
		sts := &stss.Items[i]
		// Ensure that we have correctly done db_remove_node and uninstall for
		// all pods in the subcluster.  If that isn't the case, we requeue to
		// give those reconcilers a chance to do those actions.
		if r, e := o.checkIfReadyForStsUpdate(0, sts); verrors.IsReconcileAborted(r, e) {
			return r, e
		}

		// Delete vproxy if feature enabled
		if vmeta.UseVProxy(o.Vdb.Annotations) {
			vpName, ok := sts.Labels[vmeta.ClientProxyNameLabel]
			if !ok {
				return ctrl.Result{}, fmt.Errorf("could not find %s label in sts %s", vmeta.ClientProxyNameLabel, sts.Name)
			}
			err = o.deleteVProxy(ctx, vpName)
			if err != nil {
				return ctrl.Result{}, err
			}
		}

		err = o.Rec.GetClient().Delete(ctx, sts)
		if err != nil {
			return ctrl.Result{}, err
		}
	}

	// Find any service objects that need to be deleted
	svcs, err := finder.FindServices(ctx, iter.FindNotInVdb, vapi.MainCluster)
	if err != nil {
		return ctrl.Result{}, err
	}

	for i := range svcs.Items {
		err = o.Rec.GetClient().Delete(ctx, &svcs.Items[i])
		if err != nil {
			return ctrl.Result{}, err
		}
	}

	return ctrl.Result{}, nil
}

// reconcileExtSvc verifies the external service objects exists and creates it if necessary.
func (o *ObjReconciler) reconcileExtSvc(ctx context.Context, expSvc *corev1.Service, sc *vapi.Subcluster) error {
	svcName := types.NamespacedName{Name: expSvc.Name, Namespace: expSvc.Namespace}
	return o.reconcileSvc(ctx, expSvc, svcName, sc, o.reconcileExtSvcFields)
}

// reconcileHlSvc verifies the headless service object exists and creates it if necessary.
func (o *ObjReconciler) reconcileHlSvc(ctx context.Context) error {
	svcName := names.GenHlSvcName(o.Vdb)
	expSvc := builder.BuildHlSvc(svcName, o.Vdb)
	return o.reconcileSvc(ctx, expSvc, svcName, nil, o.reconcileHlSvcFields)
}

// reconcileSvc verifies the service object exists and creates it if necessary.
func (o *ObjReconciler) reconcileSvc(ctx context.Context, expSvc *corev1.Service, svcName types.NamespacedName,
	sc *vapi.Subcluster, reconcileFieldsFunc func(*corev1.Service, *corev1.Service, *vapi.Subcluster) *corev1.Service) error {
	if o.Mode&ObjReconcileModeAll == 0 {
		// Bypass this check since we are doing changes to statefulsets only
		return nil
	}

	curSvc := &corev1.Service{}
	err := o.Rec.GetClient().Get(ctx, svcName, curSvc)
	if err != nil && kerrors.IsNotFound(err) {
		return o.createService(ctx, expSvc, svcName)
	}

	// Annotations are always additive. We never remove an annotation if it's
	// not in expSvc. Since we don't know how an annotation was added, we can't
	// guess if it should be removed. Platforms like OpenShift may add
	// annotations via a webhook, so removing them could lead to them being
	// added back automatically.
	for k, v := range curSvc.Annotations {
		if _, ok := expSvc.Annotations[k]; !ok {
			expSvc.Annotations[k] = v
		}
	}

	newSvc := reconcileFieldsFunc(curSvc, expSvc, sc)

	if newSvc != nil {
		o.Log.Info("updating svc", "Name", svcName)
		return o.Rec.GetClient().Update(ctx, newSvc)
	}
	return nil
}

// reconcileExtSvcFields merges relevant expSvc fields into curSvc, and
// returns an updated curSvc if one or more fields changed. Returns nil
// if nothing changed.
func (o *ObjReconciler) reconcileExtSvcFields(curSvc, expSvc *corev1.Service, sc *vapi.Subcluster) *corev1.Service {
	updated := false

	if stringMapDiffer(expSvc.ObjectMeta.Annotations, curSvc.ObjectMeta.Annotations) {
		updated = true
		curSvc.ObjectMeta.Annotations = expSvc.ObjectMeta.Annotations
	}

	// Update the svc according to fields that changed w.r.t  expSvc
	if expSvc.Spec.Type != curSvc.Spec.Type {
		updated = true
		curSvc.Spec.Type = expSvc.Spec.Type
	}

	if expSvc.Spec.Type == corev1.ServiceTypeLoadBalancer || expSvc.Spec.Type == corev1.ServiceTypeNodePort {
		// We only update the node port if one was specified by the user and it
		// differs from what is currently in use. Otherwise, they must stay the
		// same. This protects us from changing the k8s generated node port each
		// time there is a Service object update.
		explicitNodePortByIndex := []int32{sc.ClientNodePort, sc.VerticaHTTPNodePort}
		for i := range curSvc.Spec.Ports {
			if explicitNodePortByIndex[i] != 0 {
				if expSvc.Spec.Ports[i].NodePort != curSvc.Spec.Ports[i].NodePort {
					updated = true
					curSvc.Spec.Ports[i] = expSvc.Spec.Ports[i]
				}
			}
		}
	} else {
		// Ensure the nodePort is cleared for each port we expose.  That setting
		// is only valid for LoadBalancer and NodePort service types.
		for i := range curSvc.Spec.Ports {
			if curSvc.Spec.Ports[i].NodePort != 0 {
				updated = true
				curSvc.Spec.Ports[i].NodePort = 0
			}
		}
	}

	if !reflect.DeepEqual(expSvc.Spec.ExternalIPs, curSvc.Spec.ExternalIPs) {
		updated = true
		curSvc.Spec.ExternalIPs = expSvc.Spec.ExternalIPs
	}

	if expSvc.Spec.LoadBalancerIP != curSvc.Spec.LoadBalancerIP {
		updated = true
		curSvc.Spec.LoadBalancerIP = expSvc.Spec.LoadBalancerIP
	}

	// Check if the selectors are changing
	if stringMapDiffer(expSvc.Spec.Selector, curSvc.Spec.Selector) {
		curSvc.Spec.Selector = expSvc.Spec.Selector
		updated = true
	}

	if stringMapDiffer(expSvc.Labels, curSvc.Labels) {
		updated = true
		curSvc.Labels = expSvc.Labels
	}

	if updated {
		return curSvc
	}
	return nil
}

// stringMapDiffer will return true if the two maps are different. false means
// they are the same.
func stringMapDiffer(exp, cur map[string]string) bool {
	// The len() check is needed to compare against an empty map and a nil map.
	// We treat them the same for purpose of this comparison, but they are
	// different when comparing reflect.DeepEqual.
	if len(exp) == 0 && len(cur) == 0 {
		return false
	}
	return !reflect.DeepEqual(exp, cur)
}

// reconcileHlSvcFields merges relevant service fields into curSvc. This assumes
// we are reconciling the headless service object.
func (o *ObjReconciler) reconcileHlSvcFields(curSvc, expSvc *corev1.Service, _ *vapi.Subcluster) *corev1.Service {
	if !reflect.DeepEqual(expSvc.Labels, curSvc.Labels) {
		curSvc.Labels = expSvc.Labels
		return curSvc
	}
	return nil
}

// createService creates a service.
func (o *ObjReconciler) createService(ctx context.Context, svc *corev1.Service, svcName types.NamespacedName) error {
	o.Log.Info("Creating service object", "Name", svcName)
	err := ctrl.SetControllerReference(o.Vdb, svc, o.Rec.GetClient().Scheme())
	if err != nil {
		return err
	}
	return o.Rec.GetClient().Create(ctx, svc)
}

// updateVProxyConfigMapFields checks if we need to update the content of a config map,
// if so, we will update the content of that config map and return true
func (o *ObjReconciler) updateVProxyConfigMapFields(curCM, newCM *corev1.ConfigMap) bool {
	updated := false
	if stringMapDiffer(curCM.Data, newCM.Data) {
		updated = true
		curCM.Data = newCM.Data
	}

	return updated
}

// checkVProxyConfigMap will create or update a client proxy config map if needed
func (o *ObjReconciler) checkVProxyConfigMap(ctx context.Context, sc *vapi.Subcluster) error {
	cmName := names.GenVProxyConfigMapName(o.Vdb, sc)
	curCM := &corev1.ConfigMap{}
	newCM := builder.BuildVProxyConfigMap(cmName, o.Vdb, sc)

	err := o.Rec.GetClient().Get(ctx, cmName, curCM)
	if err != nil && kerrors.IsNotFound(err) {
		o.Log.Info("Creating client proxy config map", "Name", cmName)
		return o.Rec.GetClient().Create(ctx, newCM)
	}

	if o.updateVProxyConfigMapFields(curCM, newCM) {
		o.Log.Info("Updating client proxy config map", "Name", cmName)
		return o.Rec.GetClient().Update(ctx, newCM)
	}
	o.Log.Info("Found an existing client proxy config map with correct content, skip updating it", "Name", cmName)
	return nil
}

// DeleteVProxyConfigMapIfExists will delete a client proxy config map if exists, otherwise ignore
func (o *ObjReconciler) deleteVProxyConfigMapIfExists(ctx context.Context, vpName string) error {
	curCM := &corev1.ConfigMap{}
	cmName := types.NamespacedName{
		Name:      vapi.GetVProxyConfigMapName(vpName),
		Namespace: o.Vdb.Namespace,
	}
	err := o.Rec.GetClient().Get(ctx, cmName, curCM)
	if kerrors.IsNotFound(err) {
		return nil
	}
	return o.Rec.GetClient().Delete(ctx, curCM)
}

// deleteVProxyDeployment deletes the proxy deployment
func (o *ObjReconciler) deleteVProxyDeployment(ctx context.Context, vpName string) error {
	curDep := &appsv1.Deployment{}
	vp := types.NamespacedName{
		Name:      vpName,
		Namespace: o.Vdb.Namespace,
	}
	err := o.Rec.GetClient().Get(ctx, vp, curDep)
	if kerrors.IsNotFound(err) {
		return nil
	}
	return o.Rec.GetClient().Delete(ctx, curDep)
}

// createVProxyDeployment will create the client proxy deployment
func (o *ObjReconciler) createVProxyDeployment(ctx context.Context, sc *vapi.Subcluster) (*appsv1.Deployment, error) {
	vpName := names.GenVProxyName(o.Vdb, sc)
	curDep := &appsv1.Deployment{}
	vpDep := builder.BuildVProxyDeployment(vpName, o.Vdb, sc)
	vpErr := o.Rec.GetClient().Get(ctx, vpName, curDep)

	if vpErr != nil && kerrors.IsNotFound(vpErr) {
		o.Log.Info("Creating deployment", "Name", vpName, "Size", vpDep.Spec.Replicas, "Image", vpDep.Spec.Template.Spec.Containers[0].Image)
		err := createDep(ctx, o.Rec, vpDep, o.Vdb)
		return vpDep, err
	}

	return curDep, nil
}

// updateVProxyDeployment will update a vproxy deployment if any field
// has changed since the last time.
func (o *ObjReconciler) updateVProxyDeployment(ctx context.Context, sts *appsv1.StatefulSet,
	curDep *appsv1.Deployment, sc *vapi.Subcluster) error {
	if !vmeta.UseVProxy(o.Vdb.Annotations) {
		return nil
	}
	vpName := names.GenVProxyName(o.Vdb, sc)
	expDep := builder.BuildVProxyDeployment(vpName, o.Vdb, sc)
	if *sts.Spec.Replicas == 0 {
		*expDep.Spec.Replicas = 0
	}
	return o.updateDep(ctx, curDep, expDep)
}

// ensureStsExists checks if the sts exists and will create it if it does not.
func (o *ObjReconciler) ensureStsExists(ctx context.Context, nm types.NamespacedName, curSts, expSts *appsv1.StatefulSet) (bool, error) {
	err := o.Rec.GetClient().Get(ctx, nm, curSts)
	if err != nil && kerrors.IsNotFound(err) {
		o.Log.Info("Creating statefulset", "Name", nm, "Size", expSts.Spec.Replicas, "Image", expSts.Spec.Template.Spec.Containers[0].Image)
		o.PFacts.Invalidate()
		if stsErr := createSts(ctx, o.Rec, expSts, o.Vdb); stsErr != nil {
			return false, stsErr
		}
		return true, nil
	}
	return false, nil
}

// reconcileVproxy will check if the deployment and its configmap exist and create
// them.
func (o *ObjReconciler) reconcileVProxy(ctx context.Context, sc *vapi.Subcluster) (*appsv1.Deployment, error) {
	if err := o.checkVProxyConfigMap(ctx, sc); err != nil {
		return nil, err
	}
	return o.createVProxyDeployment(ctx, sc)
}

// deleteVProxy deletes the proxy deployment and configmap if they exist
func (o *ObjReconciler) deleteVProxy(ctx context.Context, vpName string) error {
	err := o.deleteVProxyDeployment(ctx, vpName)
	if err != nil {
		return err
	}
	return o.deleteVProxyConfigMapIfExists(ctx, vpName)
}

// reconcileSts reconciles the statefulset for a particular subcluster.  Returns
// true if any create/update was done.
func (o *ObjReconciler) reconcileSts(ctx context.Context, sc *vapi.Subcluster) (ctrl.Result, error) {
	// Create or update the statefulset
	nm := names.GenStsName(o.Vdb, sc)
	curSts := &appsv1.StatefulSet{}
	expSts := builder.BuildStsSpec(nm, o.Vdb, sc)
	stsCreated, err := o.ensureStsExists(ctx, nm, curSts, expSts)
	if err != nil {
		return ctrl.Result{}, err
	}

	var curDep *appsv1.Deployment
	if vmeta.UseVProxy(o.Vdb.Annotations) {
		if sc.Proxy == nil {
			return ctrl.Result{}, fmt.Errorf("subcluster %s must have proxy set when client proxy is enabled", sc.Name)
		}
		if curDep, err = o.reconcileVProxy(ctx, sc); err != nil {
			return ctrl.Result{}, err
		}
	}

	// we can return here in case of create
	if stsCreated {
		return ctrl.Result{}, nil
	}

	return o.handleStatefulSetUpdate(ctx, sc, curSts, expSts, curDep)
}

// handleStatefulSetUpdate handles the update of an existing StatefulSet.
func (o *ObjReconciler) handleStatefulSetUpdate(ctx context.Context, sc *vapi.Subcluster,
	curSts, expSts *appsv1.StatefulSet, curDep *appsv1.Deployment) (ctrl.Result, error) {
	// We can only remove pods if we have called remove node and done the
	// uninstall.  If we haven't yet done that we will requeue the
	// reconciliation.  This will cause us to go through the remove node and
	// uninstall reconcile actors to properly handle the scale in.
	if o.Mode&ObjReconcileModePreserveScaling == 0 {
		if r, e := o.checkIfReadyForStsUpdate(sc.Size, curSts); verrors.IsReconcileAborted(r, e) {
			return r, e
		}
	}

	// We always preserve the image. This is done because during upgrade, the
	// image is changed outside of this reconciler. It is done through a
	// separate update to the sts.
	//
	// Both the NMA and server container have the same image, but the server
	// container is guaranteed to be their for all deployments.
	curImage, err := vk8s.GetServerImage(curSts.Spec.Template.Spec.Containers)
	if err != nil {
		return ctrl.Result{}, err
	}
	expSvrCnt := vk8s.GetServerContainer(expSts.Spec.Template.Spec.Containers)
	if expSvrCnt == nil {
		return ctrl.Result{}, fmt.Errorf("could not find server container in sts %s", expSts.Name)
	}
	expSvrCnt.Image = curImage
	if expNMACnt := vk8s.GetNMAContainer(expSts.Spec.Template.Spec.Containers); expNMACnt != nil {
		expNMACnt.Image = curImage
	}

	// Preserve scaling if told to do so. This is used when doing early
	// reconciliation so that we have any necessary pods started.
	if o.Mode&ObjReconcileModePreserveScaling != 0 {
		expSts.Spec.Replicas = curSts.Spec.Replicas
	}
	// Preserve the delete policy as they may be changed temporarily by upgrade,
	// which we may be in the middle of.
	if o.Mode&ObjReconcileModePreserveUpdateStrategy != 0 {
		expSts.Spec.UpdateStrategy.Type = curSts.Spec.UpdateStrategy.Type
	}

	// We allow the requestSize to change in the VerticaDB.  But we cannot
	// propagate that in the sts spec.  We handle that by modifying the PVC in a
	// separate reconciler.  Reset the volume claim spec so that we don't try to
	// change it here.
	expSts.Spec.VolumeClaimTemplates = curSts.Spec.VolumeClaimTemplates

<<<<<<< HEAD
	// If the NMA deployment type is changing, we cannot do a rolling update for
	// this change. All pods need to have the same NMA deployment type. So, we
	// drop the old sts and create a fresh one.
	if isNMADeploymentDifferent(curSts, expSts) || isLivenessPortDifferent(curSts, expSts) {
=======
	// If the NMA deployment type or health check setting is changing,
	// we cannot do a rolling update for this change. All pods need to have the
	// same NMA deployment type. So, we drop the old sts and create a fresh one.
	if isNMADeploymentDifferent(curSts, expSts) || isHealthCheckDifferent(curSts, expSts) {
>>>>>>> 62c845b4
		o.Log.Info("Dropping then recreating statefulset", "Name", expSts.Name)
		// Invalidate the pod facts cache since we are recreating a new sts
		o.PFacts.Invalidate()
		return ctrl.Result{}, recreateSts(ctx, o.Rec, curSts, expSts, o.Vdb)
	}

	err = o.updateSts(ctx, curSts, expSts)
	if err != nil {
		return ctrl.Result{}, err
	}

	return ctrl.Result{}, o.updateVProxyDeployment(ctx, expSts, curDep, sc)
}

// reconcileNMACertConfigMap creates/updates the configmap that contains the tls
// secret name
func (o *ObjReconciler) reconcileNMACertConfigMap(ctx context.Context) error {
	configMapName := names.GenNMACertConfigMap(o.Vdb)
	configMap := &corev1.ConfigMap{}
	err := o.Rec.GetClient().Get(ctx, configMapName, configMap)
	if err != nil {
		if kerrors.IsNotFound(err) {
			configMap = builder.BuildNMATLSConfigMap(configMapName, o.Vdb)
			err = o.Rec.GetClient().Create(ctx, configMap)
			if err != nil {
				return err
			}
			o.Log.Info("created TLS cert secret configmap", "nm", configMapName.Name)
			return nil
		}
		o.Log.Error(err, "failed to retrieve TLS cert secret configmap")
		return err
	}
<<<<<<< HEAD
	if vmeta.UseNMACertsMount(o.Vdb.Annotations) || !vmeta.EnableTLSCertsRotation(o.Vdb.Annotations) {
		return nil
	}
=======
>>>>>>> 62c845b4
	if configMap.Data[builder.NMASecretNameEnv] == o.Vdb.Spec.HTTPSNMATLSSecret &&
		configMap.Data[builder.NMAClientSecretNameEnv] == o.Vdb.Spec.ClientServerTLSSecret &&
		configMap.Data[builder.NMASecretNamespaceEnv] == o.Vdb.ObjectMeta.Namespace &&
		configMap.Data[builder.NMAClientSecretNamespaceEnv] == o.Vdb.ObjectMeta.Namespace &&
		configMap.Data[builder.NMAClientSecretTLSModeEnv] == o.Vdb.GetNMAClientServerTLSMode() {
		return nil
	}

	configMap.Data[builder.NMASecretNameEnv] = o.Vdb.Spec.HTTPSNMATLSSecret
	configMap.Data[builder.NMASecretNamespaceEnv] = o.Vdb.ObjectMeta.Namespace
	configMap.Data[builder.NMAClientSecretNameEnv] = o.Vdb.Spec.ClientServerTLSSecret
	configMap.Data[builder.NMAClientSecretNamespaceEnv] = o.Vdb.ObjectMeta.Namespace
	configMap.Data[builder.NMAClientSecretTLSModeEnv] = o.Vdb.GetNMAClientServerTLSMode()

	err = o.Rec.GetClient().Update(ctx, configMap)
	if err == nil {
		o.Log.Info("updated tls cert secret configmap", "name", configMapName.Name, "nma-secret", o.Vdb.Spec.HTTPSNMATLSSecret,
			"clientserver-secret", o.Vdb.Spec.ClientServerTLSSecret)
	}
	return err
}

// reconcileTLSSecrets will update tls secrets
func (o *ObjReconciler) reconcileTLSSecrets(ctx context.Context) error {
	if !o.Vdb.IsCertRotationEnabled() {
		return nil
	}

	tlsSecrets := []string{
		o.Vdb.Spec.HTTPSNMATLSSecret,
		o.Vdb.Spec.ClientServerTLSSecret,
	}
	for _, tlsSecret := range tlsSecrets {
		err := o.updateOwnerReferenceInTLSSecret(ctx, tlsSecret)
		if err != nil {
			return err
		}
	}

	return nil
}

// updateOwnerReferenceInTLSSecret gets a tls secret name and remove the vdb ownership.
// This is to prevent an auto-generated secret to get deleted on vdb delete
func (o *ObjReconciler) updateOwnerReferenceInTLSSecret(ctx context.Context, name string) error {
	secretName := names.GenNamespacedName(o.Vdb, name)
	secret := &corev1.Secret{}
	err := o.Rec.GetClient().Get(ctx, secretName, secret)
	if err != nil {
		return err
	}
	if o.removeOwnerReference(secret) {
		if err := o.Rec.GetClient().Update(ctx, secret); err != nil {
			return err
		}
		o.Log.Info("Removed owner reference from secret", "secret", secret.Name)
	}
	return nil
}

// updateSts will patch an existing statefulset.
func (o *ObjReconciler) updateSts(ctx context.Context, curSts, expSts *appsv1.StatefulSet) error {
	// Update the sts by patching in fields that changed according to expSts.
	// Due to the omission of default fields in expSts, curSts != expSts.  We
	// always send a patch request, then compare what came back against origSts
	// to see if any change was done.
	return o.updateWorkload(ctx, curSts, expSts)
}

// updateDep will patch an existing deployment.
func (o *ObjReconciler) updateDep(ctx context.Context, curDep, expDep *appsv1.Deployment) error {
	// Update the dep by patching in fields that changed according to expDep.
	return o.updateWorkload(ctx, curDep, expDep)
}

// updateWorkload is a helper used to patch a statefulset or a deployment
func (o *ObjReconciler) updateWorkload(ctx context.Context, curWorkload, expWorkload client.Object) error {
	// Ensure curWorkload and expWorkload are the same type
	if reflect.TypeOf(curWorkload) != reflect.TypeOf(expWorkload) {
		return fmt.Errorf("mismatched types: %T and %T", curWorkload, expWorkload)
	}

	// Create a patch object
	patch := client.MergeFrom(curWorkload.DeepCopyObject().(client.Object))
	origWorkload := curWorkload.DeepCopyObject().(client.Object)

	// Copy Spec, Labels, and Annotations
	var anns map[string]string
	switch cw := curWorkload.(type) {
	case *appsv1.StatefulSet:
		expSts := expWorkload.(*appsv1.StatefulSet)
		expSts.Spec.DeepCopyInto(&cw.Spec)
		anns = expSts.GetAnnotations()
	case *appsv1.Deployment:
		expDeploy := expWorkload.(*appsv1.Deployment)
		expDeploy.Spec.DeepCopyInto(&cw.Spec)
		anns = mergeAnnotations(cw.GetAnnotations(), expDeploy.GetAnnotations())
	default:
		return fmt.Errorf("unsupported workload type: %T", curWorkload)
	}

	curWorkload.SetLabels(expWorkload.GetLabels())
	curWorkload.SetAnnotations(anns)

	// Patch the workload
	if err := o.Rec.GetClient().Patch(ctx, curWorkload, patch); err != nil {
		return err
	}

	// Check if the spec was modified
	if !reflect.DeepEqual(curWorkload, origWorkload) {
		// Invalidate pod facts if applicable
		if sts, ok := curWorkload.(*appsv1.StatefulSet); ok {
			o.Log.Info("Patched statefulset", "Name", sts.Name, "Image", sts.Spec.Template.Spec.Containers[0].Image)
			o.PFacts.Invalidate()
		} else {
			dep := curWorkload.(*appsv1.Deployment)
			o.Log.Info("Patched deployment", "Name", dep.Name,
				"Image", dep.Spec.Template.Spec.Containers[0].Image)
		}
	}
	return nil
}

// mergeAnnotations is a helper function to merge annotations. This allows us to not overwrite
// system-managed annotations added by kubernetes.
func mergeAnnotations(existing, expected map[string]string) map[string]string {
	merged := make(map[string]string)
	v, ok := existing[protectedAnnotation]
	if ok {
		merged[protectedAnnotation] = v
	}

	// Overwrite/add expected annotations
	for k, v := range expected {
		merged[k] = v
	}

	return merged
}

// isNMADeploymentDifferent will return true if one of the statefulsets have a
// NMA sidecar deployment and the other one doesn't.
func isNMADeploymentDifferent(sts1, sts2 *appsv1.StatefulSet) bool {
	return vk8s.HasNMAContainer(&sts1.Spec.Template.Spec) != vk8s.HasNMAContainer(&sts2.Spec.Template.Spec)
}

<<<<<<< HEAD
// isLivenessPortDifferent will return true if the two stateful sets use different http port for livness check
func isLivenessPortDifferent(sts1, sts2 *appsv1.StatefulSet) bool {
	return vk8s.GetLivenessProbePort(&sts1.Spec.Template.Spec) != vk8s.GetLivenessProbePort(&sts2.Spec.Template.Spec)
=======
// isHealthCheckDifferent will return true if the two stateful sets use different health checks
func isHealthCheckDifferent(sts1, sts2 *appsv1.StatefulSet) bool {
	spec1 := sts1.Spec.Template.Spec
	spec2 := sts2.Spec.Template.Spec
	var livenessProbe1, livenessProbe2, startupProbe1, startupProbe2 *corev1.Probe
	for i := 0; i < len(spec1.Containers); i++ {
		if spec1.Containers[i].Name == names.ServerContainer {
			livenessProbe1 = spec1.Containers[i].LivenessProbe
			startupProbe1 = spec1.Containers[i].StartupProbe
			break
		}
	}
	for i := 0; i < len(spec2.Containers); i++ {
		if spec2.Containers[i].Name == names.ServerContainer {
			livenessProbe2 = spec2.Containers[i].LivenessProbe
			startupProbe2 = spec2.Containers[i].StartupProbe
			break
		}
	}
	return !reflect.DeepEqual(livenessProbe1, livenessProbe2) || !reflect.DeepEqual(startupProbe1, startupProbe2)
>>>>>>> 62c845b4
}

// checkIfReadyForStsUpdate will check whether it is okay to proceed
// with the statefulset update.  This checks if we are deleting pods/sts and if
// what we are deleting has had proper cleanup. In the case of admintools, failure to
// do this will cause us to orphan entries leading admintools to fail for most
// operations.
func (o *ObjReconciler) checkIfReadyForStsUpdate(newStsSize int32, sts *appsv1.StatefulSet) (ctrl.Result, error) {
	if newStsSize >= *sts.Spec.Replicas {
		// Nothing to do as we aren't scaling in.
		return ctrl.Result{}, nil
	}

	// Cycle through each pod that is going to be deleted to see if it is safe
	// to remove it.
	for i := newStsSize; i < *sts.Spec.Replicas; i++ {
		pn := names.GenPodNameFromSts(o.Vdb, sts, i)
		pf, ok := o.PFacts.Detail[pn]
		if !ok {
			return ctrl.Result{}, fmt.Errorf("could not find pod facts for pod '%s'", pn)
		}
		// For vclusterOps, there is no uninstall step so we skip the isInstalled state.
		if (!vmeta.UseVClusterOps(o.Vdb.Annotations) && pf.GetIsInstalled()) || pf.GetDBExists() {
			o.Log.Info("Requeue since some pods still need db_remove_node and/or uninstall done.",
				"name", pn, "isInstalled", pf.GetIsInstalled(), "dbExists", pf.GetDBExists(),
				"vclusterOps", vmeta.UseVClusterOps(o.Vdb.Annotations))
			return ctrl.Result{Requeue: true}, nil
		}
	}

	return ctrl.Result{}, nil
}

// getZombieSubclusters returns all the zombie subclusters
func (o *ObjReconciler) getZombieSubclusters(ctx context.Context) ([]vapi.Subcluster, error) {
	subclusters := []vapi.Subcluster{}
	finder := iter.MakeSubclusterFinder(o.Rec.GetClient(), o.Vdb)
	scs, err := finder.FindSubclusters(ctx, iter.FindNotInVdbAcrossSandboxes, o.PFacts.GetSandboxName())
	if err != nil {
		return subclusters, err
	}
	for i := range scs {
		sc := scs[i]
		if sc.IsZombie(o.Vdb) {
			subclusters = append(subclusters, *sc)
		}
	}
	return subclusters, nil
}

// removeOwnerReference removes the vdb owner reference from the given secret
func (o *ObjReconciler) removeOwnerReference(secret *corev1.Secret) bool {
	newRefs := []metav1.OwnerReference{}
	changed := false

	for _, ref := range secret.OwnerReferences {
		if ref.UID != o.Vdb.UID {
			newRefs = append(newRefs, ref)
		} else {
			changed = true
		}
	}

	if changed {
		secret.OwnerReferences = newRefs
	}

	return changed
}<|MERGE_RESOLUTION|>--- conflicted
+++ resolved
@@ -169,11 +169,7 @@
 		// the Vdb doesn't have the secret set.
 		if o.Vdb.Spec.HTTPSNMATLSSecret == "" {
 			o.Rec.Event(o.Vdb, corev1.EventTypeWarning, events.HTTPServerNotSetup,
-<<<<<<< HEAD
-				"The httpsTLSSecret must be set when running with vclusterops deployment")
-=======
 				"The httpsNMATLSSecret must be set when running with vclusterops deployment")
->>>>>>> 62c845b4
 			return ctrl.Result{Requeue: true}, nil
 		}
 		_, res, err := o.SecretFetcher.FetchAllowRequeue(ctx,
@@ -687,17 +683,10 @@
 	// change it here.
 	expSts.Spec.VolumeClaimTemplates = curSts.Spec.VolumeClaimTemplates
 
-<<<<<<< HEAD
-	// If the NMA deployment type is changing, we cannot do a rolling update for
-	// this change. All pods need to have the same NMA deployment type. So, we
-	// drop the old sts and create a fresh one.
-	if isNMADeploymentDifferent(curSts, expSts) || isLivenessPortDifferent(curSts, expSts) {
-=======
 	// If the NMA deployment type or health check setting is changing,
 	// we cannot do a rolling update for this change. All pods need to have the
 	// same NMA deployment type. So, we drop the old sts and create a fresh one.
 	if isNMADeploymentDifferent(curSts, expSts) || isHealthCheckDifferent(curSts, expSts) {
->>>>>>> 62c845b4
 		o.Log.Info("Dropping then recreating statefulset", "Name", expSts.Name)
 		// Invalidate the pod facts cache since we are recreating a new sts
 		o.PFacts.Invalidate()
@@ -731,12 +720,9 @@
 		o.Log.Error(err, "failed to retrieve TLS cert secret configmap")
 		return err
 	}
-<<<<<<< HEAD
 	if vmeta.UseNMACertsMount(o.Vdb.Annotations) || !vmeta.EnableTLSCertsRotation(o.Vdb.Annotations) {
 		return nil
 	}
-=======
->>>>>>> 62c845b4
 	if configMap.Data[builder.NMASecretNameEnv] == o.Vdb.Spec.HTTPSNMATLSSecret &&
 		configMap.Data[builder.NMAClientSecretNameEnv] == o.Vdb.Spec.ClientServerTLSSecret &&
 		configMap.Data[builder.NMASecretNamespaceEnv] == o.Vdb.ObjectMeta.Namespace &&
@@ -884,11 +870,6 @@
 	return vk8s.HasNMAContainer(&sts1.Spec.Template.Spec) != vk8s.HasNMAContainer(&sts2.Spec.Template.Spec)
 }
 
-<<<<<<< HEAD
-// isLivenessPortDifferent will return true if the two stateful sets use different http port for livness check
-func isLivenessPortDifferent(sts1, sts2 *appsv1.StatefulSet) bool {
-	return vk8s.GetLivenessProbePort(&sts1.Spec.Template.Spec) != vk8s.GetLivenessProbePort(&sts2.Spec.Template.Spec)
-=======
 // isHealthCheckDifferent will return true if the two stateful sets use different health checks
 func isHealthCheckDifferent(sts1, sts2 *appsv1.StatefulSet) bool {
 	spec1 := sts1.Spec.Template.Spec
@@ -909,7 +890,6 @@
 		}
 	}
 	return !reflect.DeepEqual(livenessProbe1, livenessProbe2) || !reflect.DeepEqual(startupProbe1, startupProbe2)
->>>>>>> 62c845b4
 }
 
 // checkIfReadyForStsUpdate will check whether it is okay to proceed

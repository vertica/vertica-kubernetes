/*
 (c) Copyright [2021-2024] Open Text.
 Licensed under the Apache License, Version 2.0 (the "License");
 You may not use this file except in compliance with the License.
 You may obtain a copy of the License at

 http://www.apache.org/licenses/LICENSE-2.0

 Unless required by applicable law or agreed to in writing, software
 distributed under the License is distributed on an "AS IS" BASIS,
 WITHOUT WARRANTIES OR CONDITIONS OF ANY KIND, either express or implied.

 See the License for the specific language governing permissions and
 limitations under the License.
*/

package vdb

import (
	"context"
	"fmt"
	"path/filepath"
	"reflect"

	"github.com/go-logr/logr"
	"github.com/pkg/errors"
	vapi "github.com/vertica/vertica-kubernetes/api/v1"
	"github.com/vertica/vertica-kubernetes/pkg/builder"
	"github.com/vertica/vertica-kubernetes/pkg/cloud"
	"github.com/vertica/vertica-kubernetes/pkg/controllers"
	verrors "github.com/vertica/vertica-kubernetes/pkg/errors"
	"github.com/vertica/vertica-kubernetes/pkg/events"
	"github.com/vertica/vertica-kubernetes/pkg/iter"
	vmeta "github.com/vertica/vertica-kubernetes/pkg/meta"
	"github.com/vertica/vertica-kubernetes/pkg/names"
	"github.com/vertica/vertica-kubernetes/pkg/paths"
	"github.com/vertica/vertica-kubernetes/pkg/podfacts"
	"github.com/vertica/vertica-kubernetes/pkg/secrets"
	config "github.com/vertica/vertica-kubernetes/pkg/vdbconfig"
	"github.com/vertica/vertica-kubernetes/pkg/vk8s"
	appsv1 "k8s.io/api/apps/v1"
	corev1 "k8s.io/api/core/v1"
	kerrors "k8s.io/apimachinery/pkg/api/errors"
	metav1 "k8s.io/apimachinery/pkg/apis/meta/v1"
	"k8s.io/apimachinery/pkg/types"
	ctrl "sigs.k8s.io/controller-runtime"
	"sigs.k8s.io/controller-runtime/pkg/client"
)

type ObjReconcileModeType uint8

const (
	// Must maintain the same size when reconciling statefulsets
	ObjReconcileModePreserveScaling = 1 << iota
	// Must maintain the same delete policy when reconciling statefulsets
	ObjReconcileModePreserveUpdateStrategy
	// Reconcile to consider every change. Without this we will skip svc objects.
	ObjReconcileModeAll
)

// An annotation added to the deployment by kubernetes
const protectedAnnotation = "deployment.kubernetes.io/revision"

// ObjReconciler will reconcile for all dependent Kubernetes objects. This is
// used for a single reconcile iteration.
type ObjReconciler struct {
	Rec           config.ReconcilerInterface
	Log           logr.Logger
	Vdb           *vapi.VerticaDB // Vdb is the CRD we are acting on.
	PFacts        *podfacts.PodFacts
	SandPFactsMap map[string]podfacts.PodFacts
	Mode          ObjReconcileModeType
	SecretFetcher cloud.SecretFetcher
}

// MakeObjReconciler will build an ObjReconciler object
func MakeObjReconciler(recon config.ReconcilerInterface, log logr.Logger, vdb *vapi.VerticaDB, pfacts *podfacts.PodFacts,
	mode ObjReconcileModeType) controllers.ReconcileActor {
	return &ObjReconciler{
		Rec:    recon,
		Log:    log.WithName("ObjReconciler"),
		Vdb:    vdb,
		PFacts: pfacts,
		Mode:   mode,
		SecretFetcher: cloud.SecretFetcher{
			Client:   recon.GetClient(),
			Log:      log.WithName("ObjReconciler"),
			Obj:      vdb,
			EVWriter: recon,
		},
	}
}

// Reconcile is the main driver for reconciliation of Kubernetes objects.
// This will ensure the desired svc and sts objects exist and are in the correct state.
func (o *ObjReconciler) Reconcile(ctx context.Context, _ *ctrl.Request) (ctrl.Result, error) {
	if o.PFacts == nil {
		return ctrl.Result{}, errors.New("no podfacts provided")
	}

	if vmeta.UseVProxy(o.Vdb.Annotations) {
		if o.Vdb.Spec.Proxy == nil {
			return ctrl.Result{}, errors.New("spec.proxy must be set when client proxy is enabled")
		}
	}

	if err := o.PFacts.Collect(ctx, o.Vdb); err != nil {
		return ctrl.Result{}, err
	}

	// Ensure any secrets/configMaps that we mount exist with the correct keys.
	// We catch the errors here so that we can provide timely events.
	if res, err := o.checkMountedObjs(ctx); verrors.IsReconcileAborted(res, err) {
		return res, err
	}

	// We create a single headless service for the entire cluster.  Check to make sure that exists.
	if err := o.reconcileHlSvc(ctx); err != nil {
		return ctrl.Result{}, err
	}

	if err := o.reconcileTLSSecrets(ctx); err != nil {
		return ctrl.Result{}, err
	}

	// Check the objects for subclusters that should exist.  This will create
	// missing objects and update existing objects to match the vdb.
	if res, err := o.checkForCreatedSubclusters(ctx); verrors.IsReconcileAborted(res, err) {
		return res, err
	}

	// Check to see if we need to remove any objects for deleted subclusters
	if res, err := o.checkForDeletedSubcluster(ctx); verrors.IsReconcileAborted(res, err) {
		return res, err
	}

	return ctrl.Result{}, nil
}

// checkMountedObjs will check if the mounted secrets/configMap exist and have
// the correct keys in them.
func (o *ObjReconciler) checkMountedObjs(ctx context.Context) (ctrl.Result, error) {
	// First check for secrets/configMaps that just need to exist.  We mount the
	// entire object in a directory and don't care what keys it has.
	if o.Vdb.Spec.LicenseSecret != "" {
		_, res, err := o.SecretFetcher.FetchAllowRequeue(ctx,
			names.GenNamespacedName(o.Vdb, o.Vdb.Spec.LicenseSecret))
		if verrors.IsReconcileAborted(res, err) {
			return res, err
		}
	}

	if o.Vdb.Spec.HadoopConfig != "" {
		_, res, err := getConfigMap(ctx, o.Rec, o.Vdb,
			names.GenNamespacedName(o.Vdb, o.Vdb.Spec.HadoopConfig))
		if verrors.IsReconcileAborted(res, err) {
			return res, err
		}
	}

	if vmeta.UseVClusterOps(o.Vdb.Annotations) {
		// When running the NMA, needed for vclusterops, a secret must exist
		// that has the certs to use for it.  There is a reconciler that is run
		// before this that will create the secret.  We will requeue if we find
		// the Vdb doesn't have the secret set.
		if o.Vdb.Spec.HTTPSNMATLSSecret == "" {
			o.Rec.Event(o.Vdb, corev1.EventTypeWarning, events.HTTPServerNotSetup,
				"The httpsNMATLSSecret must be set when running with vclusterops deployment")
			return ctrl.Result{Requeue: true}, nil
		}
		_, res, err := o.SecretFetcher.FetchAllowRequeue(ctx,
			names.GenNamespacedName(o.Vdb, o.Vdb.Spec.HTTPSNMATLSSecret))
		if verrors.IsReconcileAborted(res, err) {
			return res, err
		}
	}

	// Next check for secrets that must have specific keys.

	if o.Vdb.Spec.KerberosSecret != "" {
		keyNames := []string{filepath.Base(paths.Krb5Conf), filepath.Base(paths.Krb5Keytab)}
		if res, err := o.checkSecretHasKeys(ctx, "Kerberos", o.Vdb.Spec.KerberosSecret, keyNames); verrors.IsReconcileAborted(res, err) {
			return res, err
		}
	}

	if o.Vdb.GetSSHSecretName() != "" {
		if res, err := o.checkSecretHasKeys(ctx, "SSH", o.Vdb.GetSSHSecretName(), paths.SSHKeyPaths); verrors.IsReconcileAborted(res, err) {
			return res, err
		}
	}

	return o.checkTLSSecrets(ctx)
}

func (o *ObjReconciler) checkTLSSecrets(ctx context.Context) (ctrl.Result, error) {
	tlsSecrets := map[string]string{
		"NMA TLS":           o.Vdb.Spec.HTTPSNMATLSSecret,
		"Client Server TLS": o.Vdb.Spec.ClientServerTLSSecret,
	}
	for k, tlsSecret := range tlsSecrets {
		if tlsSecret != "" {
			keyNames := []string{corev1.TLSPrivateKeyKey, corev1.TLSCertKey, paths.HTTPServerCACrtName}
			if res, err := o.checkSecretHasKeys(ctx, k, tlsSecret, keyNames); verrors.IsReconcileAborted(res, err) {
				return res, err
			}
		}
	}

	return ctrl.Result{}, nil
}

// checkSecretHasKeys is a helper to check that a secret has a set of keys in it
func (o *ObjReconciler) checkSecretHasKeys(ctx context.Context, secretType, secretName string, keyNames []string) (ctrl.Result, error) {
	secretData, res, err := o.SecretFetcher.FetchAllowRequeue(ctx, names.GenNamespacedName(o.Vdb, secretName))
	if verrors.IsReconcileAborted(res, err) {
		return res, err
	}

	for _, key := range keyNames {
		if _, ok := secretData[key]; !ok {
			o.Rec.Eventf(o.Vdb, corev1.EventTypeWarning, events.MissingSecretKeys,
				"%s secret '%s' has missing key '%s'", secretType, secretName, key)
			return ctrl.Result{Requeue: true}, nil
		}
	}
	return ctrl.Result{}, nil
}

// checkForCreatedSubclusters handles reconciliation of subclusters that should exist
func (o *ObjReconciler) checkForCreatedSubclusters(ctx context.Context) (ctrl.Result, error) {
	processedExtSvc := map[string]bool{} // Keeps track of service names we have reconciled
	subclusters := []vapi.Subcluster{}
	subclusters = append(subclusters, o.Vdb.Spec.Subclusters...)
	if o.PFacts.GetSandboxName() == vapi.MainCluster {
		scs, err := o.getZombieSubclusters(ctx)
		if err != nil {
			return ctrl.Result{}, err
		}
		if len(scs) > 0 {
			subclusters = append(subclusters, scs...)
			// At least one zombie subcluster was found and will rejoin the main cluster,
			// so we invalidate to collect the pod facts.
			o.PFacts.Invalidate()
		}
	}
	for i := range subclusters {
		sc := &subclusters[i]
		// Transient subclusters never have their own service objects.  They always
		// reuse ones we have for other primary/secondary subclusters.
		if !sc.IsTransient() {
			// Multiple subclusters may share the same service name. Only
			// reconcile for the first subcluster.
			svcName := names.GenExtSvcName(o.Vdb, sc)
			_, ok := processedExtSvc[svcName.Name]
			if !ok {
				expSvc := builder.BuildExtSvc(svcName, o.Vdb, sc, builder.MakeSvcSelectorLabelsForServiceNameRouting)
				if err := o.reconcileExtSvc(ctx, expSvc, sc); err != nil {
					return ctrl.Result{}, err
				}
				processedExtSvc[svcName.Name] = true
			}
		}

		o.SandPFactsMap = make(map[string]podfacts.PodFacts)
		if res, err := o.reconcileSts(ctx, sc); verrors.IsReconcileAborted(res, err) {
			return res, err
		}
	}
	return ctrl.Result{}, nil
}

// checkForDeletedSubcluster will remove any objects that were created for
// subclusters that don't exist anymore.
func (o *ObjReconciler) checkForDeletedSubcluster(ctx context.Context) (ctrl.Result, error) {
	if o.Mode&ObjReconcileModePreserveScaling != 0 {
		// Bypass this check since we won't be doing any scale in with this reconcile
		return ctrl.Result{}, nil
	}

	finder := iter.MakeSubclusterFinder(o.Rec.GetClient(), o.Vdb)

	sandbox := o.PFacts.GetSandboxName()
	// Find any statefulsets that need to be deleted
	stss, err := finder.FindStatefulSets(ctx, iter.FindNotInVdb, sandbox)
	if err != nil {
		return ctrl.Result{}, err
	}

	for i := range stss.Items {
		sts := &stss.Items[i]
		// Ensure that we have correctly done db_remove_node and uninstall for
		// all pods in the subcluster.  If that isn't the case, we requeue to
		// give those reconcilers a chance to do those actions.
		if r, e := o.checkIfReadyForStsUpdate(0, sts); verrors.IsReconcileAborted(r, e) {
			return r, e
		}

		// Delete vproxy if feature enabled
		if vmeta.UseVProxy(o.Vdb.Annotations) {
			vpName, ok := sts.Labels[vmeta.ClientProxyNameLabel]
			if !ok {
				return ctrl.Result{}, fmt.Errorf("could not find %s label in sts %s", vmeta.ClientProxyNameLabel, sts.Name)
			}
			err = o.deleteVProxy(ctx, vpName)
			if err != nil {
				return ctrl.Result{}, err
			}
		}

		err = o.Rec.GetClient().Delete(ctx, sts)
		if err != nil {
			return ctrl.Result{}, err
		}
	}

	// Find any service objects that need to be deleted
	svcs, err := finder.FindServices(ctx, iter.FindNotInVdb, vapi.MainCluster)
	if err != nil {
		return ctrl.Result{}, err
	}

	for i := range svcs.Items {
		err = o.Rec.GetClient().Delete(ctx, &svcs.Items[i])
		if err != nil {
			return ctrl.Result{}, err
		}
	}

	return ctrl.Result{}, nil
}

// reconcileExtSvc verifies the external service objects exists and creates it if necessary.
func (o *ObjReconciler) reconcileExtSvc(ctx context.Context, expSvc *corev1.Service, sc *vapi.Subcluster) error {
	svcName := types.NamespacedName{Name: expSvc.Name, Namespace: expSvc.Namespace}
	return o.reconcileSvc(ctx, expSvc, svcName, sc, o.reconcileExtSvcFields)
}

// reconcileHlSvc verifies the headless service object exists and creates it if necessary.
func (o *ObjReconciler) reconcileHlSvc(ctx context.Context) error {
	svcName := names.GenHlSvcName(o.Vdb)
	expSvc := builder.BuildHlSvc(svcName, o.Vdb)
	return o.reconcileSvc(ctx, expSvc, svcName, nil, o.reconcileHlSvcFields)
}

// reconcileSvc verifies the service object exists and creates it if necessary.
func (o *ObjReconciler) reconcileSvc(ctx context.Context, expSvc *corev1.Service, svcName types.NamespacedName,
	sc *vapi.Subcluster, reconcileFieldsFunc func(*corev1.Service, *corev1.Service, *vapi.Subcluster) *corev1.Service) error {
	if o.Mode&ObjReconcileModeAll == 0 {
		// Bypass this check since we are doing changes to statefulsets only
		return nil
	}

	curSvc := &corev1.Service{}
	err := o.Rec.GetClient().Get(ctx, svcName, curSvc)
	if err != nil && kerrors.IsNotFound(err) {
		return o.createService(ctx, expSvc, svcName)
	}

	// Annotations are always additive. We never remove an annotation if it's
	// not in expSvc. Since we don't know how an annotation was added, we can't
	// guess if it should be removed. Platforms like OpenShift may add
	// annotations via a webhook, so removing them could lead to them being
	// added back automatically.
	for k, v := range curSvc.Annotations {
		if _, ok := expSvc.Annotations[k]; !ok {
			expSvc.Annotations[k] = v
		}
	}

	newSvc := reconcileFieldsFunc(curSvc, expSvc, sc)

	if newSvc != nil {
		o.Log.Info("updating svc", "Name", svcName)
		return o.Rec.GetClient().Update(ctx, newSvc)
	}
	return nil
}

// reconcileExtSvcFields merges relevant expSvc fields into curSvc, and
// returns an updated curSvc if one or more fields changed. Returns nil
// if nothing changed.
func (o *ObjReconciler) reconcileExtSvcFields(curSvc, expSvc *corev1.Service, sc *vapi.Subcluster) *corev1.Service {
	updated := false

	if stringMapDiffer(expSvc.ObjectMeta.Annotations, curSvc.ObjectMeta.Annotations) {
		updated = true
		curSvc.ObjectMeta.Annotations = expSvc.ObjectMeta.Annotations
	}

	// Update the svc according to fields that changed w.r.t  expSvc
	if expSvc.Spec.Type != curSvc.Spec.Type {
		updated = true
		curSvc.Spec.Type = expSvc.Spec.Type
	}

	if expSvc.Spec.Type == corev1.ServiceTypeLoadBalancer || expSvc.Spec.Type == corev1.ServiceTypeNodePort {
		// We only update the node port if one was specified by the user and it
		// differs from what is currently in use. Otherwise, they must stay the
		// same. This protects us from changing the k8s generated node port each
		// time there is a Service object update.
		explicitNodePortByIndex := []int32{sc.ClientNodePort, sc.VerticaHTTPNodePort}
		for i := range curSvc.Spec.Ports {
			if explicitNodePortByIndex[i] != 0 {
				if expSvc.Spec.Ports[i].NodePort != curSvc.Spec.Ports[i].NodePort {
					updated = true
					curSvc.Spec.Ports[i] = expSvc.Spec.Ports[i]
				}
			}
		}
	} else {
		// Ensure the nodePort is cleared for each port we expose.  That setting
		// is only valid for LoadBalancer and NodePort service types.
		for i := range curSvc.Spec.Ports {
			if curSvc.Spec.Ports[i].NodePort != 0 {
				updated = true
				curSvc.Spec.Ports[i].NodePort = 0
			}
		}
	}

	if !reflect.DeepEqual(expSvc.Spec.ExternalIPs, curSvc.Spec.ExternalIPs) {
		updated = true
		curSvc.Spec.ExternalIPs = expSvc.Spec.ExternalIPs
	}

	if expSvc.Spec.LoadBalancerIP != curSvc.Spec.LoadBalancerIP {
		updated = true
		curSvc.Spec.LoadBalancerIP = expSvc.Spec.LoadBalancerIP
	}

	// Check if the selectors are changing
	if stringMapDiffer(expSvc.Spec.Selector, curSvc.Spec.Selector) {
		curSvc.Spec.Selector = expSvc.Spec.Selector
		updated = true
	}

	if stringMapDiffer(expSvc.Labels, curSvc.Labels) {
		updated = true
		curSvc.Labels = expSvc.Labels
	}

	if updated {
		return curSvc
	}
	return nil
}

// stringMapDiffer will return true if the two maps are different. false means
// they are the same.
func stringMapDiffer(exp, cur map[string]string) bool {
	// The len() check is needed to compare against an empty map and a nil map.
	// We treat them the same for purpose of this comparison, but they are
	// different when comparing reflect.DeepEqual.
	if len(exp) == 0 && len(cur) == 0 {
		return false
	}
	return !reflect.DeepEqual(exp, cur)
}

// reconcileHlSvcFields merges relevant service fields into curSvc. This assumes
// we are reconciling the headless service object.
func (o *ObjReconciler) reconcileHlSvcFields(curSvc, expSvc *corev1.Service, _ *vapi.Subcluster) *corev1.Service {
	if !reflect.DeepEqual(expSvc.Labels, curSvc.Labels) {
		curSvc.Labels = expSvc.Labels
		return curSvc
	}
	return nil
}

// createService creates a service.
func (o *ObjReconciler) createService(ctx context.Context, svc *corev1.Service, svcName types.NamespacedName) error {
	o.Log.Info("Creating service object", "Name", svcName)
	err := ctrl.SetControllerReference(o.Vdb, svc, o.Rec.GetClient().Scheme())
	if err != nil {
		return err
	}
	return o.Rec.GetClient().Create(ctx, svc)
}

// updateVProxyConfigMapFields checks if we need to update the content of a config map,
// if so, we will update the content of that config map and return true
func (o *ObjReconciler) updateVProxyConfigMapFields(curCM, newCM *corev1.ConfigMap) bool {
	updated := false
	if stringMapDiffer(curCM.Data, newCM.Data) {
		updated = true
		curCM.Data = newCM.Data
	}

	return updated
}

// checkVProxyConfigMap will create or update a client proxy config map if needed
func (o *ObjReconciler) checkVProxyConfigMap(ctx context.Context, sc *vapi.Subcluster) error {
	cmName := names.GenVProxyConfigMapName(o.Vdb, sc)
	curCM := &corev1.ConfigMap{}
	newCM := builder.BuildVProxyConfigMap(cmName, o.Vdb, sc)

	err := o.Rec.GetClient().Get(ctx, cmName, curCM)
	if err != nil && kerrors.IsNotFound(err) {
		o.Log.Info("Creating client proxy config map", "Name", cmName)
		return o.Rec.GetClient().Create(ctx, newCM)
	}

	if o.updateVProxyConfigMapFields(curCM, newCM) {
		o.Log.Info("Updating client proxy config map", "Name", cmName)
		return o.Rec.GetClient().Update(ctx, newCM)
	}
	o.Log.Info("Found an existing client proxy config map with correct content, skip updating it", "Name", cmName)
	return nil
}

// DeleteVProxyConfigMapIfExists will delete a client proxy config map if exists, otherwise ignore
func (o *ObjReconciler) deleteVProxyConfigMapIfExists(ctx context.Context, vpName string) error {
	curCM := &corev1.ConfigMap{}
	cmName := types.NamespacedName{
		Name:      vapi.GetVProxyConfigMapName(vpName),
		Namespace: o.Vdb.Namespace,
	}
	err := o.Rec.GetClient().Get(ctx, cmName, curCM)
	if kerrors.IsNotFound(err) {
		return nil
	}
	return o.Rec.GetClient().Delete(ctx, curCM)
}

// deleteVProxyDeployment deletes the proxy deployment
func (o *ObjReconciler) deleteVProxyDeployment(ctx context.Context, vpName string) error {
	curDep := &appsv1.Deployment{}
	vp := types.NamespacedName{
		Name:      vpName,
		Namespace: o.Vdb.Namespace,
	}
	err := o.Rec.GetClient().Get(ctx, vp, curDep)
	if kerrors.IsNotFound(err) {
		return nil
	}
	return o.Rec.GetClient().Delete(ctx, curDep)
}

// createVProxyDeployment will create the client proxy deployment
func (o *ObjReconciler) createVProxyDeployment(ctx context.Context, sc *vapi.Subcluster) (*appsv1.Deployment, error) {
	vpName := names.GenVProxyName(o.Vdb, sc)
	curDep := &appsv1.Deployment{}
	vpDep := builder.BuildVProxyDeployment(vpName, o.Vdb, sc)
	vpErr := o.Rec.GetClient().Get(ctx, vpName, curDep)

	if vpErr != nil && kerrors.IsNotFound(vpErr) {
		o.Log.Info("Creating deployment", "Name", vpName, "Size", vpDep.Spec.Replicas, "Image", vpDep.Spec.Template.Spec.Containers[0].Image)
		err := createDep(ctx, o.Rec, vpDep, o.Vdb)
		return vpDep, err
	}

	return curDep, nil
}

// updateVProxyDeployment will update a vproxy deployment if any field
// has changed since the last time.
func (o *ObjReconciler) updateVProxyDeployment(ctx context.Context, sts *appsv1.StatefulSet,
	curDep *appsv1.Deployment, sc *vapi.Subcluster) error {
	if !vmeta.UseVProxy(o.Vdb.Annotations) {
		return nil
	}
	vpName := names.GenVProxyName(o.Vdb, sc)
	expDep := builder.BuildVProxyDeployment(vpName, o.Vdb, sc)
	if *sts.Spec.Replicas == 0 {
		*expDep.Spec.Replicas = 0
	}
	return o.updateDep(ctx, curDep, expDep)
}

// ensureStsExists checks if the sts exists and will create it if it does not.
func (o *ObjReconciler) ensureStsExists(ctx context.Context, nm types.NamespacedName, curSts, expSts *appsv1.StatefulSet) (bool, error) {
	err := o.Rec.GetClient().Get(ctx, nm, curSts)
	if err != nil && kerrors.IsNotFound(err) {
		o.Log.Info("Creating statefulset", "Name", nm, "Size", expSts.Spec.Replicas, "Image", expSts.Spec.Template.Spec.Containers[0].Image)
		o.PFacts.Invalidate()
		if stsErr := createSts(ctx, o.Rec, expSts, o.Vdb); stsErr != nil {
			return false, stsErr
		}
		return true, nil
	}
	return false, nil
}

// reconcileVproxy will check if the deployment and its configmap exist and create
// them.
func (o *ObjReconciler) reconcileVProxy(ctx context.Context, sc *vapi.Subcluster) (*appsv1.Deployment, error) {
	if err := o.checkVProxyConfigMap(ctx, sc); err != nil {
		return nil, err
	}
	return o.createVProxyDeployment(ctx, sc)
}

// deleteVProxy deletes the proxy deployment and configmap if they exist
func (o *ObjReconciler) deleteVProxy(ctx context.Context, vpName string) error {
	err := o.deleteVProxyDeployment(ctx, vpName)
	if err != nil {
		return err
	}
	return o.deleteVProxyConfigMapIfExists(ctx, vpName)
}

// retrieveVerticaVersion will retrieve the subcluster's vertica version
func (o *ObjReconciler) retriveVerticaVersion(ctx context.Context, sc *vapi.Subcluster, version *string) (ctrl.Result, error) {
	scSandMap := o.Vdb.GenSubclusterSandboxStatusMap()
	scPFacts := o.PFacts
	sand, exist := scSandMap[sc.Name]
	// For subcluster that is in a sandbox, we need to use a different PFacts
	if exist && sand != vapi.MainCluster {
		if sandPFacts, found := o.SandPFactsMap[sand]; found {
			scPFacts = &sandPFacts
		} else {
			sandPFacts := o.PFacts.Copy(sand)
			scPFacts = &sandPFacts
			o.SandPFactsMap[sand] = sandPFacts
		}
	}
	if err := scPFacts.Collect(ctx, o.Vdb); err != nil {
		return ctrl.Result{}, err
	}
	// Use image version reconciler to get the subcluster's vertica version
	i := MakeImageVersionReconciler(o.Rec, o.Log, o.Vdb, scPFacts.PRunner, scPFacts, false, version, true)
	vr := i.(*ImageVersionReconciler)
	vr.FindPodFunc = func() (*podfacts.PodFact, bool) {
		for _, v := range scPFacts.Detail {
			if v.GetIsPodRunning() && v.GetSubclusterName() == sc.Name {
				return v, true
			}
		}
		return &podfacts.PodFact{}, false
	}
	return vr.Reconcile(ctx, &ctrl.Request{})
}

// reconcileSts reconciles the statefulset for a particular subcluster.  Returns
// true if any create/update was done.
func (o *ObjReconciler) reconcileSts(ctx context.Context, sc *vapi.Subcluster) (ctrl.Result, error) {
	version := ""
	nm := names.GenStsName(o.Vdb, sc)
	curSts := &appsv1.StatefulSet{}
	err := o.Rec.GetClient().Get(ctx, nm, curSts)
	curStsNotExist := err != nil && kerrors.IsNotFound(err)
	podsNotRunning := false
	// After DB is initialized and we have the sts, we can get vertica version from its pods
	if o.Vdb.IsStatusConditionTrue(vapi.DBInitialized) && !curStsNotExist {
		res, err2 := o.retriveVerticaVersion(ctx, sc, &version)
		if err2 != nil {
			return res, err2
		}
		podsNotRunning = res.Requeue
	}
	// Create or update the statefulset
	expSts := builder.BuildStsSpec(nm, o.Vdb, sc, version)
	stsCreated, err := o.ensureStsExists(ctx, nm, curSts, expSts)
	if err != nil {
		return ctrl.Result{}, err
	}

	var curDep *appsv1.Deployment
	if vmeta.UseVProxy(o.Vdb.Annotations) {
		if sc.Proxy == nil {
			return ctrl.Result{}, fmt.Errorf("subcluster %s must have proxy set when client proxy is enabled", sc.Name)
		}
		if curDep, err = o.reconcileVProxy(ctx, sc); err != nil {
			return ctrl.Result{}, err
		}
	}

	// we can return here in case of create
	if stsCreated {
		return ctrl.Result{}, nil
	}

	return o.handleStatefulSetUpdate(ctx, sc, curSts, expSts, curDep, podsNotRunning)
}

// handleStatefulSetUpdate handles the update of an existing StatefulSet.
func (o *ObjReconciler) handleStatefulSetUpdate(ctx context.Context, sc *vapi.Subcluster,
	curSts, expSts *appsv1.StatefulSet, curDep *appsv1.Deployment, podsNotRunning bool) (ctrl.Result, error) {
	// We can only remove pods if we have called remove node and done the
	// uninstall.  If we haven't yet done that we will requeue the
	// reconciliation.  This will cause us to go through the remove node and
	// uninstall reconcile actors to properly handle the scale in.
	if o.Mode&ObjReconcileModePreserveScaling == 0 {
		if r, e := o.checkIfReadyForStsUpdate(sc.Size, curSts); verrors.IsReconcileAborted(r, e) {
			return r, e
		}
	}

	// We always preserve the image. This is done because during upgrade, the
	// image is changed outside of this reconciler. It is done through a
	// separate update to the sts.
	//
	// Both the NMA and server container have the same image, but the server
	// container is guaranteed to be their for all deployments.
	curImage, err := vk8s.GetServerImage(curSts.Spec.Template.Spec.Containers)
	if err != nil {
		return ctrl.Result{}, err
	}
	expSvrCnt := vk8s.GetServerContainer(expSts.Spec.Template.Spec.Containers)
	if expSvrCnt == nil {
		return ctrl.Result{}, fmt.Errorf("could not find server container in sts %s", expSts.Name)
	}
	expSvrCnt.Image = curImage
	if expNMACnt := vk8s.GetNMAContainer(expSts.Spec.Template.Spec.Containers); expNMACnt != nil {
		expNMACnt.Image = curImage
	}

	// Preserve scaling if told to do so. This is used when doing early
	// reconciliation so that we have any necessary pods started.
	if o.Mode&ObjReconcileModePreserveScaling != 0 {
		expSts.Spec.Replicas = curSts.Spec.Replicas
	}
	// Preserve the delete policy as they may be changed temporarily by upgrade,
	// which we may be in the middle of.
	if o.Mode&ObjReconcileModePreserveUpdateStrategy != 0 {
		expSts.Spec.UpdateStrategy.Type = curSts.Spec.UpdateStrategy.Type
	}

	// We allow the requestSize to change in the VerticaDB.  But we cannot
	// propagate that in the sts spec.  We handle that by modifying the PVC in a
	// separate reconciler.  Reset the volume claim spec so that we don't try to
	// change it here.
	expSts.Spec.VolumeClaimTemplates = curSts.Spec.VolumeClaimTemplates

	// When pods are not running, we cannot get vertica version so we don't update
	// health probes
	if podsNotRunning {
		curSvrCnt := vk8s.GetServerContainer(curSts.Spec.Template.Spec.Containers)
		if curSvrCnt == nil {
			return ctrl.Result{}, fmt.Errorf("could not find server container in sts %s", curSts.Name)
		}
		expSvrCnt.StartupProbe = curSvrCnt.StartupProbe
		expSvrCnt.LivenessProbe = curSvrCnt.LivenessProbe
		expSvrCnt.ReadinessProbe = curSvrCnt.ReadinessProbe
	}

	// If the NMA deployment type or health check setting is changing,
	// we cannot do a rolling update for this change. All pods need to have the
	// same NMA deployment type. So, we drop the old sts and create a fresh one.
	if isNMADeploymentDifferent(curSts, expSts) || (!podsNotRunning && isHealthCheckDifferent(curSts, expSts)) {
		o.Log.Info("Dropping then recreating statefulset", "Name", expSts.Name)
		// Invalidate the pod facts cache since we are recreating a new sts
		o.PFacts.Invalidate()
		return ctrl.Result{}, recreateSts(ctx, o.Rec, curSts, expSts, o.Vdb)
	}

	err = o.updateSts(ctx, curSts, expSts)
	if err != nil {
		return ctrl.Result{}, err
	}

	return ctrl.Result{}, o.updateVProxyDeployment(ctx, expSts, curDep, sc)
}

// reconcileTLSSecrets will update tls secrets
func (o *ObjReconciler) reconcileTLSSecrets(ctx context.Context) error {
<<<<<<< HEAD
	if !o.Vdb.IsTLSAuthEnabled() {
=======
	if !o.Vdb.IsCertRotationEnabled() || o.Vdb.ShouldRemoveTLSSecret() {
>>>>>>> a4bd9777
		return nil
	}

	tlsSecrets := []string{
		o.Vdb.Spec.HTTPSNMATLSSecret,
		o.Vdb.Spec.ClientServerTLSSecret,
	}
	for _, tlsSecret := range tlsSecrets {
		// non-k8s secrets are ignored
		if !secrets.IsK8sSecret(tlsSecret) {
			continue
		}
		err := o.updateOwnerReferenceInTLSSecret(ctx, tlsSecret)
		if err != nil {
			return err
		}
	}

	return nil
}

// updateOwnerReferenceInTLSSecret gets a tls secret name and remove the vdb ownership.
// This is to prevent an auto-generated secret to get deleted on vdb delete
func (o *ObjReconciler) updateOwnerReferenceInTLSSecret(ctx context.Context, name string) error {
	secretName := names.GenNamespacedName(o.Vdb, name)
	secret := &corev1.Secret{}
	err := o.Rec.GetClient().Get(ctx, secretName, secret)
	if err != nil {
		return err
	}
	if o.removeOwnerReference(secret) {
		if err := o.Rec.GetClient().Update(ctx, secret); err != nil {
			return err
		}
		o.Log.Info("Removed owner reference from secret", "secret", secret.Name)
	}
	return nil
}

// updateSts will patch an existing statefulset.
func (o *ObjReconciler) updateSts(ctx context.Context, curSts, expSts *appsv1.StatefulSet) error {
	// Update the sts by patching in fields that changed according to expSts.
	// Due to the omission of default fields in expSts, curSts != expSts.  We
	// always send a patch request, then compare what came back against origSts
	// to see if any change was done.
	return o.updateWorkload(ctx, curSts, expSts)
}

// updateDep will patch an existing deployment.
func (o *ObjReconciler) updateDep(ctx context.Context, curDep, expDep *appsv1.Deployment) error {
	// Update the dep by patching in fields that changed according to expDep.
	return o.updateWorkload(ctx, curDep, expDep)
}

// updateWorkload is a helper used to patch a statefulset or a deployment
func (o *ObjReconciler) updateWorkload(ctx context.Context, curWorkload, expWorkload client.Object) error {
	// Ensure curWorkload and expWorkload are the same type
	if reflect.TypeOf(curWorkload) != reflect.TypeOf(expWorkload) {
		return fmt.Errorf("mismatched types: %T and %T", curWorkload, expWorkload)
	}

	// Create a patch object
	patch := client.MergeFrom(curWorkload.DeepCopyObject().(client.Object))
	origWorkload := curWorkload.DeepCopyObject().(client.Object)

	// Copy Spec, Labels, and Annotations
	var anns map[string]string
	switch cw := curWorkload.(type) {
	case *appsv1.StatefulSet:
		expSts := expWorkload.(*appsv1.StatefulSet)
		expSts.Spec.DeepCopyInto(&cw.Spec)
		anns = expSts.GetAnnotations()
	case *appsv1.Deployment:
		expDeploy := expWorkload.(*appsv1.Deployment)
		expDeploy.Spec.DeepCopyInto(&cw.Spec)
		anns = mergeAnnotations(cw.GetAnnotations(), expDeploy.GetAnnotations())
	default:
		return fmt.Errorf("unsupported workload type: %T", curWorkload)
	}

	curWorkload.SetLabels(expWorkload.GetLabels())
	curWorkload.SetAnnotations(anns)

	// Patch the workload
	if err := o.Rec.GetClient().Patch(ctx, curWorkload, patch); err != nil {
		return err
	}

	// Check if the spec was modified
	if !reflect.DeepEqual(curWorkload, origWorkload) {
		// Invalidate pod facts if applicable
		if sts, ok := curWorkload.(*appsv1.StatefulSet); ok {
			o.Log.Info("Patched statefulset", "Name", sts.Name, "Image", sts.Spec.Template.Spec.Containers[0].Image)
			o.PFacts.Invalidate()
		} else {
			dep := curWorkload.(*appsv1.Deployment)
			o.Log.Info("Patched deployment", "Name", dep.Name,
				"Image", dep.Spec.Template.Spec.Containers[0].Image)
		}
	}
	return nil
}

// mergeAnnotations is a helper function to merge annotations. This allows us to not overwrite
// system-managed annotations added by kubernetes.
func mergeAnnotations(existing, expected map[string]string) map[string]string {
	merged := make(map[string]string)
	v, ok := existing[protectedAnnotation]
	if ok {
		merged[protectedAnnotation] = v
	}

	// Overwrite/add expected annotations
	for k, v := range expected {
		merged[k] = v
	}

	return merged
}

// isNMADeploymentDifferent will return true if one of the statefulsets have a
// NMA sidecar deployment and the other one doesn't.
func isNMADeploymentDifferent(sts1, sts2 *appsv1.StatefulSet) bool {
	return vk8s.HasNMAContainer(&sts1.Spec.Template.Spec) != vk8s.HasNMAContainer(&sts2.Spec.Template.Spec)
}

// isHealthCheckDifferent will return true if the two stateful sets use different health checks
func isHealthCheckDifferent(sts1, sts2 *appsv1.StatefulSet) bool {
	spec1 := sts1.Spec.Template.Spec
	spec2 := sts2.Spec.Template.Spec
	var livenessProbe1, livenessProbe2, startupProbe1, startupProbe2 *corev1.Probe
	for i := 0; i < len(spec1.Containers); i++ {
		if spec1.Containers[i].Name == names.ServerContainer {
			livenessProbe1 = spec1.Containers[i].LivenessProbe
			startupProbe1 = spec1.Containers[i].StartupProbe
			break
		}
	}
	for i := 0; i < len(spec2.Containers); i++ {
		if spec2.Containers[i].Name == names.ServerContainer {
			livenessProbe2 = spec2.Containers[i].LivenessProbe
			startupProbe2 = spec2.Containers[i].StartupProbe
			break
		}
	}
	return !reflect.DeepEqual(livenessProbe1, livenessProbe2) || !reflect.DeepEqual(startupProbe1, startupProbe2)
}

// checkIfReadyForStsUpdate will check whether it is okay to proceed
// with the statefulset update.  This checks if we are deleting pods/sts and if
// what we are deleting has had proper cleanup. In the case of admintools, failure to
// do this will cause us to orphan entries leading admintools to fail for most
// operations.
func (o *ObjReconciler) checkIfReadyForStsUpdate(newStsSize int32, sts *appsv1.StatefulSet) (ctrl.Result, error) {
	if newStsSize >= *sts.Spec.Replicas {
		// Nothing to do as we aren't scaling in.
		return ctrl.Result{}, nil
	}

	// Cycle through each pod that is going to be deleted to see if it is safe
	// to remove it.
	for i := newStsSize; i < *sts.Spec.Replicas; i++ {
		pn := names.GenPodNameFromSts(o.Vdb, sts, i)
		pf, ok := o.PFacts.Detail[pn]
		if !ok {
			return ctrl.Result{}, fmt.Errorf("could not find pod facts for pod '%s'", pn)
		}
		// For vclusterOps, there is no uninstall step so we skip the isInstalled state.
		if (!vmeta.UseVClusterOps(o.Vdb.Annotations) && pf.GetIsInstalled()) || pf.GetDBExists() {
			o.Log.Info("Requeue since some pods still need db_remove_node and/or uninstall done.",
				"name", pn, "isInstalled", pf.GetIsInstalled(), "dbExists", pf.GetDBExists(),
				"vclusterOps", vmeta.UseVClusterOps(o.Vdb.Annotations))
			return ctrl.Result{Requeue: true}, nil
		}
	}

	return ctrl.Result{}, nil
}

// getZombieSubclusters returns all the zombie subclusters
func (o *ObjReconciler) getZombieSubclusters(ctx context.Context) ([]vapi.Subcluster, error) {
	subclusters := []vapi.Subcluster{}
	finder := iter.MakeSubclusterFinder(o.Rec.GetClient(), o.Vdb)
	scs, err := finder.FindSubclusters(ctx, iter.FindNotInVdbAcrossSandboxes, o.PFacts.GetSandboxName())
	if err != nil {
		return subclusters, err
	}
	for i := range scs {
		sc := scs[i]
		if sc.IsZombie(o.Vdb) {
			subclusters = append(subclusters, *sc)
		}
	}
	return subclusters, nil
}

// removeOwnerReference removes the vdb owner reference from the given secret
func (o *ObjReconciler) removeOwnerReference(secret *corev1.Secret) bool {
	newRefs := []metav1.OwnerReference{}
	changed := false

	for _, ref := range secret.OwnerReferences {
		if ref.UID != o.Vdb.UID {
			newRefs = append(newRefs, ref)
		} else {
			changed = true
		}
	}

	if changed {
		secret.OwnerReferences = newRefs
	}

	return changed
}<|MERGE_RESOLUTION|>--- conflicted
+++ resolved
@@ -756,11 +756,7 @@
 
 // reconcileTLSSecrets will update tls secrets
 func (o *ObjReconciler) reconcileTLSSecrets(ctx context.Context) error {
-<<<<<<< HEAD
-	if !o.Vdb.IsTLSAuthEnabled() {
-=======
-	if !o.Vdb.IsCertRotationEnabled() || o.Vdb.ShouldRemoveTLSSecret() {
->>>>>>> a4bd9777
+	if !o.Vdb.IsTLSAuthEnabled() || o.Vdb.ShouldRemoveTLSSecret() {
 		return nil
 	}
 

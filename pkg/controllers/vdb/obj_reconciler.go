/*
 (c) Copyright [2021-2024] Open Text.
 Licensed under the Apache License, Version 2.0 (the "License");
 You may not use this file except in compliance with the License.
 You may obtain a copy of the License at

 http://www.apache.org/licenses/LICENSE-2.0

 Unless required by applicable law or agreed to in writing, software
 distributed under the License is distributed on an "AS IS" BASIS,
 WITHOUT WARRANTIES OR CONDITIONS OF ANY KIND, either express or implied.

 See the License for the specific language governing permissions and
 limitations under the License.
*/

package vdb

import (
	"context"
	"fmt"
	"path/filepath"
	"reflect"

	"github.com/go-logr/logr"
	"github.com/pkg/errors"
	vapi "github.com/vertica/vertica-kubernetes/api/v1"
	"github.com/vertica/vertica-kubernetes/pkg/builder"
	"github.com/vertica/vertica-kubernetes/pkg/cloud"
	"github.com/vertica/vertica-kubernetes/pkg/controllers"
	verrors "github.com/vertica/vertica-kubernetes/pkg/errors"
	"github.com/vertica/vertica-kubernetes/pkg/events"
	"github.com/vertica/vertica-kubernetes/pkg/iter"
	vmeta "github.com/vertica/vertica-kubernetes/pkg/meta"
	"github.com/vertica/vertica-kubernetes/pkg/names"
	"github.com/vertica/vertica-kubernetes/pkg/paths"
	"github.com/vertica/vertica-kubernetes/pkg/podfacts"
	config "github.com/vertica/vertica-kubernetes/pkg/vdbconfig"
	"github.com/vertica/vertica-kubernetes/pkg/vk8s"
	appsv1 "k8s.io/api/apps/v1"
	corev1 "k8s.io/api/core/v1"
	kerrors "k8s.io/apimachinery/pkg/api/errors"
	metav1 "k8s.io/apimachinery/pkg/apis/meta/v1"
	"k8s.io/apimachinery/pkg/types"
	ctrl "sigs.k8s.io/controller-runtime"
	"sigs.k8s.io/controller-runtime/pkg/client"
)

type ObjReconcileModeType uint8

const (
	// Must maintain the same size when reconciling statefulsets
	ObjReconcileModePreserveScaling = 1 << iota
	// Must maintain the same delete policy when reconciling statefulsets
	ObjReconcileModePreserveUpdateStrategy
	// Reconcile to consider every change. Without this we will skip svc objects.
	ObjReconcileModeAll
)

// An annotation added to the deployment by kubernetes
const protectedAnnotation = "deployment.kubernetes.io/revision"

// ObjReconciler will reconcile for all dependent Kubernetes objects. This is
// used for a single reconcile iteration.
type ObjReconciler struct {
	Rec           config.ReconcilerInterface
	Log           logr.Logger
	Vdb           *vapi.VerticaDB // Vdb is the CRD we are acting on.
	PFacts        *podfacts.PodFacts
	Mode          ObjReconcileModeType
	SecretFetcher cloud.SecretFetcher
}

// MakeObjReconciler will build an ObjReconciler object
func MakeObjReconciler(recon config.ReconcilerInterface, log logr.Logger, vdb *vapi.VerticaDB, pfacts *podfacts.PodFacts,
	mode ObjReconcileModeType) controllers.ReconcileActor {
	return &ObjReconciler{
		Rec:    recon,
		Log:    log.WithName("ObjReconciler"),
		Vdb:    vdb,
		PFacts: pfacts,
		Mode:   mode,
		SecretFetcher: cloud.SecretFetcher{
			Client:   recon.GetClient(),
			Log:      log.WithName("ObjReconciler"),
			Obj:      vdb,
			EVWriter: recon,
		},
	}
}

// Reconcile is the main driver for reconciliation of Kubernetes objects.
// This will ensure the desired svc and sts objects exist and are in the correct state.
func (o *ObjReconciler) Reconcile(ctx context.Context, _ *ctrl.Request) (ctrl.Result, error) {
	if o.PFacts == nil {
		return ctrl.Result{}, errors.New("no podfacts provided")
	}

	if vmeta.UseVProxy(o.Vdb.Annotations) {
		if o.Vdb.Spec.Proxy == nil {
			return ctrl.Result{}, errors.New("spec.proxy must be set when client proxy is enabled")
		}
	}

	if err := o.PFacts.Collect(ctx, o.Vdb); err != nil {
		return ctrl.Result{}, err
	}

	// Ensure any secrets/configMaps that we mount exist with the correct keys.
	// We catch the errors here so that we can provide timely events.
	if res, err := o.checkMountedObjs(ctx); verrors.IsReconcileAborted(res, err) {
		return res, err
	}

	// We create a single headless service for the entire cluster.  Check to make sure that exists.
	if err := o.reconcileHlSvc(ctx); err != nil {
		return ctrl.Result{}, err
	}

<<<<<<< HEAD
=======
	if err := o.reconcileTLSSecrets(ctx); err != nil {
		return ctrl.Result{}, err
	}

	// We need to create/update the configmap that contains the tls secret name
	err := o.reconcileNMACertConfigMap(ctx)
	if err != nil {
		return ctrl.Result{}, err
	}

>>>>>>> 48d65bb6
	// Check the objects for subclusters that should exist.  This will create
	// missing objects and update existing objects to match the vdb.
	if res, err := o.checkForCreatedSubclusters(ctx); verrors.IsReconcileAborted(res, err) {
		return res, err
	}

	// Check to see if we need to remove any objects for deleted subclusters
	if res, err := o.checkForDeletedSubcluster(ctx); verrors.IsReconcileAborted(res, err) {
		return res, err
	}

	return ctrl.Result{}, nil
}

// checkMountedObjs will check if the mounted secrets/configMap exist and have
// the correct keys in them.
func (o *ObjReconciler) checkMountedObjs(ctx context.Context) (ctrl.Result, error) {
	// First check for secrets/configMaps that just need to exist.  We mount the
	// entire object in a directory and don't care what keys it has.
	if o.Vdb.Spec.LicenseSecret != "" {
		_, res, err := o.SecretFetcher.FetchAllowRequeue(ctx,
			names.GenNamespacedName(o.Vdb, o.Vdb.Spec.LicenseSecret))
		if verrors.IsReconcileAborted(res, err) {
			return res, err
		}
	}

	if o.Vdb.Spec.HadoopConfig != "" {
		_, res, err := getConfigMap(ctx, o.Rec, o.Vdb,
			names.GenNamespacedName(o.Vdb, o.Vdb.Spec.HadoopConfig))
		if verrors.IsReconcileAborted(res, err) {
			return res, err
		}
	}

	if vmeta.UseVClusterOps(o.Vdb.Annotations) {
		// When running the NMA, needed for vclusterops, a secret must exist
		// that has the certs to use for it.  There is a reconciler that is run
		// before this that will create the secret.  We will requeue if we find
		// the Vdb doesn't have the secret set.
		if o.Vdb.Spec.HTTPSTLSSecret == "" {
			o.Rec.Event(o.Vdb, corev1.EventTypeWarning, events.HTTPServerNotSetup,
				"The httpsTLSSecret must be set when running with vclusterops deployment")
			return ctrl.Result{Requeue: true}, nil
		}
		_, res, err := o.SecretFetcher.FetchAllowRequeue(ctx,
			names.GenNamespacedName(o.Vdb, o.Vdb.Spec.HTTPSTLSSecret))
		if verrors.IsReconcileAborted(res, err) {
			return res, err
		}
	}

	// Next check for secrets that must have specific keys.

	if o.Vdb.Spec.KerberosSecret != "" {
		keyNames := []string{filepath.Base(paths.Krb5Conf), filepath.Base(paths.Krb5Keytab)}
		if res, err := o.checkSecretHasKeys(ctx, "Kerberos", o.Vdb.Spec.KerberosSecret, keyNames); verrors.IsReconcileAborted(res, err) {
			return res, err
		}
	}

	if o.Vdb.GetSSHSecretName() != "" {
		if res, err := o.checkSecretHasKeys(ctx, "SSH", o.Vdb.GetSSHSecretName(), paths.SSHKeyPaths); verrors.IsReconcileAborted(res, err) {
			return res, err
		}
	}

	return o.checkTLSSecrets(ctx)
}

func (o *ObjReconciler) checkTLSSecrets(ctx context.Context) (ctrl.Result, error) {
	tlsSecrets := map[string]string{
		"NMA TLS":           o.Vdb.Spec.HTTPSTLSSecret,
		"Client Server TLS": o.Vdb.Spec.ClientServerTLSSecret,
	}
	for k, tlsSecret := range tlsSecrets {
		if tlsSecret != "" {
			keyNames := []string{corev1.TLSPrivateKeyKey, corev1.TLSCertKey, paths.HTTPServerCACrtName}
			if res, err := o.checkSecretHasKeys(ctx, k, tlsSecret, keyNames); verrors.IsReconcileAborted(res, err) {
				return res, err
			}
		}
	}

	return ctrl.Result{}, nil
}

// checkSecretHasKeys is a helper to check that a secret has a set of keys in it
func (o *ObjReconciler) checkSecretHasKeys(ctx context.Context, secretType, secretName string, keyNames []string) (ctrl.Result, error) {
	secretData, res, err := o.SecretFetcher.FetchAllowRequeue(ctx, names.GenNamespacedName(o.Vdb, secretName))
	if verrors.IsReconcileAborted(res, err) {
		return res, err
	}

	for _, key := range keyNames {
		if _, ok := secretData[key]; !ok {
			o.Rec.Eventf(o.Vdb, corev1.EventTypeWarning, events.MissingSecretKeys,
				"%s secret '%s' has missing key '%s'", secretType, secretName, key)
			return ctrl.Result{Requeue: true}, nil
		}
	}
	return ctrl.Result{}, nil
}

// checkForCreatedSubclusters handles reconciliation of subclusters that should exist
func (o *ObjReconciler) checkForCreatedSubclusters(ctx context.Context) (ctrl.Result, error) {
	processedExtSvc := map[string]bool{} // Keeps track of service names we have reconciled
	subclusters := []vapi.Subcluster{}
	subclusters = append(subclusters, o.Vdb.Spec.Subclusters...)
	if o.PFacts.GetSandboxName() == vapi.MainCluster {
		scs, err := o.getZombieSubclusters(ctx)
		if err != nil {
			return ctrl.Result{}, err
		}
		if len(scs) > 0 {
			subclusters = append(subclusters, scs...)
			// At least one zombie subcluster was found and will rejoin the main cluster,
			// so we invalidate to collect the pod facts.
			o.PFacts.Invalidate()
		}
	}
	for i := range subclusters {
		sc := &subclusters[i]
		// Transient subclusters never have their own service objects.  They always
		// reuse ones we have for other primary/secondary subclusters.
		if !sc.IsTransient() {
			// Multiple subclusters may share the same service name. Only
			// reconcile for the first subcluster.
			svcName := names.GenExtSvcName(o.Vdb, sc)
			_, ok := processedExtSvc[svcName.Name]
			if !ok {
				expSvc := builder.BuildExtSvc(svcName, o.Vdb, sc, builder.MakeSvcSelectorLabelsForServiceNameRouting)
				if err := o.reconcileExtSvc(ctx, expSvc, sc); err != nil {
					return ctrl.Result{}, err
				}
				processedExtSvc[svcName.Name] = true
			}
		}

		if res, err := o.reconcileSts(ctx, sc); verrors.IsReconcileAborted(res, err) {
			return res, err
		}
	}
	return ctrl.Result{}, nil
}

// checkForDeletedSubcluster will remove any objects that were created for
// subclusters that don't exist anymore.
func (o *ObjReconciler) checkForDeletedSubcluster(ctx context.Context) (ctrl.Result, error) {
	if o.Mode&ObjReconcileModePreserveScaling != 0 {
		// Bypass this check since we won't be doing any scale in with this reconcile
		return ctrl.Result{}, nil
	}

	finder := iter.MakeSubclusterFinder(o.Rec.GetClient(), o.Vdb)

	sandbox := o.PFacts.GetSandboxName()
	// Find any statefulsets that need to be deleted
	stss, err := finder.FindStatefulSets(ctx, iter.FindNotInVdb, sandbox)
	if err != nil {
		return ctrl.Result{}, err
	}

	for i := range stss.Items {
		sts := &stss.Items[i]
		// Ensure that we have correctly done db_remove_node and uninstall for
		// all pods in the subcluster.  If that isn't the case, we requeue to
		// give those reconcilers a chance to do those actions.
		if r, e := o.checkIfReadyForStsUpdate(0, sts); verrors.IsReconcileAborted(r, e) {
			return r, e
		}

		// Delete vproxy if feature enabled
		if vmeta.UseVProxy(o.Vdb.Annotations) {
			vpName, ok := sts.Labels[vmeta.ClientProxyNameLabel]
			if !ok {
				return ctrl.Result{}, fmt.Errorf("could not find %s label in sts %s", vmeta.ClientProxyNameLabel, sts.Name)
			}
			err = o.deleteVProxy(ctx, vpName)
			if err != nil {
				return ctrl.Result{}, err
			}
		}

		err = o.Rec.GetClient().Delete(ctx, sts)
		if err != nil {
			return ctrl.Result{}, err
		}
	}

	// Find any service objects that need to be deleted
	svcs, err := finder.FindServices(ctx, iter.FindNotInVdb, vapi.MainCluster)
	if err != nil {
		return ctrl.Result{}, err
	}

	for i := range svcs.Items {
		err = o.Rec.GetClient().Delete(ctx, &svcs.Items[i])
		if err != nil {
			return ctrl.Result{}, err
		}
	}

	return ctrl.Result{}, nil
}

// reconcileExtSvc verifies the external service objects exists and creates it if necessary.
func (o *ObjReconciler) reconcileExtSvc(ctx context.Context, expSvc *corev1.Service, sc *vapi.Subcluster) error {
	svcName := types.NamespacedName{Name: expSvc.Name, Namespace: expSvc.Namespace}
	return o.reconcileSvc(ctx, expSvc, svcName, sc, o.reconcileExtSvcFields)
}

// reconcileHlSvc verifies the headless service object exists and creates it if necessary.
func (o *ObjReconciler) reconcileHlSvc(ctx context.Context) error {
	svcName := names.GenHlSvcName(o.Vdb)
	expSvc := builder.BuildHlSvc(svcName, o.Vdb)
	return o.reconcileSvc(ctx, expSvc, svcName, nil, o.reconcileHlSvcFields)
}

// reconcileSvc verifies the service object exists and creates it if necessary.
func (o *ObjReconciler) reconcileSvc(ctx context.Context, expSvc *corev1.Service, svcName types.NamespacedName,
	sc *vapi.Subcluster, reconcileFieldsFunc func(*corev1.Service, *corev1.Service, *vapi.Subcluster) *corev1.Service) error {
	if o.Mode&ObjReconcileModeAll == 0 {
		// Bypass this check since we are doing changes to statefulsets only
		return nil
	}

	curSvc := &corev1.Service{}
	err := o.Rec.GetClient().Get(ctx, svcName, curSvc)
	if err != nil && kerrors.IsNotFound(err) {
		return o.createService(ctx, expSvc, svcName)
	}

	// Annotations are always additive. We never remove an annotation if it's
	// not in expSvc. Since we don't know how an annotation was added, we can't
	// guess if it should be removed. Platforms like OpenShift may add
	// annotations via a webhook, so removing them could lead to them being
	// added back automatically.
	for k, v := range curSvc.Annotations {
		if _, ok := expSvc.Annotations[k]; !ok {
			expSvc.Annotations[k] = v
		}
	}

	newSvc := reconcileFieldsFunc(curSvc, expSvc, sc)

	if newSvc != nil {
		o.Log.Info("updating svc", "Name", svcName)
		return o.Rec.GetClient().Update(ctx, newSvc)
	}
	return nil
}

// reconcileExtSvcFields merges relevant expSvc fields into curSvc, and
// returns an updated curSvc if one or more fields changed. Returns nil
// if nothing changed.
func (o *ObjReconciler) reconcileExtSvcFields(curSvc, expSvc *corev1.Service, sc *vapi.Subcluster) *corev1.Service {
	updated := false

	if stringMapDiffer(expSvc.ObjectMeta.Annotations, curSvc.ObjectMeta.Annotations) {
		updated = true
		curSvc.ObjectMeta.Annotations = expSvc.ObjectMeta.Annotations
	}

	// Update the svc according to fields that changed w.r.t  expSvc
	if expSvc.Spec.Type != curSvc.Spec.Type {
		updated = true
		curSvc.Spec.Type = expSvc.Spec.Type
	}

	if expSvc.Spec.Type == corev1.ServiceTypeLoadBalancer || expSvc.Spec.Type == corev1.ServiceTypeNodePort {
		// We only update the node port if one was specified by the user and it
		// differs from what is currently in use. Otherwise, they must stay the
		// same. This protects us from changing the k8s generated node port each
		// time there is a Service object update.
		explicitNodePortByIndex := []int32{sc.ClientNodePort, sc.VerticaHTTPNodePort}
		for i := range curSvc.Spec.Ports {
			if explicitNodePortByIndex[i] != 0 {
				if expSvc.Spec.Ports[i].NodePort != curSvc.Spec.Ports[i].NodePort {
					updated = true
					curSvc.Spec.Ports[i] = expSvc.Spec.Ports[i]
				}
			}
		}
	} else {
		// Ensure the nodePort is cleared for each port we expose.  That setting
		// is only valid for LoadBalancer and NodePort service types.
		for i := range curSvc.Spec.Ports {
			if curSvc.Spec.Ports[i].NodePort != 0 {
				updated = true
				curSvc.Spec.Ports[i].NodePort = 0
			}
		}
	}

	if !reflect.DeepEqual(expSvc.Spec.ExternalIPs, curSvc.Spec.ExternalIPs) {
		updated = true
		curSvc.Spec.ExternalIPs = expSvc.Spec.ExternalIPs
	}

	if expSvc.Spec.LoadBalancerIP != curSvc.Spec.LoadBalancerIP {
		updated = true
		curSvc.Spec.LoadBalancerIP = expSvc.Spec.LoadBalancerIP
	}

	// Check if the selectors are changing
	if stringMapDiffer(expSvc.Spec.Selector, curSvc.Spec.Selector) {
		curSvc.Spec.Selector = expSvc.Spec.Selector
		updated = true
	}

	if stringMapDiffer(expSvc.Labels, curSvc.Labels) {
		updated = true
		curSvc.Labels = expSvc.Labels
	}

	if updated {
		return curSvc
	}
	return nil
}

// stringMapDiffer will return true if the two maps are different. false means
// they are the same.
func stringMapDiffer(exp, cur map[string]string) bool {
	// The len() check is needed to compare against an empty map and a nil map.
	// We treat them the same for purpose of this comparison, but they are
	// different when comparing reflect.DeepEqual.
	if len(exp) == 0 && len(cur) == 0 {
		return false
	}
	return !reflect.DeepEqual(exp, cur)
}

// reconcileHlSvcFields merges relevant service fields into curSvc. This assumes
// we are reconciling the headless service object.
func (o *ObjReconciler) reconcileHlSvcFields(curSvc, expSvc *corev1.Service, _ *vapi.Subcluster) *corev1.Service {
	if !reflect.DeepEqual(expSvc.Labels, curSvc.Labels) {
		curSvc.Labels = expSvc.Labels
		return curSvc
	}
	return nil
}

// createService creates a service.
func (o *ObjReconciler) createService(ctx context.Context, svc *corev1.Service, svcName types.NamespacedName) error {
	o.Log.Info("Creating service object", "Name", svcName)
	err := ctrl.SetControllerReference(o.Vdb, svc, o.Rec.GetClient().Scheme())
	if err != nil {
		return err
	}
	return o.Rec.GetClient().Create(ctx, svc)
}

// updateVProxyConfigMapFields checks if we need to update the content of a config map,
// if so, we will update the content of that config map and return true
func (o *ObjReconciler) updateVProxyConfigMapFields(curCM, newCM *corev1.ConfigMap) bool {
	updated := false
	if stringMapDiffer(curCM.Data, newCM.Data) {
		updated = true
		curCM.Data = newCM.Data
	}

	return updated
}

// checkVProxyConfigMap will create or update a client proxy config map if needed
func (o *ObjReconciler) checkVProxyConfigMap(ctx context.Context, sc *vapi.Subcluster) error {
	cmName := names.GenVProxyConfigMapName(o.Vdb, sc)
	curCM := &corev1.ConfigMap{}
	newCM := builder.BuildVProxyConfigMap(cmName, o.Vdb, sc)

	err := o.Rec.GetClient().Get(ctx, cmName, curCM)
	if err != nil && kerrors.IsNotFound(err) {
		o.Log.Info("Creating client proxy config map", "Name", cmName)
		return o.Rec.GetClient().Create(ctx, newCM)
	}

	if o.updateVProxyConfigMapFields(curCM, newCM) {
		o.Log.Info("Updating client proxy config map", "Name", cmName)
		return o.Rec.GetClient().Update(ctx, newCM)
	}
	o.Log.Info("Found an existing client proxy config map with correct content, skip updating it", "Name", cmName)
	return nil
}

// DeleteVProxyConfigMapIfExists will delete a client proxy config map if exists, otherwise ignore
func (o *ObjReconciler) deleteVProxyConfigMapIfExists(ctx context.Context, vpName string) error {
	curCM := &corev1.ConfigMap{}
	cmName := types.NamespacedName{
		Name:      vapi.GetVProxyConfigMapName(vpName),
		Namespace: o.Vdb.Namespace,
	}
	err := o.Rec.GetClient().Get(ctx, cmName, curCM)
	if kerrors.IsNotFound(err) {
		return nil
	}
	return o.Rec.GetClient().Delete(ctx, curCM)
}

// deleteVProxyDeployment deletes the proxy deployment
func (o *ObjReconciler) deleteVProxyDeployment(ctx context.Context, vpName string) error {
	curDep := &appsv1.Deployment{}
	vp := types.NamespacedName{
		Name:      vpName,
		Namespace: o.Vdb.Namespace,
	}
	err := o.Rec.GetClient().Get(ctx, vp, curDep)
	if kerrors.IsNotFound(err) {
		return nil
	}
	return o.Rec.GetClient().Delete(ctx, curDep)
}

// createVProxyDeployment will create the client proxy deployment
func (o *ObjReconciler) createVProxyDeployment(ctx context.Context, sc *vapi.Subcluster) (*appsv1.Deployment, error) {
	vpName := names.GenVProxyName(o.Vdb, sc)
	curDep := &appsv1.Deployment{}
	vpDep := builder.BuildVProxyDeployment(vpName, o.Vdb, sc)
	vpErr := o.Rec.GetClient().Get(ctx, vpName, curDep)

	if vpErr != nil && kerrors.IsNotFound(vpErr) {
		o.Log.Info("Creating deployment", "Name", vpName, "Size", vpDep.Spec.Replicas, "Image", vpDep.Spec.Template.Spec.Containers[0].Image)
		err := createDep(ctx, o.Rec, vpDep, o.Vdb)
		return vpDep, err
	}

	return curDep, nil
}

// updateVProxyDeployment will update a vproxy deployment if any field
// has changed since the last time.
func (o *ObjReconciler) updateVProxyDeployment(ctx context.Context, sts *appsv1.StatefulSet,
	curDep *appsv1.Deployment, sc *vapi.Subcluster) error {
	if !vmeta.UseVProxy(o.Vdb.Annotations) {
		return nil
	}
	vpName := names.GenVProxyName(o.Vdb, sc)
	expDep := builder.BuildVProxyDeployment(vpName, o.Vdb, sc)
	if *sts.Spec.Replicas == 0 {
		*expDep.Spec.Replicas = 0
	}
	return o.updateDep(ctx, curDep, expDep)
}

// ensureStsExists checks if the sts exists and will create it if it does not.
func (o *ObjReconciler) ensureStsExists(ctx context.Context, nm types.NamespacedName, curSts, expSts *appsv1.StatefulSet) (bool, error) {
	err := o.Rec.GetClient().Get(ctx, nm, curSts)
	if err != nil && kerrors.IsNotFound(err) {
		o.Log.Info("Creating statefulset", "Name", nm, "Size", expSts.Spec.Replicas, "Image", expSts.Spec.Template.Spec.Containers[0].Image)
		o.PFacts.Invalidate()
		if stsErr := createSts(ctx, o.Rec, expSts, o.Vdb); stsErr != nil {
			return false, stsErr
		}
		return true, nil
	}
	return false, nil
}

// reconcileVproxy will check if the deployment and its configmap exist and create
// them.
func (o *ObjReconciler) reconcileVProxy(ctx context.Context, sc *vapi.Subcluster) (*appsv1.Deployment, error) {
	if err := o.checkVProxyConfigMap(ctx, sc); err != nil {
		return nil, err
	}
	return o.createVProxyDeployment(ctx, sc)
}

// deleteVProxy deletes the proxy deployment and configmap if they exist
func (o *ObjReconciler) deleteVProxy(ctx context.Context, vpName string) error {
	err := o.deleteVProxyDeployment(ctx, vpName)
	if err != nil {
		return err
	}
	return o.deleteVProxyConfigMapIfExists(ctx, vpName)
}

// reconcileSts reconciles the statefulset for a particular subcluster.  Returns
// true if any create/update was done.
func (o *ObjReconciler) reconcileSts(ctx context.Context, sc *vapi.Subcluster) (ctrl.Result, error) {
	// Create or update the statefulset
	nm := names.GenStsName(o.Vdb, sc)
	curSts := &appsv1.StatefulSet{}
	expSts := builder.BuildStsSpec(nm, o.Vdb, sc)
	stsCreated, err := o.ensureStsExists(ctx, nm, curSts, expSts)
	if err != nil {
		return ctrl.Result{}, err
	}

	var curDep *appsv1.Deployment
	if vmeta.UseVProxy(o.Vdb.Annotations) {
		if sc.Proxy == nil {
			return ctrl.Result{}, fmt.Errorf("subcluster %s must have proxy set when client proxy is enabled", sc.Name)
		}
		if curDep, err = o.reconcileVProxy(ctx, sc); err != nil {
			return ctrl.Result{}, err
		}
	}

	// we can return here in case of create
	if stsCreated {
		return ctrl.Result{}, nil
	}

	return o.handleStatefulSetUpdate(ctx, sc, curSts, expSts, curDep)
}

// handleStatefulSetUpdate handles the update of an existing StatefulSet.
func (o *ObjReconciler) handleStatefulSetUpdate(ctx context.Context, sc *vapi.Subcluster,
	curSts, expSts *appsv1.StatefulSet, curDep *appsv1.Deployment) (ctrl.Result, error) {
	// We can only remove pods if we have called remove node and done the
	// uninstall.  If we haven't yet done that we will requeue the
	// reconciliation.  This will cause us to go through the remove node and
	// uninstall reconcile actors to properly handle the scale in.
	if o.Mode&ObjReconcileModePreserveScaling == 0 {
		if r, e := o.checkIfReadyForStsUpdate(sc.Size, curSts); verrors.IsReconcileAborted(r, e) {
			return r, e
		}
	}

	// We always preserve the image. This is done because during upgrade, the
	// image is changed outside of this reconciler. It is done through a
	// separate update to the sts.
	//
	// Both the NMA and server container have the same image, but the server
	// container is guaranteed to be their for all deployments.
	curImage, err := vk8s.GetServerImage(curSts.Spec.Template.Spec.Containers)
	if err != nil {
		return ctrl.Result{}, err
	}
	expSvrCnt := vk8s.GetServerContainer(expSts.Spec.Template.Spec.Containers)
	if expSvrCnt == nil {
		return ctrl.Result{}, fmt.Errorf("could not find server container in sts %s", expSts.Name)
	}
	expSvrCnt.Image = curImage
	if expNMACnt := vk8s.GetNMAContainer(expSts.Spec.Template.Spec.Containers); expNMACnt != nil {
		expNMACnt.Image = curImage
	}

	// Preserve scaling if told to do so. This is used when doing early
	// reconciliation so that we have any necessary pods started.
	if o.Mode&ObjReconcileModePreserveScaling != 0 {
		expSts.Spec.Replicas = curSts.Spec.Replicas
	}
	// Preserve the delete policy as they may be changed temporarily by upgrade,
	// which we may be in the middle of.
	if o.Mode&ObjReconcileModePreserveUpdateStrategy != 0 {
		expSts.Spec.UpdateStrategy.Type = curSts.Spec.UpdateStrategy.Type
	}

	// We allow the requestSize to change in the VerticaDB.  But we cannot
	// propagate that in the sts spec.  We handle that by modifying the PVC in a
	// separate reconciler.  Reset the volume claim spec so that we don't try to
	// change it here.
	expSts.Spec.VolumeClaimTemplates = curSts.Spec.VolumeClaimTemplates

	// If the NMA deployment type is changing, we cannot do a rolling update for
	// this change. All pods need to have the same NMA deployment type. So, we
	// drop the old sts and create a fresh one.
	if isNMADeploymentDifferent(curSts, expSts) || isLivenessPortDifferent(curSts, expSts) {
		o.Log.Info("Dropping then recreating statefulset", "Name", expSts.Name)
		// Invalidate the pod facts cache since we are recreating a new sts
		o.PFacts.Invalidate()
		return ctrl.Result{}, recreateSts(ctx, o.Rec, curSts, expSts, o.Vdb)
	}

	err = o.updateSts(ctx, curSts, expSts)
	if err != nil {
		return ctrl.Result{}, err
	}

	return ctrl.Result{}, o.updateVProxyDeployment(ctx, expSts, curDep, sc)
}

// reconcileNMACertConfigMap creates/updates the configmap that contains the tls
// secret name
/* func (o *ObjReconciler) reconcileNMACertConfigMap(ctx context.Context) error {
	if vmeta.UseNMACertsMount(o.Vdb.Annotations) || !vmeta.EnableTLSCertsRotation(o.Vdb.Annotations) {
		return nil
	}
	configMapName := names.GenNMACertConfigMap(o.Vdb)
	configMap := &corev1.ConfigMap{}
	err := o.Rec.GetClient().Get(ctx, configMapName, configMap)
	if err != nil {
		if kerrors.IsNotFound(err) {
			configMap = builder.BuildNMATLSConfigMap(configMapName, o.Vdb)
			err = o.Rec.GetClient().Create(ctx, configMap)
			if err != nil {
				return err
			}
			o.Log.Info("created TLS cert secret configmap", "nm", configMapName.Name)
			return nil
		}
		o.Log.Error(err, "failed to retrieve TLS cert secret configmap")
		return err
	}
	if configMap.Data[builder.NMASecretNameEnv] == o.Vdb.Spec.HTTPSTLSSecret &&
		configMap.Data[builder.NMAClientSecretNameEnv] == o.Vdb.Spec.ClientServerTLSSecret &&
		configMap.Data[builder.NMASecretNamespaceEnv] == o.Vdb.ObjectMeta.Namespace &&
		configMap.Data[builder.NMAClientSecretNamespaceEnv] == o.Vdb.ObjectMeta.Namespace &&
		configMap.Data[builder.NMAClientSecretTLSModeEnv] == o.Vdb.GetNMAClientServerTLSMode() {
		return nil
	}

	configMap.Data[builder.NMASecretNameEnv] = o.Vdb.Spec.HTTPSTLSSecret
	configMap.Data[builder.NMASecretNamespaceEnv] = o.Vdb.ObjectMeta.Namespace
	configMap.Data[builder.NMAClientSecretNameEnv] = o.Vdb.Spec.ClientServerTLSSecret
	configMap.Data[builder.NMAClientSecretNamespaceEnv] = o.Vdb.ObjectMeta.Namespace
	configMap.Data[builder.NMAClientSecretTLSModeEnv] = o.Vdb.GetNMAClientServerTLSMode()

	err = o.Rec.GetClient().Update(ctx, configMap)
	if err == nil {
		o.Log.Info("updated tls cert secret configmap", "name", configMapName.Name, "nma-secret", o.Vdb.Spec.HTTPSTLSSecret,
			"clientserver-secret", o.Vdb.Spec.ClientServerTLSSecret)
	}
	return err
} */

// reconcileTLSSecrets will update tls secrets
func (o *ObjReconciler) reconcileTLSSecrets(ctx context.Context) error {
	if !o.Vdb.IsCertRotationEnabled() {
		return nil
	}

	tlsSecrets := []string{
		o.Vdb.Spec.HTTPSTLSSecret,
		o.Vdb.Spec.ClientServerTLSSecret,
	}
	for _, tlsSecret := range tlsSecrets {
		err := o.updateOwnerReferenceInTLSSecret(ctx, tlsSecret)
		if err != nil {
			return err
		}
	}

	return nil
}

// updateOwnerReferenceInTLSSecret gets a tls secret name and remove the vdb ownership.
// This is to prevent an auto-generated secret to get deleted on vdb delete
func (o *ObjReconciler) updateOwnerReferenceInTLSSecret(ctx context.Context, name string) error {
	secretName := names.GenNamespacedName(o.Vdb, name)
	secret := &corev1.Secret{}
	err := o.Rec.GetClient().Get(ctx, secretName, secret)
	if err != nil {
		return err
	}
	if o.removeOwnerReference(secret) {
		if err := o.Rec.GetClient().Update(ctx, secret); err != nil {
			return err
		}
		o.Log.Info("Removed owner reference from secret", "secret", secret.Name)
	}
	return nil
}

// updateSts will patch an existing statefulset.
func (o *ObjReconciler) updateSts(ctx context.Context, curSts, expSts *appsv1.StatefulSet) error {
	// Update the sts by patching in fields that changed according to expSts.
	// Due to the omission of default fields in expSts, curSts != expSts.  We
	// always send a patch request, then compare what came back against origSts
	// to see if any change was done.
	return o.updateWorkload(ctx, curSts, expSts)
}

// updateDep will patch an existing deployment.
func (o *ObjReconciler) updateDep(ctx context.Context, curDep, expDep *appsv1.Deployment) error {
	// Update the dep by patching in fields that changed according to expDep.
	return o.updateWorkload(ctx, curDep, expDep)
}

// updateWorkload is a helper used to patch a statefulset or a deployment
func (o *ObjReconciler) updateWorkload(ctx context.Context, curWorkload, expWorkload client.Object) error {
	// Ensure curWorkload and expWorkload are the same type
	if reflect.TypeOf(curWorkload) != reflect.TypeOf(expWorkload) {
		return fmt.Errorf("mismatched types: %T and %T", curWorkload, expWorkload)
	}

	// Create a patch object
	patch := client.MergeFrom(curWorkload.DeepCopyObject().(client.Object))
	origWorkload := curWorkload.DeepCopyObject().(client.Object)

	// Copy Spec, Labels, and Annotations
	var anns map[string]string
	switch cw := curWorkload.(type) {
	case *appsv1.StatefulSet:
		expSts := expWorkload.(*appsv1.StatefulSet)
		expSts.Spec.DeepCopyInto(&cw.Spec)
		anns = expSts.GetAnnotations()
	case *appsv1.Deployment:
		expDeploy := expWorkload.(*appsv1.Deployment)
		expDeploy.Spec.DeepCopyInto(&cw.Spec)
		anns = mergeAnnotations(cw.GetAnnotations(), expDeploy.GetAnnotations())
	default:
		return fmt.Errorf("unsupported workload type: %T", curWorkload)
	}

	curWorkload.SetLabels(expWorkload.GetLabels())
	curWorkload.SetAnnotations(anns)

	// Patch the workload
	if err := o.Rec.GetClient().Patch(ctx, curWorkload, patch); err != nil {
		return err
	}

	// Check if the spec was modified
	if !reflect.DeepEqual(curWorkload, origWorkload) {
		// Invalidate pod facts if applicable
		if sts, ok := curWorkload.(*appsv1.StatefulSet); ok {
			o.Log.Info("Patched statefulset", "Name", sts.Name, "Image", sts.Spec.Template.Spec.Containers[0].Image)
			o.PFacts.Invalidate()
		} else {
			dep := curWorkload.(*appsv1.Deployment)
			o.Log.Info("Patched deployment", "Name", dep.Name,
				"Image", dep.Spec.Template.Spec.Containers[0].Image)
		}
	}
	return nil
}

// mergeAnnotations is a helper function to merge annotations. This allows us to not overwrite
// system-managed annotations added by kubernetes.
func mergeAnnotations(existing, expected map[string]string) map[string]string {
	merged := make(map[string]string)
	v, ok := existing[protectedAnnotation]
	if ok {
		merged[protectedAnnotation] = v
	}

	// Overwrite/add expected annotations
	for k, v := range expected {
		merged[k] = v
	}

	return merged
}

// isNMADeploymentDifferent will return true if one of the statefulsets have a
// NMA sidecar deployment and the other one doesn't.
func isNMADeploymentDifferent(sts1, sts2 *appsv1.StatefulSet) bool {
	return vk8s.HasNMAContainer(&sts1.Spec.Template.Spec) != vk8s.HasNMAContainer(&sts2.Spec.Template.Spec)
}

// isLivenessPortDifferent will return true if the two stateful sets use different http port for livness check
func isLivenessPortDifferent(sts1, sts2 *appsv1.StatefulSet) bool {
	return vk8s.GetLivenessProbePort(&sts1.Spec.Template.Spec) != vk8s.GetLivenessProbePort(&sts2.Spec.Template.Spec)
}

// checkIfReadyForStsUpdate will check whether it is okay to proceed
// with the statefulset update.  This checks if we are deleting pods/sts and if
// what we are deleting has had proper cleanup. In the case of admintools, failure to
// do this will cause us to orphan entries leading admintools to fail for most
// operations.
func (o *ObjReconciler) checkIfReadyForStsUpdate(newStsSize int32, sts *appsv1.StatefulSet) (ctrl.Result, error) {
	if newStsSize >= *sts.Spec.Replicas {
		// Nothing to do as we aren't scaling in.
		return ctrl.Result{}, nil
	}

	// Cycle through each pod that is going to be deleted to see if it is safe
	// to remove it.
	for i := newStsSize; i < *sts.Spec.Replicas; i++ {
		pn := names.GenPodNameFromSts(o.Vdb, sts, i)
		pf, ok := o.PFacts.Detail[pn]
		if !ok {
			return ctrl.Result{}, fmt.Errorf("could not find pod facts for pod '%s'", pn)
		}
		// For vclusterOps, there is no uninstall step so we skip the isInstalled state.
		if (!vmeta.UseVClusterOps(o.Vdb.Annotations) && pf.GetIsInstalled()) || pf.GetDBExists() {
			o.Log.Info("Requeue since some pods still need db_remove_node and/or uninstall done.",
				"name", pn, "isInstalled", pf.GetIsInstalled(), "dbExists", pf.GetDBExists(),
				"vclusterOps", vmeta.UseVClusterOps(o.Vdb.Annotations))
			return ctrl.Result{Requeue: true}, nil
		}
	}

	return ctrl.Result{}, nil
}

// getZombieSubclusters returns all the zombie subclusters
func (o *ObjReconciler) getZombieSubclusters(ctx context.Context) ([]vapi.Subcluster, error) {
	subclusters := []vapi.Subcluster{}
	finder := iter.MakeSubclusterFinder(o.Rec.GetClient(), o.Vdb)
	scs, err := finder.FindSubclusters(ctx, iter.FindNotInVdbAcrossSandboxes, o.PFacts.GetSandboxName())
	if err != nil {
		return subclusters, err
	}
	for i := range scs {
		sc := scs[i]
		if sc.IsZombie(o.Vdb) {
			subclusters = append(subclusters, *sc)
		}
	}
	return subclusters, nil
}

// removeOwnerReference removes the vdb owner reference from the given secret
func (o *ObjReconciler) removeOwnerReference(secret *corev1.Secret) bool {
	newRefs := []metav1.OwnerReference{}
	changed := false

	for _, ref := range secret.OwnerReferences {
		if ref.UID != o.Vdb.UID {
			newRefs = append(newRefs, ref)
		} else {
			changed = true
		}
	}

	if changed {
		secret.OwnerReferences = newRefs
	}

	return changed
}<|MERGE_RESOLUTION|>--- conflicted
+++ resolved
@@ -117,19 +117,10 @@
 		return ctrl.Result{}, err
 	}
 
-<<<<<<< HEAD
-=======
 	if err := o.reconcileTLSSecrets(ctx); err != nil {
 		return ctrl.Result{}, err
 	}
 
-	// We need to create/update the configmap that contains the tls secret name
-	err := o.reconcileNMACertConfigMap(ctx)
-	if err != nil {
-		return ctrl.Result{}, err
-	}
-
->>>>>>> 48d65bb6
 	// Check the objects for subclusters that should exist.  This will create
 	// missing objects and update existing objects to match the vdb.
 	if res, err := o.checkForCreatedSubclusters(ctx); verrors.IsReconcileAborted(res, err) {

/*
 (c) Copyright [2021-2024] Open Text.
 Licensed under the Apache License, Version 2.0 (the "License");
 You may not use this file except in compliance with the License.
 You may obtain a copy of the License at

 http://www.apache.org/licenses/LICENSE-2.0

 Unless required by applicable law or agreed to in writing, software
 distributed under the License is distributed on an "AS IS" BASIS,
 WITHOUT WARRANTIES OR CONDITIONS OF ANY KIND, either express or implied.
 See the License for the specific language governing permissions and
 limitations under the License.
*/

package vdb

import (
	"context"
	"errors"
	"fmt"
	"time"

	"github.com/go-logr/logr"
	vapi "github.com/vertica/vertica-kubernetes/api/v1"
	"github.com/vertica/vertica-kubernetes/pkg/cmds"
	"github.com/vertica/vertica-kubernetes/pkg/controllers"
	verrors "github.com/vertica/vertica-kubernetes/pkg/errors"
	"github.com/vertica/vertica-kubernetes/pkg/events"
	"github.com/vertica/vertica-kubernetes/pkg/iter"
	vmeta "github.com/vertica/vertica-kubernetes/pkg/meta"
	"github.com/vertica/vertica-kubernetes/pkg/names"
	"github.com/vertica/vertica-kubernetes/pkg/paths"
	"github.com/vertica/vertica-kubernetes/pkg/podfacts"
	"github.com/vertica/vertica-kubernetes/pkg/reviveplanner"
	vtypes "github.com/vertica/vertica-kubernetes/pkg/types"
	"github.com/vertica/vertica-kubernetes/pkg/vadmin"
	"github.com/vertica/vertica-kubernetes/pkg/vadmin/opts/describedb"
	"github.com/vertica/vertica-kubernetes/pkg/vadmin/opts/revivedb"
	config "github.com/vertica/vertica-kubernetes/pkg/vdbconfig"
	"golang.org/x/text/cases"
	"golang.org/x/text/language"
	corev1 "k8s.io/api/core/v1"
	apierrors "k8s.io/apimachinery/pkg/api/errors"
	"k8s.io/apimachinery/pkg/types"
	"k8s.io/client-go/util/retry"
	ctrl "sigs.k8s.io/controller-runtime"
)

// ReviveDBReconciler will revive a database if one doesn't exist in the vdb yet.
type ReviveDBReconciler struct {
	VRec                *VerticaDBReconciler
	Log                 logr.Logger
	Vdb                 *vapi.VerticaDB // Vdb is the CRD we are acting on.
	PRunner             cmds.PodRunner
	PFacts              *podfacts.PodFacts
	Planr               *reviveplanner.Planner
	Dispatcher          vadmin.Dispatcher
	ConfigurationParams *vtypes.CiMap
}

// MakeReviveDBReconciler will build a ReviveDBReconciler object
func MakeReviveDBReconciler(vdbrecon *VerticaDBReconciler, log logr.Logger,
	vdb *vapi.VerticaDB, prunner cmds.PodRunner, pfacts *podfacts.PodFacts,
	dispatcher vadmin.Dispatcher) controllers.ReconcileActor {
	return &ReviveDBReconciler{
		VRec:    vdbrecon,
		Log:     log.WithName("ReviveDBReconciler"),
		Vdb:     vdb,
		PRunner: prunner,
		PFacts:  pfacts,
		Planr: reviveplanner.MakePlanner(
			log,
			reviveplanner.ClusterConfigParserFactory(vmeta.UseVClusterOps(vdb.Annotations), log),
		),
		Dispatcher:          dispatcher,
		ConfigurationParams: vtypes.MakeCiMap(),
	}
}

// Reconcile will ensure a DB exists and revive one if it doesn't
func (r *ReviveDBReconciler) Reconcile(ctx context.Context, _ *ctrl.Request) (ctrl.Result, error) {
	// Skip this reconciler entirely if the init policy is to create the DB.
	if r.Vdb.Spec.InitPolicy != vapi.CommunalInitPolicyRevive {
		return ctrl.Result{}, nil
	}

	// Check if restoring from a restore point is supported
	if r.Vdb.IsRestoreDuringReviveEnabled() {
		if err := r.hasCompatibleVersionForRestore(); err != nil {
			return ctrl.Result{}, err
		}
	}

	// The remaining revive_db logic is driven from GenericDatabaseInitializer.
	// This exists to creation an abstraction that is common with create_db.
	g := GenericDatabaseInitializer{
		initializer: r,
		PRunner:     r.PRunner,
		PFacts:      r.PFacts,
		ConfigParamsGenerator: config.ConfigParamsGenerator{
			VRec:                r.VRec,
			Log:                 r.Log,
			Vdb:                 r.Vdb,
			ConfigurationParams: r.ConfigurationParams,
		},
	}
	return g.checkAndRunInit(ctx)
}

func (r *ReviveDBReconciler) hasCompatibleVersionForRestore() error {
	vinf, err := r.Vdb.MakeVersionInfoCheck()
	if err != nil {
		return err
	}
	if !vmeta.UseVClusterOps(r.Vdb.Annotations) || !vinf.IsEqualOrNewer(vapi.RestoreSupportedMinVersion) {
		errMsg := fmt.Sprintf("restoring from a restore point is unsupported in ReviveDB "+
			"given the current server version and deployment method, "+
			"make sure that a server version equal to or above %s is used and deployment method is set to vcluster-ops",
			vapi.RestoreSupportedMinVersion)
		// Format the event message by capitalizing the first letter
		caser := cases.Title(language.English)
		eventMsg := caser.String(errMsg[:1]) + errMsg[1:]
		r.VRec.Event(r.Vdb, corev1.EventTypeWarning, events.ReviveDBRestoreUnsupported, eventMsg)
		return errors.New(errMsg)
	}
	return nil
}

// execCmd will do the actual execution of revive DB.
// This handles logging of necessary events.
func (r *ReviveDBReconciler) execCmd(ctx context.Context, initiatorPod types.NamespacedName,
	hostList []string, podNames []types.NamespacedName) (ctrl.Result, error) {
	opts := r.genReviveOpts(initiatorPod, hostList, podNames)
	r.VRec.Event(r.Vdb, corev1.EventTypeNormal, events.ReviveDBStart, "Starting revive database")
	start := time.Now()
	if res, err := r.Dispatcher.ReviveDB(ctx, opts...); verrors.IsReconcileAborted(res, err) {
		return res, err
	}
<<<<<<< HEAD
	chgs := vk8s.MetaChanges{
		NewAnnotations: map[string]string{
			vmeta.NMAHTTPSPreviousSecret:     r.Vdb.Spec.NMATLSSecret,
			vmeta.ClientServerPreviousSecret: r.Vdb.Spec.ClientServerTLSSecret,
		},
	}
	if _, err := vk8s.MetaUpdate(ctx, r.VRec.Client, r.Vdb.ExtractNamespacedName(), r.Vdb, chgs); err != nil {
		return ctrl.Result{}, err
	}
=======
>>>>>>> a347294e
	r.Log.Info("TLS Cert configured after revival")
	r.VRec.Eventf(r.Vdb, corev1.EventTypeNormal, events.ReviveDBSucceeded,
		"Successfully revived database. It took %s", time.Since(start).Truncate(time.Second))
	return ctrl.Result{}, nil
}

// preCmdSetup is going to run revive with --display-only then validate and
// fix-up any mismatch it finds.
func (r *ReviveDBReconciler) preCmdSetup(ctx context.Context, initiatorPod types.NamespacedName,
	initiatorIP string) (ctrl.Result, error) {
	// We need to delete any statefulsets that have pods with pending revisions.
	// This can happen if in an earlier iteration we changed the paths in pod.
	// Normally, these types of changes are rolled out via rolling upgrade. But
	// that depends on having the pod get to the ready state. That's not
	// possible because we haven't initialized the DB yet. So, we need to
	// reschedule before the revive.
	if res, err := r.deleteRevisionPendingSts(ctx); verrors.IsReconcileAborted(res, err) {
		return res, err
	}

	// Generate output to feed into the revive planner
	stdout, res, err := r.runRevivePrepass(ctx, initiatorPod, initiatorIP)
	if verrors.IsReconcileAborted(res, err) {
		return res, err
	}

	// Run the revive planner that will check if everything is compatible and
	// may end up changing the vdb to make it compatible.
	return r.runRevivePlanner(ctx, stdout)
}

// postCmdCleanup is a no-op for revive.  This exists so that we can use the
// DatabaseInitializer interface.
func (r *ReviveDBReconciler) postCmdCleanup(_ context.Context) (ctrl.Result, error) {
	return ctrl.Result{}, nil
}

// getPodList gets a list of the pods we are going to use in revive db.
// If it was not able to generate a list, possibly due to a bad reviveOrder, it
// return false for the bool return value.
func (r *ReviveDBReconciler) getPodList() ([]*podfacts.PodFact, bool) {
	// Build up a map that keeps track of the number of pods for each subcluster.
	// Entries in this map get decremented as we add pods to the pod list.
	scPodCounts := map[int]int32{}
	for i := range r.Vdb.Spec.Subclusters {
		scPodCounts[i] = r.Vdb.Spec.Subclusters[i].Size
	}

	// Helper to log an event when reviveOrder is found to be bad
	logBadReviveOrder := func(reason string) {
		r.VRec.Eventf(r.Vdb, corev1.EventTypeWarning, events.ReviveOrderBad,
			"revive_db failed because the reviveOrder specified is bad: %s", reason)
	}

	// This is the pod list that we are going to create and return
	podList := []*podfacts.PodFact{}

	// Helper to add pods to podList
	addPodsFromSubcluster := func(subclusterIndex int, podsToAdd int32) bool {
		sc := &r.Vdb.Spec.Subclusters[subclusterIndex]
		for j := int32(0); j < podsToAdd; j++ {
			podsLeft := scPodCounts[subclusterIndex]
			podIndex := sc.Size - podsLeft
			pn := names.GenPodName(r.Vdb, sc, podIndex)
			pf, ok := r.PFacts.Detail[pn]
			if !ok {
				logBadReviveOrder(fmt.Sprintf("pod '%s' not found", pn.Name))
				return false
			}
			podList = append(podList, pf)
			scPodCounts[subclusterIndex]--
		}
		return true
	}

	// Start building the pod list from the revive order
	for i := range r.Vdb.Spec.ReviveOrder {
		cur := r.Vdb.Spec.ReviveOrder[i]

		if cur.SubclusterIndex < 0 || cur.SubclusterIndex >= len(r.Vdb.Spec.Subclusters) {
			logBadReviveOrder(fmt.Sprintf("subcluster index '%d' out of bounds", cur.SubclusterIndex))
			return nil, false
		}

		podsToAdd := int32(cur.PodCount) //nolint:gosec
		podsLeft := scPodCounts[cur.SubclusterIndex]
		if podsLeft < podsToAdd || podsToAdd <= 0 {
			podsToAdd = podsLeft
		}

		if !addPodsFromSubcluster(cur.SubclusterIndex, podsToAdd) {
			return nil, false
		}
	}

	// Ensure we did not miss any pods.  This loop exists mainly for the case
	// where the reviveOrder is empty.
	for i := range r.Vdb.Spec.Subclusters {
		if !addPodsFromSubcluster(i, scPodCounts[i]) {
			return nil, false
		}
	}
	return podList, true
}

// findPodToRunInit will return a PodFact of the pod that should run the init
// command from
func (r *ReviveDBReconciler) findPodToRunInit() (*podfacts.PodFact, bool) {
	return r.PFacts.FindPodToRunAdminCmdOffline()
}

// genReviveOpts will return the options to use with the revive command
func (r *ReviveDBReconciler) genReviveOpts(initiatorPod types.NamespacedName,
	hostList []string, podName []types.NamespacedName) []revivedb.Option {
	opts := []revivedb.Option{
		revivedb.WithInitiator(initiatorPod),
		revivedb.WithPods(podName),
		revivedb.WithHosts(hostList),
		revivedb.WithDBName(r.Vdb.Spec.DBName),
	}
	if r.Vdb.IsEON() {
		opts = append(opts,
			revivedb.WithCommunalPath(r.Vdb.GetCommunalPath()),
			revivedb.WithCommunalStorageParams(paths.AuthParmsFile),
			revivedb.WithConfigurationParams(r.ConfigurationParams.GetMap()),
		)
	}
	if r.Vdb.IsRestoreDuringReviveEnabled() {
		opts = append(opts, revivedb.WithRestorePoint(r.Vdb.Spec.RestorePoint))
	}
	if r.Vdb.GetIgnoreClusterLease() {
		opts = append(opts, revivedb.WithIgnoreClusterLease())
	}
	return opts
}

// genDescribeOpts will return the options to use with the describe db function
func (r *ReviveDBReconciler) genDescribeOpts(initiatorPod types.NamespacedName, initiatorIP string) []describedb.Option {
	return []describedb.Option{
		describedb.WithInitiator(initiatorPod, initiatorIP),
		describedb.WithDBName(r.Vdb.Spec.DBName),
		describedb.WithCommunalPath(r.Vdb.GetCommunalPath()),
		describedb.WithCommunalStorageParams(paths.AuthParmsFile),
		describedb.WithConfigurationParams(r.ConfigurationParams.GetMap()),
	}
}

// deleteRevisionPendingSts will delete any statefulset that has pods with pending revision update.
func (r *ReviveDBReconciler) deleteRevisionPendingSts(ctx context.Context) (ctrl.Result, error) {
	numStsDeleted := 0
	finder := iter.MakeSubclusterFinder(r.VRec.Client, r.Vdb)
	stss, err := finder.FindStatefulSets(ctx, iter.FindInVdb, vapi.MainCluster)
	if err != nil {
		return ctrl.Result{}, err
	}
	for i := range stss.Items {
		if stss.Items[i].Status.CurrentRevision != stss.Items[i].Status.UpdateRevision {
			r.Log.Info("Deleting STS because it has not updated all of the pods", "name", stss.Items[i].Name,
				"currentRevision", stss.Items[i].Status.CurrentReplicas,
				"updateRevision", stss.Items[i].Status.UpdateRevision)
			err = r.VRec.Client.Delete(ctx, &stss.Items[i])
			if err != nil {
				return ctrl.Result{}, fmt.Errorf("failed to delete statefulset %s: %w", stss.Items[i].Name, err)
			}
			numStsDeleted++
		}
	}
	if numStsDeleted > 0 {
		r.Log.Info("Requeue to wait for deleted statefulsets to be regenerated")
		return ctrl.Result{Requeue: true}, nil
	}
	return ctrl.Result{}, nil
}

// runRevivePrepass will run revive with --display-only to check for any
// preconditions that need to be met. The output of the run is returned so it
// can be analyzed by the revive planner.
func (r *ReviveDBReconciler) runRevivePrepass(ctx context.Context, initiatorPod types.NamespacedName,
	initiatorIP string) (string, ctrl.Result, error) {
	opts := r.genDescribeOpts(initiatorPod, initiatorIP)
	return r.Dispatcher.DescribeDB(ctx, opts...)
}

func (r *ReviveDBReconciler) runRevivePlanner(ctx context.Context, op string) (ctrl.Result, error) {
	// Parse the JSON output we get from the AT command.
	if err := r.Planr.Parser.Parse(op); err != nil {
		return ctrl.Result{}, err
	}
	msg, ok := r.Planr.IsCompatible()
	if !ok {
		r.VRec.Event(r.Vdb, corev1.EventTypeWarning, events.ReviveDBFailed, msg)
		return ctrl.Result{Requeue: true}, nil
	}

	nm := r.Vdb.ExtractNamespacedName()
	vdbChanged := false
	err := retry.RetryOnConflict(retry.DefaultBackoff, func() error {
		vdb := &vapi.VerticaDB{}
		if retryErr := r.VRec.Client.Get(ctx, nm, vdb); retryErr != nil {
			if apierrors.IsNotFound(retryErr) {
				r.Log.Info("VerticaDB resource not found. Ignoring since object must be deleted")
				return nil
			}
			return retryErr
		}

		var retryErr error
		vdbChanged, retryErr = r.Planr.ApplyChanges(vdb)
		if !vdbChanged {
			return nil
		}
		if retryErr != nil {
			return retryErr
		}

		r.Log.Info("Updating vdb from revive planner")
		return r.VRec.Client.Update(ctx, vdb)
	})

	// Always requeue if the vdb was changed in this function.
	return ctrl.Result{Requeue: vdbChanged}, err
}<|MERGE_RESOLUTION|>--- conflicted
+++ resolved
@@ -137,18 +137,6 @@
 	if res, err := r.Dispatcher.ReviveDB(ctx, opts...); verrors.IsReconcileAborted(res, err) {
 		return res, err
 	}
-<<<<<<< HEAD
-	chgs := vk8s.MetaChanges{
-		NewAnnotations: map[string]string{
-			vmeta.NMAHTTPSPreviousSecret:     r.Vdb.Spec.NMATLSSecret,
-			vmeta.ClientServerPreviousSecret: r.Vdb.Spec.ClientServerTLSSecret,
-		},
-	}
-	if _, err := vk8s.MetaUpdate(ctx, r.VRec.Client, r.Vdb.ExtractNamespacedName(), r.Vdb, chgs); err != nil {
-		return ctrl.Result{}, err
-	}
-=======
->>>>>>> a347294e
 	r.Log.Info("TLS Cert configured after revival")
 	r.VRec.Eventf(r.Vdb, corev1.EventTypeNormal, events.ReviveDBSucceeded,
 		"Successfully revived database. It took %s", time.Since(start).Truncate(time.Second))

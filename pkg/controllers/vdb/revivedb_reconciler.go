--- conflicted
+++ resolved
@@ -58,9 +58,8 @@
 	vdb *vapi.VerticaDB, prunner cmds.PodRunner, pfacts *PodFacts,
 	dispatcher vadmin.Dispatcher) controllers.ReconcileActor {
 	return &ReviveDBReconciler{
-<<<<<<< HEAD
 		VRec:    vdbrecon,
-		Log:     log,
+		Log:     log.WithName("ReviveDBReconciler"),
 		Vdb:     vdb,
 		PRunner: prunner,
 		PFacts:  pfacts,
@@ -68,14 +67,6 @@
 			log,
 			reviveplanner.ClusterConfigParserFactory(vmeta.UseVClusterOps(vdb.Annotations), log),
 		),
-=======
-		VRec:                vdbrecon,
-		Log:                 log.WithName("ReviveDBReconciler"),
-		Vdb:                 vdb,
-		PRunner:             prunner,
-		PFacts:              pfacts,
-		Planr:               reviveplanner.MakeATPlanner(log),
->>>>>>> 251b847a
 		Dispatcher:          dispatcher,
 		ConfigurationParams: vtypes.MakeCiMap(),
 	}

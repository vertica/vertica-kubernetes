--- conflicted
+++ resolved
@@ -118,14 +118,9 @@
 			return ctrl.Result{}, err
 		}
 	}
-<<<<<<< HEAD
 	sc := c.getFirstPrimarySubcluster()
-	c.VRec.EVRec.Eventf(c.Vdb, corev1.EventTypeNormal, events.CreateDBSucceeded,
+	c.VRec.Eventf(c.Vdb, corev1.EventTypeNormal, events.CreateDBSucceeded,
 		"Successfully created database with subcluster '%s'. It took %s", sc.Name, time.Since(start))
-=======
-	c.VRec.Eventf(c.Vdb, corev1.EventTypeNormal, events.CreateDBSucceeded,
-		"Successfully created database with subcluster '%s'. It took %s", c.Vdb.Spec.Subclusters[0].Name, time.Since(start))
->>>>>>> 8d961e23
 	return ctrl.Result{}, nil
 }
 

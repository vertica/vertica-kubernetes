--- conflicted
+++ resolved
@@ -284,8 +284,6 @@
 	return &pfacts
 }
 
-<<<<<<< HEAD
-=======
 func createPodFactsWithRestartNeeded(ctx context.Context, vdb *vapi.VerticaDB, sc *vapi.Subcluster,
 	fpr *cmds.FakePodRunner, podsDownByIndex []int32) *PodFacts {
 	pfacts := MakePodFacts(k8sClient, fpr)
@@ -297,7 +295,6 @@
 	return &pfacts
 }
 
->>>>>>> acead36c
 const testAccessKey = "dummy"
 const testSecretKey = "dummy"
 

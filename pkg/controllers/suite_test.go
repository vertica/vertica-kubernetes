/*
 (c) Copyright [2021-2022] Micro Focus or one of its affiliates.
 Licensed under the Apache License, Version 2.0 (the "License");
 You may not use this file except in compliance with the License.
 You may obtain a copy of the License at

 http://www.apache.org/licenses/LICENSE-2.0

 Unless required by applicable law or agreed to in writing, software
 distributed under the License is distributed on an "AS IS" BASIS,
 WITHOUT WARRANTIES OR CONDITIONS OF ANY KIND, either express or implied.
 See the License for the specific language governing permissions and
 limitations under the License.
*/

package controllers

import (
	"context"
	"fmt"
	"path/filepath"
	"testing"

	"github.com/go-logr/logr"
	. "github.com/onsi/ginkgo"
	. "github.com/onsi/gomega"
	vapi "github.com/vertica/vertica-kubernetes/api/v1beta1"
	"github.com/vertica/vertica-kubernetes/pkg/builder"
	"github.com/vertica/vertica-kubernetes/pkg/cmds"
	"github.com/vertica/vertica-kubernetes/pkg/names"
	corev1 "k8s.io/api/core/v1"
	"k8s.io/client-go/kubernetes/scheme"
	"k8s.io/client-go/rest"
	ctrl "sigs.k8s.io/controller-runtime"
	"sigs.k8s.io/controller-runtime/pkg/client"
	"sigs.k8s.io/controller-runtime/pkg/envtest"
	"sigs.k8s.io/controller-runtime/pkg/envtest/printer"
	logf "sigs.k8s.io/controller-runtime/pkg/log"
	"sigs.k8s.io/controller-runtime/pkg/log/zap"
	"yunion.io/x/pkg/tristate"
)

var k8sClient client.Client
var testEnv *envtest.Environment
var logger logr.Logger
var restCfg *rest.Config
var vrec *VerticaDBReconciler

var _ = BeforeSuite(func() {
	logger = zap.New(zap.WriteTo(GinkgoWriter), zap.UseDevMode(true))
	logf.SetLogger(logger)

	By("bootstrapping test environment")
	testEnv = &envtest.Environment{
		CRDDirectoryPaths:     []string{filepath.Join("..", "..", "config", "crd", "bases")},
		ErrorIfCRDPathMissing: true,
	}

	cfg, err := testEnv.Start()
	ExpectWithOffset(1, err).NotTo(HaveOccurred())
	ExpectWithOffset(1, cfg).NotTo(BeNil())
	restCfg = cfg

	err = vapi.AddToScheme(scheme.Scheme)
	ExpectWithOffset(1, err).NotTo(HaveOccurred())

	k8sClient, err = client.New(restCfg, client.Options{Scheme: scheme.Scheme})
	ExpectWithOffset(1, err).NotTo(HaveOccurred())

	mgr, err := ctrl.NewManager(cfg, ctrl.Options{
		Scheme:             scheme.Scheme,
		MetricsBindAddress: "0", // Disable metrics for the test
	})
	Expect(err).NotTo(HaveOccurred())

	vrec = &VerticaDBReconciler{
<<<<<<< HEAD
		Client:             k8sClient,
		Log:                logger,
		Scheme:             scheme.Scheme,
		Cfg:                restCfg,
		EVRec:              mgr.GetEventRecorderFor(OperatorName),
		ServiceAccountName: ServiceAccountName,
=======
		Client: k8sClient,
		Log:    logger,
		Scheme: scheme.Scheme,
		Cfg:    restCfg,
		EVRec:  mgr.GetEventRecorderFor(builder.OperatorName),
>>>>>>> da07f9dc
	}
}, 60)

var _ = AfterSuite(func() {
	By("tearing down the test environment")
	err := testEnv.Stop()
	ExpectWithOffset(1, err).NotTo(HaveOccurred())
})

func TestAPIs(t *testing.T) {
	RegisterFailHandler(Fail)

	RunSpecsWithDefaultAndCustomReporters(t,
		"K8s Suite",
		[]Reporter{printer.NewlineReporter{}})
}

<<<<<<< HEAD
type PodRunningState bool

const (
	AllPodsRunning    PodRunningState = true
	AllPodsNotRunning PodRunningState = false
)

func createPods(ctx context.Context, vdb *vapi.VerticaDB, podRunningState PodRunningState) {
	for i := range vdb.Spec.Subclusters {
		sc := &vdb.Spec.Subclusters[i]
		createSts(ctx, vdb, sc, 2, int32(i), podRunningState)
	}
}

func createSts(ctx context.Context, vdb *vapi.VerticaDB, sc *vapi.Subcluster, offset int, scIndex int32, podRunningState PodRunningState) {
	sts := &appsv1.StatefulSet{}
	if err := k8sClient.Get(ctx, names.GenStsName(vdb, sc), sts); kerrors.IsNotFound(err) {
		sts = buildStsSpec(names.GenStsName(vdb, sc), vdb, sc, vrec.ServiceAccountName)
		ExpectWithOffset(offset, k8sClient.Create(ctx, sts)).Should(Succeed())
	}
	for j := int32(0); j < sc.Size; j++ {
		pod := &corev1.Pod{}
		if err := k8sClient.Get(ctx, names.GenPodName(vdb, sc, j), pod); kerrors.IsNotFound(err) {
			pod = buildPod(vdb, sc, j)
			ExpectWithOffset(offset, k8sClient.Create(ctx, pod)).Should(Succeed())
			setPodStatusHelper(ctx, offset+1, names.GenPodName(vdb, sc, j), scIndex, j, podRunningState, false)
		}
	}
	// Update the status in the sts to reflect the number of pods we created
	sts.Status.Replicas = sc.Size
	sts.Status.ReadyReplicas = sc.Size
	ExpectWithOffset(offset, k8sClient.Status().Update(ctx, sts))
}

func fakeIPv6ForPod(scIndex, podIndex int32) string {
	return fmt.Sprintf("fdf8:f535:82e4::%x", scIndex*100+podIndex)
}

func fakeIPForPod(scIndex, podIndex int32) string {
	return fmt.Sprintf("192.168.%d.%d", scIndex, podIndex)
}

func setPodStatusHelper(ctx context.Context, funcOffset int, podName types.NamespacedName,
	scIndex, podIndex int32, podRunningState PodRunningState, ipv6 bool) {
	pod := &corev1.Pod{}
	ExpectWithOffset(funcOffset, k8sClient.Get(ctx, podName, pod)).Should(Succeed())

	// Since we using a fake kubernetes cluster, none of the pods we
	// create will actually be changed to run. Some testcases depend
	// on that, so we will update the pod status to show that they
	// are running.
	if podRunningState {
		pod.Status.Phase = corev1.PodRunning
		pod.Status.ContainerStatuses = []corev1.ContainerStatus{{Ready: true}}
	}
	// We assign a fake IP that is deterministic so that it is easily
	// identifiable in a test.
	if ipv6 {
		pod.Status.PodIP = fakeIPv6ForPod(scIndex, podIndex)
	} else {
		pod.Status.PodIP = fakeIPForPod(scIndex, podIndex)
	}

	ExpectWithOffset(funcOffset, k8sClient.Status().Update(ctx, pod))
	if podRunningState {
		ExpectWithOffset(funcOffset, k8sClient.Get(ctx, podName, pod)).Should(Succeed())
		ExpectWithOffset(funcOffset, pod.Status.Phase).Should(Equal(corev1.PodRunning))
	}
}

func setPodStatus(ctx context.Context, funcOffset int, podName types.NamespacedName,
	scIndex, podIndex int32, podRunningState PodRunningState) {
	setPodStatusHelper(ctx, funcOffset, podName, scIndex, podIndex, podRunningState, false)
}

func deletePods(ctx context.Context, vdb *vapi.VerticaDB) {
	for i := range vdb.Spec.Subclusters {
		sc := &vdb.Spec.Subclusters[i]
		deleteSts(ctx, vdb, sc, 2)
	}
}

func deleteSts(ctx context.Context, vdb *vapi.VerticaDB, sc *vapi.Subcluster, offset int) {
	for j := int32(0); j < sc.Size; j++ {
		pod := &corev1.Pod{}
		err := k8sClient.Get(ctx, names.GenPodName(vdb, sc, j), pod)
		if !kerrors.IsNotFound(err) {
			ExpectWithOffset(offset, k8sClient.Delete(ctx, pod)).Should(Succeed())
		}
	}
	sts := &appsv1.StatefulSet{}
	err := k8sClient.Get(ctx, names.GenStsName(vdb, sc), sts)
	if !kerrors.IsNotFound(err) {
		ExpectWithOffset(offset, k8sClient.Delete(ctx, sts)).Should(Succeed())
	}
}

func createSvcs(ctx context.Context, vdb *vapi.VerticaDB) {
	svc := buildHlSvc(names.GenHlSvcName(vdb), vdb)
	ExpectWithOffset(1, k8sClient.Create(ctx, svc)).Should(Succeed())
	for i := range vdb.Spec.Subclusters {
		sc := &vdb.Spec.Subclusters[i]
		svc := buildExtSvc(names.GenExtSvcName(vdb, sc), vdb, sc, makeSvcSelectorLabelsForServiceNameRouting)
		ExpectWithOffset(1, k8sClient.Create(ctx, svc)).Should(Succeed())
	}
}

func deleteSvcs(ctx context.Context, vdb *vapi.VerticaDB) {
	for i := range vdb.Spec.Subclusters {
		sc := &vdb.Spec.Subclusters[i]
		svc := &corev1.Service{}
		err := k8sClient.Get(ctx, names.GenExtSvcName(vdb, sc), svc)
		if !kerrors.IsNotFound(err) {
			ExpectWithOffset(1, k8sClient.Delete(ctx, svc)).Should(Succeed())
		}
	}
	svc := &corev1.Service{}
	err := k8sClient.Get(ctx, names.GenHlSvcName(vdb), svc)
	if !kerrors.IsNotFound(err) {
		ExpectWithOffset(1, k8sClient.Delete(ctx, svc)).Should(Succeed())
	}
}

func scaleDownSubcluster(ctx context.Context, vdb *vapi.VerticaDB, sc *vapi.Subcluster, newSize int32) {
	ExpectWithOffset(1, sc.Size).Should(BeNumerically(">=", newSize))
	for i := newSize; i < sc.Size; i++ {
		pod := &corev1.Pod{}
		ExpectWithOffset(1, k8sClient.Get(ctx, names.GenPodName(vdb, sc, i), pod)).Should(Succeed())
		ExpectWithOffset(1, k8sClient.Delete(ctx, pod)).Should(Succeed())
	}

	// Update the status field of the sts
	sts := &appsv1.StatefulSet{}
	ExpectWithOffset(1, k8sClient.Get(ctx, names.GenStsName(vdb, sc), sts)).Should(Succeed())
	sts.Status.Replicas = newSize
	sts.Status.ReadyReplicas = newSize
	ExpectWithOffset(1, k8sClient.Status().Update(ctx, sts))

	// Update the subcluster size
	sc.Size = newSize
	ExpectWithOffset(1, k8sClient.Update(ctx, vdb)).Should(Succeed())
}

=======
>>>>>>> da07f9dc
func createVdb(ctx context.Context, vdb *vapi.VerticaDB) {
	ExpectWithOffset(1, k8sClient.Create(ctx, vdb)).Should(Succeed())
}

func deleteVdb(ctx context.Context, vdb *vapi.VerticaDB) {
	ExpectWithOffset(1, k8sClient.Delete(ctx, vdb)).Should(Succeed())
}

func setVerticaNodeNameInPodFacts(vdb *vapi.VerticaDB, sc *vapi.Subcluster, pf *PodFacts) {
	for podIndex := int32(0); podIndex < sc.Size; podIndex++ {
		podNm := names.GenPodName(vdb, sc, podIndex)
		pf.Detail[podNm].vnodeName = fmt.Sprintf("v_%s_node%04d", vdb.Spec.DBName, podIndex+1)
		pf.Detail[podNm].compat21NodeName = fmt.Sprintf("node%04d", podIndex+1)
	}
}

func createPodFactsWithNoDB(ctx context.Context, vdb *vapi.VerticaDB, fpr *cmds.FakePodRunner, numPodsToChange int) *PodFacts {
	pfacts := MakePodFacts(k8sClient, fpr)
	ExpectWithOffset(1, pfacts.Collect(ctx, vdb)).Should(Succeed())
	// Change a number of pods to indicate db doesn't exist.  Due to the map that
	// stores the pod facts, the specific pods we change are non-deterministic.
	podsChanged := 0
	for _, pfact := range pfacts.Detail {
		if podsChanged == numPodsToChange {
			break
		}
		pfact.dbExists = tristate.False
		pfact.upNode = false
		podsChanged++
	}
	return &pfacts
}

func createPodFactsWithInstallNeeded(ctx context.Context, vdb *vapi.VerticaDB, fpr *cmds.FakePodRunner) *PodFacts {
	pfacts := MakePodFacts(k8sClient, fpr)
	ExpectWithOffset(1, pfacts.Collect(ctx, vdb)).Should(Succeed())
	for _, pfact := range pfacts.Detail {
		pfact.isInstalled = tristate.False
		pfact.eulaAccepted = tristate.False
		pfact.configShareExists = false
		pfact.upNode = false
	}
	return &pfacts
}

func createPodFactsWithRestartNeeded(ctx context.Context, vdb *vapi.VerticaDB, sc *vapi.Subcluster,
	fpr *cmds.FakePodRunner, podsDownByIndex []int32, readOnly bool) *PodFacts {
	pfacts := MakePodFacts(k8sClient, fpr)
	ExpectWithOffset(1, pfacts.Collect(ctx, vdb)).Should(Succeed())
	for _, podIndex := range podsDownByIndex {
		downPodNm := names.GenPodName(vdb, sc, podIndex)
		// If readOnly is true, pod will be up and running.
		pfacts.Detail[downPodNm].upNode = readOnly
		pfacts.Detail[downPodNm].readOnly = readOnly
	}
	return &pfacts
}

const testAccessKey = "dummy"
const testSecretKey = "dummy"

func createS3CredSecret(ctx context.Context, vdb *vapi.VerticaDB) {
	secret := builder.BuildS3CommunalCredSecret(vdb, testAccessKey, testSecretKey)
	Expect(k8sClient.Create(ctx, secret)).Should(Succeed())
}

func createAzureAccountKeyCredSecret(ctx context.Context, vdb *vapi.VerticaDB) {
	secret := builder.BuildAzureAccountKeyCommunalCredSecret(vdb, "verticaAccountName", "secretKey")
	Expect(k8sClient.Create(ctx, secret)).Should(Succeed())
}

func createAzureSASCredSecret(ctx context.Context, vdb *vapi.VerticaDB) {
	secret := builder.BuildAzureSASCommunalCredSecret(vdb, "blob.microsoft.net", "sharedAccessKey")
	Expect(k8sClient.Create(ctx, secret)).Should(Succeed())
}

func deleteCommunalCredSecret(ctx context.Context, vdb *vapi.VerticaDB) {
	deleteSecret(ctx, vdb, vdb.Spec.Communal.CredentialSecret)
}

func deleteSecret(ctx context.Context, vdb *vapi.VerticaDB, secretName string) {
	nm := names.GenNamespacedName(vdb, secretName)
	secret := &corev1.Secret{}
	Expect(k8sClient.Get(ctx, nm, secret)).Should(Succeed())
	Expect(k8sClient.Delete(ctx, secret)).Should(Succeed())
}

func deleteConfigMap(ctx context.Context, vdb *vapi.VerticaDB, cmName string) {
	nm := names.GenNamespacedName(vdb, cmName)
	cm := &corev1.ConfigMap{}
	Expect(k8sClient.Get(ctx, nm, cm)).Should(Succeed())
	Expect(k8sClient.Delete(ctx, cm)).Should(Succeed())
}<|MERGE_RESOLUTION|>--- conflicted
+++ resolved
@@ -74,20 +74,12 @@
 	Expect(err).NotTo(HaveOccurred())
 
 	vrec = &VerticaDBReconciler{
-<<<<<<< HEAD
 		Client:             k8sClient,
 		Log:                logger,
 		Scheme:             scheme.Scheme,
 		Cfg:                restCfg,
-		EVRec:              mgr.GetEventRecorderFor(OperatorName),
-		ServiceAccountName: ServiceAccountName,
-=======
-		Client: k8sClient,
-		Log:    logger,
-		Scheme: scheme.Scheme,
-		Cfg:    restCfg,
-		EVRec:  mgr.GetEventRecorderFor(builder.OperatorName),
->>>>>>> da07f9dc
+		EVRec:              mgr.GetEventRecorderFor(builder.OperatorName),
+		ServiceAccountName: builder.ServiceAccountName,
 	}
 }, 60)
 
@@ -105,152 +97,6 @@
 		[]Reporter{printer.NewlineReporter{}})
 }
 
-<<<<<<< HEAD
-type PodRunningState bool
-
-const (
-	AllPodsRunning    PodRunningState = true
-	AllPodsNotRunning PodRunningState = false
-)
-
-func createPods(ctx context.Context, vdb *vapi.VerticaDB, podRunningState PodRunningState) {
-	for i := range vdb.Spec.Subclusters {
-		sc := &vdb.Spec.Subclusters[i]
-		createSts(ctx, vdb, sc, 2, int32(i), podRunningState)
-	}
-}
-
-func createSts(ctx context.Context, vdb *vapi.VerticaDB, sc *vapi.Subcluster, offset int, scIndex int32, podRunningState PodRunningState) {
-	sts := &appsv1.StatefulSet{}
-	if err := k8sClient.Get(ctx, names.GenStsName(vdb, sc), sts); kerrors.IsNotFound(err) {
-		sts = buildStsSpec(names.GenStsName(vdb, sc), vdb, sc, vrec.ServiceAccountName)
-		ExpectWithOffset(offset, k8sClient.Create(ctx, sts)).Should(Succeed())
-	}
-	for j := int32(0); j < sc.Size; j++ {
-		pod := &corev1.Pod{}
-		if err := k8sClient.Get(ctx, names.GenPodName(vdb, sc, j), pod); kerrors.IsNotFound(err) {
-			pod = buildPod(vdb, sc, j)
-			ExpectWithOffset(offset, k8sClient.Create(ctx, pod)).Should(Succeed())
-			setPodStatusHelper(ctx, offset+1, names.GenPodName(vdb, sc, j), scIndex, j, podRunningState, false)
-		}
-	}
-	// Update the status in the sts to reflect the number of pods we created
-	sts.Status.Replicas = sc.Size
-	sts.Status.ReadyReplicas = sc.Size
-	ExpectWithOffset(offset, k8sClient.Status().Update(ctx, sts))
-}
-
-func fakeIPv6ForPod(scIndex, podIndex int32) string {
-	return fmt.Sprintf("fdf8:f535:82e4::%x", scIndex*100+podIndex)
-}
-
-func fakeIPForPod(scIndex, podIndex int32) string {
-	return fmt.Sprintf("192.168.%d.%d", scIndex, podIndex)
-}
-
-func setPodStatusHelper(ctx context.Context, funcOffset int, podName types.NamespacedName,
-	scIndex, podIndex int32, podRunningState PodRunningState, ipv6 bool) {
-	pod := &corev1.Pod{}
-	ExpectWithOffset(funcOffset, k8sClient.Get(ctx, podName, pod)).Should(Succeed())
-
-	// Since we using a fake kubernetes cluster, none of the pods we
-	// create will actually be changed to run. Some testcases depend
-	// on that, so we will update the pod status to show that they
-	// are running.
-	if podRunningState {
-		pod.Status.Phase = corev1.PodRunning
-		pod.Status.ContainerStatuses = []corev1.ContainerStatus{{Ready: true}}
-	}
-	// We assign a fake IP that is deterministic so that it is easily
-	// identifiable in a test.
-	if ipv6 {
-		pod.Status.PodIP = fakeIPv6ForPod(scIndex, podIndex)
-	} else {
-		pod.Status.PodIP = fakeIPForPod(scIndex, podIndex)
-	}
-
-	ExpectWithOffset(funcOffset, k8sClient.Status().Update(ctx, pod))
-	if podRunningState {
-		ExpectWithOffset(funcOffset, k8sClient.Get(ctx, podName, pod)).Should(Succeed())
-		ExpectWithOffset(funcOffset, pod.Status.Phase).Should(Equal(corev1.PodRunning))
-	}
-}
-
-func setPodStatus(ctx context.Context, funcOffset int, podName types.NamespacedName,
-	scIndex, podIndex int32, podRunningState PodRunningState) {
-	setPodStatusHelper(ctx, funcOffset, podName, scIndex, podIndex, podRunningState, false)
-}
-
-func deletePods(ctx context.Context, vdb *vapi.VerticaDB) {
-	for i := range vdb.Spec.Subclusters {
-		sc := &vdb.Spec.Subclusters[i]
-		deleteSts(ctx, vdb, sc, 2)
-	}
-}
-
-func deleteSts(ctx context.Context, vdb *vapi.VerticaDB, sc *vapi.Subcluster, offset int) {
-	for j := int32(0); j < sc.Size; j++ {
-		pod := &corev1.Pod{}
-		err := k8sClient.Get(ctx, names.GenPodName(vdb, sc, j), pod)
-		if !kerrors.IsNotFound(err) {
-			ExpectWithOffset(offset, k8sClient.Delete(ctx, pod)).Should(Succeed())
-		}
-	}
-	sts := &appsv1.StatefulSet{}
-	err := k8sClient.Get(ctx, names.GenStsName(vdb, sc), sts)
-	if !kerrors.IsNotFound(err) {
-		ExpectWithOffset(offset, k8sClient.Delete(ctx, sts)).Should(Succeed())
-	}
-}
-
-func createSvcs(ctx context.Context, vdb *vapi.VerticaDB) {
-	svc := buildHlSvc(names.GenHlSvcName(vdb), vdb)
-	ExpectWithOffset(1, k8sClient.Create(ctx, svc)).Should(Succeed())
-	for i := range vdb.Spec.Subclusters {
-		sc := &vdb.Spec.Subclusters[i]
-		svc := buildExtSvc(names.GenExtSvcName(vdb, sc), vdb, sc, makeSvcSelectorLabelsForServiceNameRouting)
-		ExpectWithOffset(1, k8sClient.Create(ctx, svc)).Should(Succeed())
-	}
-}
-
-func deleteSvcs(ctx context.Context, vdb *vapi.VerticaDB) {
-	for i := range vdb.Spec.Subclusters {
-		sc := &vdb.Spec.Subclusters[i]
-		svc := &corev1.Service{}
-		err := k8sClient.Get(ctx, names.GenExtSvcName(vdb, sc), svc)
-		if !kerrors.IsNotFound(err) {
-			ExpectWithOffset(1, k8sClient.Delete(ctx, svc)).Should(Succeed())
-		}
-	}
-	svc := &corev1.Service{}
-	err := k8sClient.Get(ctx, names.GenHlSvcName(vdb), svc)
-	if !kerrors.IsNotFound(err) {
-		ExpectWithOffset(1, k8sClient.Delete(ctx, svc)).Should(Succeed())
-	}
-}
-
-func scaleDownSubcluster(ctx context.Context, vdb *vapi.VerticaDB, sc *vapi.Subcluster, newSize int32) {
-	ExpectWithOffset(1, sc.Size).Should(BeNumerically(">=", newSize))
-	for i := newSize; i < sc.Size; i++ {
-		pod := &corev1.Pod{}
-		ExpectWithOffset(1, k8sClient.Get(ctx, names.GenPodName(vdb, sc, i), pod)).Should(Succeed())
-		ExpectWithOffset(1, k8sClient.Delete(ctx, pod)).Should(Succeed())
-	}
-
-	// Update the status field of the sts
-	sts := &appsv1.StatefulSet{}
-	ExpectWithOffset(1, k8sClient.Get(ctx, names.GenStsName(vdb, sc), sts)).Should(Succeed())
-	sts.Status.Replicas = newSize
-	sts.Status.ReadyReplicas = newSize
-	ExpectWithOffset(1, k8sClient.Status().Update(ctx, sts))
-
-	// Update the subcluster size
-	sc.Size = newSize
-	ExpectWithOffset(1, k8sClient.Update(ctx, vdb)).Should(Succeed())
-}
-
-=======
->>>>>>> da07f9dc
 func createVdb(ctx context.Context, vdb *vapi.VerticaDB) {
 	ExpectWithOffset(1, k8sClient.Create(ctx, vdb)).Should(Succeed())
 }

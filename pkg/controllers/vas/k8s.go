--- conflicted
+++ resolved
@@ -44,15 +44,8 @@
 	return ctrl.Result{}, err
 }
 
-<<<<<<< HEAD
-// createHpa creates a new horizontal pod autoscaler.
-func createHpa(ctx context.Context, vrec *VerticaAutoscalerReconciler, expHpa *autoscalingv2.HorizontalPodAutoscaler,
-	vas *vapi.VerticaAutoscaler) error {
-	err := ctrl.SetControllerReference(vas, expHpa, vrec.Client.Scheme())
-=======
 func createObject(ctx context.Context, obj client.Object, clt client.Client, vas client.Object) error {
 	err := ctrl.SetControllerReference(vas, obj, clt.Scheme())
->>>>>>> 91e65ca2
 	if err != nil {
 		return err
 	}

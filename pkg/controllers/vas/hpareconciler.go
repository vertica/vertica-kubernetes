--- conflicted
+++ resolved
@@ -68,15 +68,11 @@
 		o.Log.Info("Creating horizontalpodautoscaler", "Name", nm.Name)
 		return createObject(ctx, expHpa, o.VRec.Client, o.Vas)
 	}
-<<<<<<< HEAD
-	return o.updateWorkload(ctx, curHpa, expHpa)
-=======
-	if h.Vas.HasScaleDownThreshold() {
+	if o.Vas.HasScaleDownThreshold() {
 		// We keep the current value because it will be changed elsewhere.
 		*expHpa.Spec.MinReplicas = *curHpa.Spec.MinReplicas
 	}
-	return ctrl.Result{}, h.updateHPA(ctx, curHpa, expHpa)
->>>>>>> c5c16601
+	return o.updateWorkload(ctx, curHpa, expHpa)
 }
 
 // reconcileScaledObject creates a scaledObject or updates an existing one.

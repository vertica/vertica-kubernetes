/*
Copyright [2021-2024] Open Text.

Licensed under the Apache License, Version 2.0 (the "License");
you may not use this file except in compliance with the License.
You may obtain a copy of the License at

    http://www.apache.org/licenses/LICENSE-2.0

Unless required by applicable law or agreed to in writing, software
distributed under the License is distributed on an "AS IS" BASIS,
WITHOUT WARRANTIES OR CONDITIONS OF ANY KIND, either express or implied.
See the License for the specific language governing permissions and
limitations under the License.
*/

package vas

import (
	"context"
	"fmt"

	"k8s.io/apimachinery/pkg/api/errors"
	"k8s.io/apimachinery/pkg/runtime"
	"k8s.io/client-go/tools/record"
	ctrl "sigs.k8s.io/controller-runtime"
	"sigs.k8s.io/controller-runtime/pkg/client"

	"github.com/go-logr/logr"
	kedav1alpha1 "github.com/kedacore/keda/v2/apis/keda/v1alpha1"
	v1vapi "github.com/vertica/vertica-kubernetes/api/v1"
	vapi "github.com/vertica/vertica-kubernetes/api/v1beta1"
	"github.com/vertica/vertica-kubernetes/pkg/controllers"
	verrors "github.com/vertica/vertica-kubernetes/pkg/errors"
	"github.com/vertica/vertica-kubernetes/pkg/events"
	"github.com/vertica/vertica-kubernetes/pkg/meta"
	autoscalingv2 "k8s.io/api/autoscaling/v2"
)

// VerticaAutoscalerReconciler reconciles a VerticaAutoscaler object
type VerticaAutoscalerReconciler struct {
	client.Client
	Scheme *runtime.Scheme
	Log    logr.Logger
	EVRec  record.EventRecorder
}

//+kubebuilder:rbac:groups=vertica.com,resources=verticaautoscalers,verbs=get;list;watch;create;update;patch;delete
//+kubebuilder:rbac:groups=vertica.com,resources=verticaautoscalers/status,verbs=get;update;patch
//+kubebuilder:rbac:groups=vertica.com,resources=verticaautoscalers/finalizers,verbs=update
//+kubebuilder:rbac:groups=vertica.com,resources=verticadbs,verbs=get;list;create;update;patch;delete
//+kubebuilder:rbac:groups=autoscaling,resources=horizontalpodautoscalers,verbs=get;list;watch;create;update;delete;patch
//+kubebuilder:rbac:groups=keda.sh,resources=scaledobjects,verbs=get;list;watch;create;update;delete;patch

// Reconcile is part of the main kubernetes reconciliation loop which aims to
// move the current state of the cluster closer to the desired state.
//
// For more details, check Reconcile and its Result here:
// - https://pkg.go.dev/sigs.k8s.io/controller-runtime@v0.11.0/pkg/reconcile
func (r *VerticaAutoscalerReconciler) Reconcile(ctx context.Context, req ctrl.Request) (ctrl.Result, error) {
	log := r.Log.WithValues("verticaautoscaler", req.NamespacedName)
	log.Info("starting reconcile of VerticaAutoscaler")

	var res ctrl.Result
	vas := &vapi.VerticaAutoscaler{}
	err := r.Get(ctx, req.NamespacedName, vas)
	if err != nil {
		if errors.IsNotFound(err) {
			log.Info("VerticaAutoscaler resource not found.  Ignoring since object must be deleted")
			return ctrl.Result{}, nil
		}
		log.Error(err, "failed to get VerticaAutoscaler")
		return ctrl.Result{}, err
	}

	if meta.IsPauseAnnotationSet(vas.Annotations) {
		log.Info(fmt.Sprintf("The pause annotation %s is set. Suspending the iteration", meta.PauseOperatorAnnotation),
			"result", ctrl.Result{}, "err", nil)
		return ctrl.Result{}, nil
	}

	// The actors that will be applied, in sequence, to reconcile a vas.
	actors := []controllers.ReconcileActor{
		// Sanity check to make sure the VerticaDB referenced in vas actually exists.
		MakeVDBVerifyReconciler(r, vas),
		// Initialize targetSize in new VerticaAutoscaler objects
		MakeTargetSizeInitializerReconciler(r, vas),
		// Update the currentSize in the status
		MakeRefreshCurrentSizeReconciler(r, vas),
		// Update the selector in the status
		MakeRefreshSelectorReconciler(r, vas),
<<<<<<< HEAD
		MakeObjReconciler(r, vas, log),
=======
		// Create/Update the hpa
		MakeHorizontalPodAutoscalerReconciler(r, vas, log),
		// Check if the hpa is ready
		MakeVerifyHPAReconciler(r, vas, log),
		// Scale down based on the lower threshold
		MakeScaledownReconciler(r, vas, log),
>>>>>>> c5c16601
		// If scaling granularity is Pod, this will resize existing subclusters
		// depending on the targetSize.
		MakeSubclusterResizeReconciler(r, vas),
		// If scaling granularity is Subcluster, this will create or delete
		// entire subcluster to match the targetSize.
		MakeSubclusterScaleReconciler(r, vas),
	}

	// Iterate over each actor
	for _, act := range actors {
		log.Info("starting actor", "name", fmt.Sprintf("%T", act))
		res, err = act.Reconcile(ctx, &req)
		// Error or a request to requeue will stop the reconciliation.
		if verrors.IsReconcileAborted(res, err) {
			log.Info("aborting reconcile of VerticaAutoscaler", "result", res, "err", err)
			return res, err
		}
	}

	log.Info("ending reconcile of VerticaAutoscaler", "result", res, "err", err)
	return res, err
}

// SetupWithManager sets up the controller with the Manager.
func (r *VerticaAutoscalerReconciler) SetupWithManager(mgr ctrl.Manager) error {
	return ctrl.NewControllerManagedBy(mgr).
		For(&vapi.VerticaAutoscaler{}).
		// Not a strict ownership, but this is used so that the operator will
		// reconcile the VerticaAutoscaler for any change in the VerticaDB.
		// This ensures the status fields are kept up to date.
		Owns(&v1vapi.VerticaDB{}).
		Owns(&autoscalingv2.HorizontalPodAutoscaler{}).
		Owns(&kedav1alpha1.ScaledObject{}).
		Complete(r)
}

func (r *VerticaAutoscalerReconciler) Eventf(vdb runtime.Object, eventtype, reason, messageFmt string, args ...interface{}) {
	evWriter := events.Writer{
		Log:   r.Log,
		EVRec: r.EVRec,
	}
	evWriter.Eventf(vdb, eventtype, reason, messageFmt, args...)
}<|MERGE_RESOLUTION|>--- conflicted
+++ resolved
@@ -89,16 +89,12 @@
 		MakeRefreshCurrentSizeReconciler(r, vas),
 		// Update the selector in the status
 		MakeRefreshSelectorReconciler(r, vas),
-<<<<<<< HEAD
+		// // Create/Update the hpa/scaledObject
 		MakeObjReconciler(r, vas, log),
-=======
-		// Create/Update the hpa
-		MakeHorizontalPodAutoscalerReconciler(r, vas, log),
 		// Check if the hpa is ready
 		MakeVerifyHPAReconciler(r, vas, log),
 		// Scale down based on the lower threshold
 		MakeScaledownReconciler(r, vas, log),
->>>>>>> c5c16601
 		// If scaling granularity is Pod, this will resize existing subclusters
 		// depending on the targetSize.
 		MakeSubclusterResizeReconciler(r, vas),

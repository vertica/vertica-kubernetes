--- conflicted
+++ resolved
@@ -172,17 +172,11 @@
 	// If the template is set, we will use that.  Otherwise, we try to use an
 	// existing subcluster (last one added) as a base.
 	if s.Vas.CanUseTemplate() {
-<<<<<<< HEAD
 		sc := s.Vas.Spec.Template
-		sc.Name = s.genNextSubclusterName(scMap)
-		return &sc, true
-=======
-		sc := v1beta1.GetV1SubclusterFromV1beta1(s.Vas.Spec.Template.DeepCopy())
 		if newPodsNeeded >= sc.Size {
 			return &sc
 		}
 		return nil
->>>>>>> 91e65ca2
 	}
 	scs, _ := s.Vdb.FindSubclusterForServiceName(s.Vas.Spec.ServiceName)
 	for j := len(scs) - 1; j >= 0; j-- {

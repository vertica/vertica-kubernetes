--- conflicted
+++ resolved
@@ -445,7 +445,6 @@
 			Expect(sts.Spec.Template.Spec.ImagePullSecrets).Should(ContainElement(vdb.Spec.ImagePullSecrets[0]))
 		})
 
-<<<<<<< HEAD
 		It("should requeue if the license secret is not found", func() {
 			vdb := vapi.MakeVDB()
 			vdb.Spec.LicenseSecret = "not-here-1"
@@ -504,12 +503,13 @@
 			defer deleteCrd(vdb)
 
 			runReconciler(vdb, ctrl.Result{Requeue: true})
-=======
+		})
+
 		It("should not proceed with the scale down if uninstall or db_remove_node hasn't happened", func() {
 			vdb := vapi.MakeVDB()
 			origSize := int32(4)
 			vdb.Spec.Subclusters[0].Size = origSize
-			createCrd(vdb)
+			createCrd(vdb, true)
 			defer deleteCrd(vdb)
 
 			newSize := int32(3)
@@ -524,7 +524,7 @@
 			pfacts := MakePodFacts(k8sClient, &cmds.FakePodRunner{})
 			pfacts.Detail[pn] = &PodFact{isInstalled: tristate.True, dbExists: tristate.False}
 
-			objr := MakeObjReconciler(k8sClient, scheme.Scheme, logger, vdb, &pfacts)
+			objr := MakeObjReconciler(vrec, logger, vdb, &pfacts)
 			Expect(objr.Reconcile(ctx, &ctrl.Request{})).Should(Equal(ctrl.Result{Requeue: true}))
 
 			pfacts.Detail[pn] = &PodFact{isInstalled: tristate.False, dbExists: tristate.True}
@@ -536,7 +536,6 @@
 			Expect(k8sClient.Get(ctx, nm, sts)).Should(Succeed())
 			curSize := *sts.Spec.Replicas
 			Expect(curSize).Should(Equal(newSize))
->>>>>>> 03368476
 		})
 	})
 })

/*
 (c) Copyright [2021-2022] Micro Focus or one of its affiliates.
 Licensed under the Apache License, Version 2.0 (the "License");
 You may not use this file except in compliance with the License.
 You may obtain a copy of the License at

 http://www.apache.org/licenses/LICENSE-2.0

 Unless required by applicable law or agreed to in writing, software
 distributed under the License is distributed on an "AS IS" BASIS,
 WITHOUT WARRANTIES OR CONDITIONS OF ANY KIND, either express or implied.

 See the License for the specific language governing permissions and
 limitations under the License.
*/

package controllers

import (
	"context"
	"fmt"
	"path/filepath"
	"reflect"

	"github.com/go-logr/logr"
	vapi "github.com/vertica/vertica-kubernetes/api/v1beta1"
	"github.com/vertica/vertica-kubernetes/pkg/builder"
	"github.com/vertica/vertica-kubernetes/pkg/events"
	"github.com/vertica/vertica-kubernetes/pkg/iter"
	"github.com/vertica/vertica-kubernetes/pkg/names"
	"github.com/vertica/vertica-kubernetes/pkg/paths"
	appsv1 "k8s.io/api/apps/v1"
	corev1 "k8s.io/api/core/v1"
	"k8s.io/apimachinery/pkg/api/errors"
	"k8s.io/apimachinery/pkg/types"
	ctrl "sigs.k8s.io/controller-runtime"
	"sigs.k8s.io/controller-runtime/pkg/client"
)

const (
	ServerContainer      = "server"
	ServerContainerIndex = 0
)

// ObjReconciler will reconcile for all dependent Kubernetes objects. This is
// used for a single reconcile iteration.
type ObjReconciler struct {
	VRec              *VerticaDBReconciler
	Log               logr.Logger
	Vdb               *vapi.VerticaDB // Vdb is the CRD we are acting on.
	PFacts            *PodFacts
	PatchImageAllowed bool // a patch can only change the image when this is set to true
}

// MakeObjReconciler will build an ObjReconciler object
func MakeObjReconciler(vdbrecon *VerticaDBReconciler, log logr.Logger, vdb *vapi.VerticaDB, pfacts *PodFacts) ReconcileActor {
	return &ObjReconciler{
		VRec:   vdbrecon,
		Log:    log,
		Vdb:    vdb,
		PFacts: pfacts}
}

// Reconcile is the main driver for reconciliation of Kubernetes objects.
// This will ensure the desired svc and sts objects exist and are in the correct state.
func (o *ObjReconciler) Reconcile(ctx context.Context, req *ctrl.Request) (ctrl.Result, error) {
	// Ensure any secrets/configMaps that we mount exist with the correct keys.
	// We catch the errors here so that we can provide timely events.
	if res, err := o.checkMountedObjs(ctx); res.Requeue || err != nil {
		return res, err
	}

	// We create a single headless service for the entire cluster.  Check to make sure that exists.
	if err := o.reconcileHlSvc(ctx); err != nil {
		return ctrl.Result{}, err
	}

	// Check the objects for subclusters that should exist.  This will create
	// missing objects and update existing objects to match the vdb.
	for i := range o.Vdb.Spec.Subclusters {
		if res, err := o.checkForCreatedSubcluster(ctx, &o.Vdb.Spec.Subclusters[i]); res.Requeue || err != nil {
			return res, err
		}
	}

	// Check to see if we need to remove any objects for deleted subclusters
	if res, err := o.checkForDeletedSubcluster(ctx); res.Requeue || err != nil {
		return res, err
	}

	return ctrl.Result{}, nil
}

// checkMountedObjs will check if the mounted secrets/configMap exist and have
// the correct keys in them.
func (o *ObjReconciler) checkMountedObjs(ctx context.Context) (ctrl.Result, error) {
	// First check for secrets/configMaps that just need to exist.  We mount the
	// entire object in a directory and don't care what keys it has.
	if o.Vdb.Spec.LicenseSecret != "" {
		_, res, err := getSecret(ctx, o.VRec, o.Vdb,
			names.GenNamespacedName(o.Vdb, o.Vdb.Spec.LicenseSecret))
		if res.Requeue || err != nil {
			return res, err
		}
	}

	if o.Vdb.Spec.Communal.HadoopConfig != "" {
		_, res, err := getConfigMap(ctx, o.VRec, o.Vdb,
			names.GenNamespacedName(o.Vdb, o.Vdb.Spec.Communal.HadoopConfig))
		if res.Requeue || err != nil {
			return res, err
		}
	}

	// Next check for secrets that must have specific keys.

	if o.Vdb.Spec.KerberosSecret != "" {
		keyNames := []string{filepath.Base(paths.Krb5Conf), filepath.Base(paths.Krb5Keytab)}
		if res, err := o.checkSecretHasKeys(ctx, "Kerberos", o.Vdb.Spec.KerberosSecret, keyNames); res.Requeue || err != nil {
			return res, err
		}
	}

	if o.Vdb.Spec.SSHSecret != "" {
		if res, err := o.checkSecretHasKeys(ctx, "SSH", o.Vdb.Spec.SSHSecret, paths.SSHKeyPaths); res.Requeue || err != nil {
			return res, err
		}
	}

	return ctrl.Result{}, nil
}

// checkSecretHasKeys is a helper to check that a secret has a set of keys in it
func (o *ObjReconciler) checkSecretHasKeys(ctx context.Context, secretType, secretName string, keyNames []string) (ctrl.Result, error) {
	secret, res, err := getSecret(ctx, o.VRec, o.Vdb, names.GenNamespacedName(o.Vdb, secretName))
	if res.Requeue || err != nil {
		return res, err
	}

	for _, key := range keyNames {
		if _, ok := secret.Data[key]; !ok {
			o.VRec.EVRec.Eventf(o.Vdb, corev1.EventTypeWarning, events.MissingSecretKeys,
				"%s secret '%s' has missing key '%s'", secretType, secretName, key)
			return ctrl.Result{Requeue: true}, nil
		}
	}
	return ctrl.Result{}, nil
}

// checkForCreatedSubcluster handles reconciliation of one subcluster that should exist
func (o *ObjReconciler) checkForCreatedSubcluster(ctx context.Context, sc *vapi.Subcluster) (ctrl.Result, error) {
	// Transient subclusters never have their own service objects.  They always
	// reuse ones we have for other primary/secondary subclusters.
	if !sc.IsTransient {
		svcName := names.GenExtSvcName(o.Vdb, sc)
		expSvc := builder.BuildExtSvc(svcName, o.Vdb, sc, builder.MakeSvcSelectorLabelsForServiceNameRouting)
		if err := o.reconcileExtSvc(ctx, expSvc, sc); err != nil {
			return ctrl.Result{}, err
		}
	}

	return o.reconcileSts(ctx, sc)
}

// checkForDeletedSubcluster will remove any objects that were created for
// subclusters that don't exist anymore.
func (o *ObjReconciler) checkForDeletedSubcluster(ctx context.Context) (ctrl.Result, error) {
	finder := iter.MakeSubclusterFinder(o.VRec.Client, o.Vdb)

	// Find any statefulsets that need to be deleted
	stss, err := finder.FindStatefulSets(ctx, iter.FindNotInVdb)
	if err != nil {
		return ctrl.Result{}, err
	}

	for i := range stss.Items {
		// Ensure that we have correctly done db_remove_node and uninstall for
		// all pods in the subcluster.  If that isn't the case, we requeue to
		// give those reconcilers a chance to do those actions.  Failure to do
		// this will result in corruption of admintools.conf.
		if r, e := o.checkForOrphanAdmintoolsConfEntries(0, &stss.Items[i]); r.Requeue || e != nil {
			return r, e
		}

		err = o.VRec.Client.Delete(ctx, &stss.Items[i])
		if err != nil {
			return ctrl.Result{}, err
		}
	}

	// Find any service objects that need to be deleted
	svcs, err := finder.FindServices(ctx, iter.FindNotInVdb)
	if err != nil {
		return ctrl.Result{}, err
	}

	for i := range svcs.Items {
		err = o.VRec.Client.Delete(ctx, &svcs.Items[i])
		if err != nil {
			return ctrl.Result{}, err
		}
	}
	return ctrl.Result{}, nil
}

// reconcileExtSvc verifies the external service objects exists and creates it if necessary.
func (o ObjReconciler) reconcileExtSvc(ctx context.Context, expSvc *corev1.Service, sc *vapi.Subcluster) error {
	curSvc := &corev1.Service{}
	svcName := types.NamespacedName{Name: expSvc.Name, Namespace: expSvc.Namespace}
	err := o.VRec.Client.Get(ctx, svcName, curSvc)
	if err != nil && errors.IsNotFound(err) {
		return o.createService(ctx, expSvc, svcName)
	}
	updated := false
	const verticaPortIndex = 0
	// Update the svc according to fields that changed w.r.t  expSvc
	if expSvc.Spec.Type != curSvc.Spec.Type {
		updated = true
		curSvc.Spec.Type = expSvc.Spec.Type
	}

	if expSvc.Spec.Type == corev1.ServiceTypeLoadBalancer || expSvc.Spec.Type == corev1.ServiceTypeNodePort {
		if sc.NodePort != 0 {
			if expSvc.Spec.Ports[verticaPortIndex].NodePort != curSvc.Spec.Ports[verticaPortIndex].NodePort {
				updated = true
				curSvc.Spec.Ports = expSvc.Spec.Ports
			}
		}
	} else {
		// Ensure the nodePort is cleared for each port we expose.  That setting
		// is only valid for LoadBalancer and NodePort service types.
		for i := range curSvc.Spec.Ports {
			if curSvc.Spec.Ports[i].NodePort != 0 {
				updated = true
				curSvc.Spec.Ports[i].NodePort = 0
			}
		}
	}

	if !reflect.DeepEqual(expSvc.Spec.ExternalIPs, curSvc.Spec.ExternalIPs) {
		updated = true
		curSvc.Spec.ExternalIPs = expSvc.Spec.ExternalIPs
	}

	// Check if the selectors are changing
	if !reflect.DeepEqual(expSvc.Spec.Selector, curSvc.Spec.Selector) {
		curSvc.Spec.Selector = expSvc.Spec.Selector
		updated = true
	}

	if updated {
		o.Log.Info("updating svc", "Name", svcName)
		return o.VRec.Client.Update(ctx, curSvc)
	}
	return nil
}

// reconcileHlSvc verifies the headless service object exists and creates it if necessary.
func (o ObjReconciler) reconcileHlSvc(ctx context.Context) error {
	curSvc := &corev1.Service{}
	svcName := names.GenHlSvcName(o.Vdb)
	expSvc := builder.BuildHlSvc(svcName, o.Vdb)
	err := o.VRec.Client.Get(ctx, svcName, curSvc)
	if err != nil && errors.IsNotFound(err) {
		return o.createService(ctx, expSvc, svcName)
	}
	return nil
}

// createService creates a service.
func (o *ObjReconciler) createService(ctx context.Context, svc *corev1.Service, svcName types.NamespacedName) error {
	o.Log.Info("Creating service object", "Name", svcName)
	err := ctrl.SetControllerReference(o.Vdb, svc, o.VRec.Scheme)
	if err != nil {
		return err
	}
	return o.VRec.Client.Create(ctx, svc)
}

// reconcileSts reconciles the statefulset for a particular subcluster.  Returns
// true if any create/update was done.
func (o *ObjReconciler) reconcileSts(ctx context.Context, sc *vapi.Subcluster) (ctrl.Result, error) {
	nm := names.GenStsName(o.Vdb, sc)
	curSts := &appsv1.StatefulSet{}
<<<<<<< HEAD
	expSts := buildStsSpec(nm, o.Vdb, sc, o.VRec.ServiceAccountName)
=======
	expSts := builder.BuildStsSpec(nm, o.Vdb, sc)
>>>>>>> da07f9dc
	err := o.VRec.Client.Get(ctx, nm, curSts)
	if err != nil && errors.IsNotFound(err) {
		o.Log.Info("Creating statefulset", "Name", nm, "Size", expSts.Spec.Replicas, "Image", expSts.Spec.Template.Spec.Containers[0].Image)
		err = ctrl.SetControllerReference(o.Vdb, expSts, o.VRec.Scheme)
		if err != nil {
			return ctrl.Result{}, err
		}
		// Invalidate the pod facts cache since we are creating a new sts
		o.PFacts.Invalidate()
		return ctrl.Result{}, o.VRec.Client.Create(ctx, expSts)
	}

	// We can only remove pods if we have called 'admintools -t db_remove_node'
	// and done the uninstall.  If we haven't yet done that we will requeue the
	// reconciliation.  This will cause us to go through the remove node and
	// uninstall reconcile actors to properly handle the scale down.
	if r, e := o.checkForOrphanAdmintoolsConfEntries(sc.Size, curSts); r.Requeue || e != nil {
		return r, e
	}

	// To distinguish when this is called as part of the upgrade reconciler, we
	// will only change the image for a patch when instructed to do so.
	if !o.PatchImageAllowed {
		i := names.ServerContainerIndex
		expSts.Spec.Template.Spec.Containers[i].Image = curSts.Spec.Template.Spec.Containers[i].Image
	}

	// Update the sts by patching in fields that changed according to expSts.
	// Due to the omission of default fields in expSts, curSts != expSts.  We
	// always send a patch request, then compare what came back against origSts
	// to see if any change was done.
	patch := client.MergeFrom(curSts.DeepCopy())
	origSts := &appsv1.StatefulSet{}
	curSts.DeepCopyInto(origSts)
	expSts.Spec.DeepCopyInto(&curSts.Spec)
	if err := o.VRec.Client.Patch(ctx, curSts, patch); err != nil {
		return ctrl.Result{}, err
	}
	if !reflect.DeepEqual(curSts.Spec, origSts.Spec) {
		o.Log.Info("Patching statefulset", "Name", expSts.Name, "Image", expSts.Spec.Template.Spec.Containers[0].Image)
		// Invalidate the pod facts cache since we are about to change the sts
		o.PFacts.Invalidate()
		return ctrl.Result{}, nil
	}
	return ctrl.Result{}, nil
}

// checkForOrphanAdmintoolsConfEntries will check whether it is okay to proceed
// with the statefulset update.  This checks if we are deleting pods/sts and if
// what we are deleting has had proper cleanup in admintools.conf.  Failure to
// do this will cause us to orphan entries leading admintools to fail for most
// operations.
func (o *ObjReconciler) checkForOrphanAdmintoolsConfEntries(newStsSize int32, sts *appsv1.StatefulSet) (ctrl.Result, error) {
	if newStsSize >= *sts.Spec.Replicas {
		// Nothing to do as we aren't scaling down.
		return ctrl.Result{}, nil
	}

	// Cycle through each pod that is going to be deleted to see if it is safe
	// to remove it.
	for i := newStsSize; i < *sts.Spec.Replicas; i++ {
		pn := names.GenPodNameFromSts(o.Vdb, sts, i)
		pf, ok := o.PFacts.Detail[pn]
		if !ok {
			return ctrl.Result{}, fmt.Errorf("could not find pod facts for pod '%s'", pn)
		}
		if !pf.isInstalled.IsFalse() || !pf.dbExists.IsFalse() {
			o.Log.Info("Requeue since some pods still need db_remove_node and uninstall done.",
				"name", pn, "isInstalled", pf.isInstalled, "dbExists", pf.dbExists)
			return ctrl.Result{Requeue: true}, nil
		}
	}

	return ctrl.Result{}, nil
}<|MERGE_RESOLUTION|>--- conflicted
+++ resolved
@@ -282,11 +282,7 @@
 func (o *ObjReconciler) reconcileSts(ctx context.Context, sc *vapi.Subcluster) (ctrl.Result, error) {
 	nm := names.GenStsName(o.Vdb, sc)
 	curSts := &appsv1.StatefulSet{}
-<<<<<<< HEAD
-	expSts := buildStsSpec(nm, o.Vdb, sc, o.VRec.ServiceAccountName)
-=======
-	expSts := builder.BuildStsSpec(nm, o.Vdb, sc)
->>>>>>> da07f9dc
+	expSts := builder.BuildStsSpec(nm, o.Vdb, sc, o.VRec.ServiceAccountName)
 	err := o.VRec.Client.Get(ctx, nm, curSts)
 	if err != nil && errors.IsNotFound(err) {
 		o.Log.Info("Creating statefulset", "Name", nm, "Size", expSts.Spec.Replicas, "Image", expSts.Spec.Template.Spec.Containers[0].Image)

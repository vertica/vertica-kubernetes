/*
 (c) Copyright [2021] Micro Focus or one of its affiliates.
 Licensed under the Apache License, Version 2.0 (the "License");
 You may not use this file except in compliance with the License.
 You may obtain a copy of the License at

 http://www.apache.org/licenses/LICENSE-2.0

 Unless required by applicable law or agreed to in writing, software
 distributed under the License is distributed on an "AS IS" BASIS,
 WITHOUT WARRANTIES OR CONDITIONS OF ANY KIND, either express or implied.

 See the License for the specific language governing permissions and
 limitations under the License.
*/

package controllers

import (
	"context"
	"fmt"
	"reflect"

	"github.com/go-logr/logr"
	vapi "github.com/vertica/vertica-kubernetes/api/v1beta1"
	"github.com/vertica/vertica-kubernetes/pkg/events"
	"github.com/vertica/vertica-kubernetes/pkg/names"
	"github.com/vertica/vertica-kubernetes/pkg/paths"
	appsv1 "k8s.io/api/apps/v1"
	corev1 "k8s.io/api/core/v1"
	"k8s.io/apimachinery/pkg/api/errors"
	"k8s.io/apimachinery/pkg/types"
	ctrl "sigs.k8s.io/controller-runtime"
	"sigs.k8s.io/controller-runtime/pkg/client"
)

const (
	ServerContainer      = "server"
	ServerContainerIndex = 0
)

// ObjReconciler will reconcile for all dependent Kubernetes objects. This is
// used for a single reconcile iteration.
type ObjReconciler struct {
	VRec              *VerticaDBReconciler
	Log               logr.Logger
	Vdb               *vapi.VerticaDB // Vdb is the CRD we are acting on.
	PFacts            *PodFacts
	PatchImageAllowed bool // a patch can only change the image when this is set to true
}

// MakeObjReconciler will build an ObjReconciler object
func MakeObjReconciler(vdbrecon *VerticaDBReconciler, log logr.Logger, vdb *vapi.VerticaDB, pfacts *PodFacts) ReconcileActor {
	return &ObjReconciler{
		VRec:   vdbrecon,
		Log:    log,
		Vdb:    vdb,
		PFacts: pfacts}
}

// Reconcile is the main driver for reconciliation of Kubernetes objects.
// This will ensure the desired svc and sts objects exist and are in the correct state.
func (o *ObjReconciler) Reconcile(ctx context.Context, req *ctrl.Request) (ctrl.Result, error) {
	// Ensure any secrets/configMaps that we mount exist with the correct keys.
	// We catch the errors here so that we can provide timely events.
	if res, err := o.checkMountedObjs(ctx); res.Requeue || err != nil {
		return res, err
	}

	// We create a single headless service for the entire cluster.  Check to make sure that exists.
	if err := o.reconcileHlSvc(ctx); err != nil {
		return ctrl.Result{}, err
	}

	// Check the objects for subclusters that should exist.  This will create
	// missing objects and update existing objects to match the vdb.
	for i := range o.Vdb.Spec.Subclusters {
		if res, err := o.checkForCreatedSubcluster(ctx, &o.Vdb.Spec.Subclusters[i]); res.Requeue || err != nil {
			return res, err
		}
	}

	// Check to see if we need to remove any objects for deleted subclusters
	if res, err := o.checkForDeletedSubcluster(ctx); res.Requeue || err != nil {
		return res, err
	}

	return ctrl.Result{}, nil
}

// checkMountedObjs will check if the mounted secrets/configMap exist and have
// the correct keys in them.
func (o *ObjReconciler) checkMountedObjs(ctx context.Context) (ctrl.Result, error) {
	// First check for secrets/configMaps that just need to exist.  We mount the
	// entire object in a directory and don't care what keys it has.
	if o.Vdb.Spec.LicenseSecret != "" {
		_, res, err := getSecret(ctx, o.VRec, o.Vdb,
			names.GenNamespacedName(o.Vdb, o.Vdb.Spec.LicenseSecret))
		if res.Requeue || err != nil {
			return res, err
		}
	}

	if o.Vdb.Spec.Communal.HadoopConfig != "" {
		_, res, err := getConfigMap(ctx, o.VRec, o.Vdb,
			names.GenNamespacedName(o.Vdb, o.Vdb.Spec.Communal.HadoopConfig))
		if res.Requeue || err != nil {
			return res, err
		}
	}

	// Next check for secrets that must have specific keys.

	if o.Vdb.Spec.KerberosSecret != "" {
		secret, res, err := getSecret(ctx, o.VRec, o.Vdb, names.GenNamespacedName(o.Vdb, o.Vdb.Spec.KerberosSecret))
		if res.Requeue || err != nil {
			return res, err
		}

		keyNames := []string{paths.Krb5Conf, paths.Krb5Keytab}
		for _, key := range keyNames {
			if _, ok := secret.Data[key]; !ok {
				o.VRec.EVRec.Eventf(o.Vdb, corev1.EventTypeWarning, events.MissingSecretKeys,
					"Kerberos secret '%s' has missing key '%s'", o.Vdb.Spec.KerberosSecret, key)
				return ctrl.Result{Requeue: true}, nil
			}
		}
	}

	return ctrl.Result{}, nil
}

// checkForCreatedSubcluster handles reconciliation of one subcluster that should exist
func (o *ObjReconciler) checkForCreatedSubcluster(ctx context.Context, sc *vapi.Subcluster) (ctrl.Result, error) {
	if err := o.reconcileExtSvc(ctx, sc); err != nil {
		return ctrl.Result{}, err
	}

	_, res, err := o.reconcileSts(ctx, sc)
	return res, err
}

// checkForDeletedSubcluster will remove any objects that were created for
// subclusters that don't exist anymore.
<<<<<<< HEAD
func (o *ObjReconciler) checkForDeletedSubcluster(ctx context.Context) error {
	finder := MakeSubclusterFinder(o.VRec.Client, o.Vdb)
=======
func (o *ObjReconciler) checkForDeletedSubcluster(ctx context.Context) (ctrl.Result, error) {
	finder := MakeSubclusterFinder(o.Client, o.Vdb)
>>>>>>> 03368476

	// Find any statefulsets that need to be deleted
	stss, err := finder.FindStatefulSets(ctx, FindNotInVdb)
	if err != nil {
		return ctrl.Result{}, err
	}

	for i := range stss.Items {
<<<<<<< HEAD
		err = o.VRec.Client.Delete(ctx, &stss.Items[i])
=======
		// Ensure that we have correctly done db_remove_node and uninstall for
		// all pods in the subcluster.  If that isn't the case, we requeue to
		// give those reconcilers a chance to do those actions.  Failure to do
		// this will result in corruption of admintools.conf.
		if r, e := o.checkForOrphanAdmintoolsConfEntries(0, &stss.Items[i]); r.Requeue || e != nil {
			return r, e
		}

		err = o.Client.Delete(ctx, &stss.Items[i])
>>>>>>> 03368476
		if err != nil {
			return ctrl.Result{}, err
		}
	}

	// Find any service objects that need to be deleted
	svcs, err := finder.FindServices(ctx, FindNotInVdb)
	if err != nil {
		return ctrl.Result{}, err
	}

	for i := range svcs.Items {
		err = o.VRec.Client.Delete(ctx, &svcs.Items[i])
		if err != nil {
			return ctrl.Result{}, err
		}
	}
	return ctrl.Result{}, nil
}

// reconcileExtSvc verifies the external service objects exists and creates it if necessary.
func (o ObjReconciler) reconcileExtSvc(ctx context.Context, sc *vapi.Subcluster) error {
	curSvc := &corev1.Service{}
	svcName := names.GenExtSvcName(o.Vdb, sc)
	expSvc := buildExtSvc(svcName, o.Vdb, sc)
	err := o.VRec.Client.Get(ctx, svcName, curSvc)
	if err != nil && errors.IsNotFound(err) {
		return o.createService(ctx, expSvc, svcName)
	}
	updated := false
	const verticaPortIndex = 0
	// Update the svc according to fields that changed w.r.t  expSvc
	if expSvc.Spec.Type != curSvc.Spec.Type {
		updated = true
		curSvc.Spec.Type = expSvc.Spec.Type
	}

	if expSvc.Spec.Type == corev1.ServiceTypeLoadBalancer || expSvc.Spec.Type == corev1.ServiceTypeNodePort {
		if sc.NodePort != 0 {
			if expSvc.Spec.Ports[verticaPortIndex].NodePort != curSvc.Spec.Ports[verticaPortIndex].NodePort {
				updated = true
				curSvc.Spec.Ports = expSvc.Spec.Ports
			}
		}
	} else {
		// Ensure the nodePort is cleared for each port we expose.  That setting
		// is only valid for LoadBalancer and NodePort service types.
		for i := range curSvc.Spec.Ports {
			if curSvc.Spec.Ports[i].NodePort != 0 {
				updated = true
				curSvc.Spec.Ports[i].NodePort = 0
			}
		}
	}

	if !reflect.DeepEqual(expSvc.Spec.ExternalIPs, curSvc.Spec.ExternalIPs) {
		updated = true
		curSvc.Spec.ExternalIPs = expSvc.Spec.ExternalIPs
	}
	if updated {
		o.Log.Info("updating svc", "Name", svcName)
		return o.VRec.Client.Update(ctx, curSvc)
	}
	return nil
}

// reconcileHlSvc verifies the headless service object exists and creates it if necessary.
func (o ObjReconciler) reconcileHlSvc(ctx context.Context) error {
	curSvc := &corev1.Service{}
	svcName := names.GenHlSvcName(o.Vdb)
	expSvc := buildHlSvc(svcName, o.Vdb)
	err := o.VRec.Client.Get(ctx, svcName, curSvc)
	if err != nil && errors.IsNotFound(err) {
		return o.createService(ctx, expSvc, svcName)
	}
	return nil
}

// createService creates a service.
func (o *ObjReconciler) createService(ctx context.Context, svc *corev1.Service, svcName types.NamespacedName) error {
	o.Log.Info("Creating service object", "Name", svcName)
	err := ctrl.SetControllerReference(o.Vdb, svc, o.VRec.Scheme)
	if err != nil {
		return err
	}
	return o.VRec.Client.Create(ctx, svc)
}

// reconcileSts reconciles the statefulset for a particular subcluster.  Returns
// true if any create/update was done.
func (o *ObjReconciler) reconcileSts(ctx context.Context, sc *vapi.Subcluster) (bool, ctrl.Result, error) {
	nm := names.GenStsName(o.Vdb, sc)
	curSts := &appsv1.StatefulSet{}
	expSts := buildStsSpec(nm, o.Vdb, sc)
	err := o.VRec.Client.Get(ctx, nm, curSts)
	if err != nil && errors.IsNotFound(err) {
		o.Log.Info("Creating statefulset", "Name", nm, "Size", expSts.Spec.Replicas, "Image", expSts.Spec.Template.Spec.Containers[0].Image)
		err = ctrl.SetControllerReference(o.Vdb, expSts, o.VRec.Scheme)
		if err != nil {
			return false, ctrl.Result{}, err
		}
		// Invalidate the pod facts cache since we are creating a new sts
		o.PFacts.Invalidate()
<<<<<<< HEAD
		return true, o.VRec.Client.Create(ctx, expSts)
=======
		return true, ctrl.Result{}, o.Client.Create(ctx, expSts)
	}

	// We can only remove pods if we have called 'admintools -t db_remove_node'
	// and done the uninstall.  If we haven't yet done that we will requeue the
	// reconciliation.  This will cause us to go through the remove node and
	// uninstall reconcile actors to properly handle the scale down.
	if r, e := o.checkForOrphanAdmintoolsConfEntries(sc.Size, curSts); r.Requeue || e != nil {
		return false, r, e
>>>>>>> 03368476
	}

	// To distinguish when this is called as part of the upgrade reconciler, we
	// will only change the image for a patch when instructed to do so.
	if !o.PatchImageAllowed {
		i := names.ServerContainerIndex
		expSts.Spec.Template.Spec.Containers[i].Image = curSts.Spec.Template.Spec.Containers[i].Image
	}

	// Update the sts by patching in fields that changed according to expSts.
	// Due to the omission of default fields in expSts, curSts != expSts.  We
	// always send a patch request, then compare what came back against origSts
	// to see if any change was done.
	patch := client.MergeFrom(curSts.DeepCopy())
	origSts := &appsv1.StatefulSet{}
	curSts.DeepCopyInto(origSts)
	expSts.Spec.DeepCopyInto(&curSts.Spec)
<<<<<<< HEAD
	if err := o.VRec.Client.Patch(ctx, curSts, patch); err != nil {
		return false, err
=======
	if err := o.Client.Patch(ctx, curSts, patch); err != nil {
		return false, ctrl.Result{}, err
>>>>>>> 03368476
	}
	if !reflect.DeepEqual(curSts.Spec, origSts.Spec) {
		o.Log.Info("Patching statefulset", "Name", expSts.Name, "Image", expSts.Spec.Template.Spec.Containers[0].Image)
		// Invalidate the pod facts cache since we are about to change the sts
		o.PFacts.Invalidate()
		return true, ctrl.Result{}, nil
	}
	return false, ctrl.Result{}, nil
}

// checkForOrphanAdmintoolsConfEntries will check whether it is okay to proceed
// with the statefulset update.  This checks if we are deleting pods/sts and if
// what we are deleting has had proper cleanup in admintools.conf.  Failure to
// do this will cause us to orphan entries leading admintools to fail for most
// operations.
func (o *ObjReconciler) checkForOrphanAdmintoolsConfEntries(newStsSize int32, sts *appsv1.StatefulSet) (ctrl.Result, error) {
	if newStsSize >= *sts.Spec.Replicas {
		// Nothing to do as we aren't scaling down.
		return ctrl.Result{}, nil
	}

	// Cycle through each pod that is going to be deleted to see if it is safe
	// to remove it.
	for i := newStsSize; i < *sts.Spec.Replicas; i++ {
		pn := names.GenPodNameFromSts(o.Vdb, sts, i)
		pf, ok := o.PFacts.Detail[pn]
		if !ok {
			return ctrl.Result{}, fmt.Errorf("could not find pod facts for pod '%s'", pn)
		}
		if !pf.isInstalled.IsFalse() || !pf.dbExists.IsFalse() {
			o.Log.Info("Requeue since some pods still need db_remove_node and uninstall done.",
				"name", pn, "isInstalled", pf.isInstalled, "dbExists", pf.dbExists)
			return ctrl.Result{Requeue: true}, nil
		}
	}

	return ctrl.Result{}, nil
}<|MERGE_RESOLUTION|>--- conflicted
+++ resolved
@@ -142,13 +142,8 @@
 
 // checkForDeletedSubcluster will remove any objects that were created for
 // subclusters that don't exist anymore.
-<<<<<<< HEAD
-func (o *ObjReconciler) checkForDeletedSubcluster(ctx context.Context) error {
+func (o *ObjReconciler) checkForDeletedSubcluster(ctx context.Context) (ctrl.Result, error) {
 	finder := MakeSubclusterFinder(o.VRec.Client, o.Vdb)
-=======
-func (o *ObjReconciler) checkForDeletedSubcluster(ctx context.Context) (ctrl.Result, error) {
-	finder := MakeSubclusterFinder(o.Client, o.Vdb)
->>>>>>> 03368476
 
 	// Find any statefulsets that need to be deleted
 	stss, err := finder.FindStatefulSets(ctx, FindNotInVdb)
@@ -157,9 +152,6 @@
 	}
 
 	for i := range stss.Items {
-<<<<<<< HEAD
-		err = o.VRec.Client.Delete(ctx, &stss.Items[i])
-=======
 		// Ensure that we have correctly done db_remove_node and uninstall for
 		// all pods in the subcluster.  If that isn't the case, we requeue to
 		// give those reconcilers a chance to do those actions.  Failure to do
@@ -168,8 +160,7 @@
 			return r, e
 		}
 
-		err = o.Client.Delete(ctx, &stss.Items[i])
->>>>>>> 03368476
+		err = o.VRec.Client.Delete(ctx, &stss.Items[i])
 		if err != nil {
 			return ctrl.Result{}, err
 		}
@@ -273,10 +264,7 @@
 		}
 		// Invalidate the pod facts cache since we are creating a new sts
 		o.PFacts.Invalidate()
-<<<<<<< HEAD
-		return true, o.VRec.Client.Create(ctx, expSts)
-=======
-		return true, ctrl.Result{}, o.Client.Create(ctx, expSts)
+		return true, ctrl.Result{}, o.VRec.Client.Create(ctx, expSts)
 	}
 
 	// We can only remove pods if we have called 'admintools -t db_remove_node'
@@ -285,7 +273,6 @@
 	// uninstall reconcile actors to properly handle the scale down.
 	if r, e := o.checkForOrphanAdmintoolsConfEntries(sc.Size, curSts); r.Requeue || e != nil {
 		return false, r, e
->>>>>>> 03368476
 	}
 
 	// To distinguish when this is called as part of the upgrade reconciler, we
@@ -303,13 +290,8 @@
 	origSts := &appsv1.StatefulSet{}
 	curSts.DeepCopyInto(origSts)
 	expSts.Spec.DeepCopyInto(&curSts.Spec)
-<<<<<<< HEAD
 	if err := o.VRec.Client.Patch(ctx, curSts, patch); err != nil {
-		return false, err
-=======
-	if err := o.Client.Patch(ctx, curSts, patch); err != nil {
 		return false, ctrl.Result{}, err
->>>>>>> 03368476
 	}
 	if !reflect.DeepEqual(curSts.Spec, origSts.Spec) {
 		o.Log.Info("Patching statefulset", "Name", expSts.Name, "Image", expSts.Spec.Template.Spec.Containers[0].Image)

--- conflicted
+++ resolved
@@ -84,15 +84,9 @@
 		// Delete the sts in preparation of recrating everything with the new
 		// image.  Pods will come up not running to force a requeue by the
 		// restart reconciler.
-<<<<<<< HEAD
-		deletePods(ctx, vdb)
-		createPods(ctx, vdb, AllPodsNotRunning)
-		Expect(r.Reconcile(ctx, &ctrl.Request{})).Should(Equal(ctrl.Result{Requeue: false, RequeueAfter: 120}))
-=======
 		test.DeletePods(ctx, k8sClient, vdb)
 		test.CreatePods(ctx, k8sClient, vdb, test.AllPodsNotRunning)
-		Expect(r.Reconcile(ctx, &ctrl.Request{})).Should(Equal(ctrl.Result{Requeue: true}))
->>>>>>> 8a86b264
+		Expect(r.Reconcile(ctx, &ctrl.Request{})).Should(Equal(ctrl.Result{Requeue: false, RequeueAfter: 120}))
 	})
 
 	It("should delete pods during an upgrade", func() {

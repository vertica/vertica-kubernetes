--- conflicted
+++ resolved
@@ -125,15 +125,12 @@
 	HTTPSCertRotationStarted         = "HTTPSCertRotationStarted"
 	HTTPSCertRotationSucceded        = "HTTPSCertRotationSucceded"
 	HTTPSCertRotationFailed          = "HTTPSCertRotationFailed"
-<<<<<<< HEAD
 	NMATLSModeUpdateStarted          = "NMATLSModeUpdateStarted"
 	NMATLSModeUpdateSucceeded        = "NMATLSModeUpdateSucceeded"
 	TLSConfigurationStarted          = "TLSConfigurationStarted"
 	TLSConfigurationSucceeded        = "TLSConfigurationSucceeded"
-=======
 	TLSModeUpdateStarted             = "TLSModeUpdateStarted"
 	TLSModeUpdateSucceeded           = "TLSModeUpdateSucceeded"
->>>>>>> 48d65bb6
 )
 
 // Constants for VerticaAutoscaler reconciler

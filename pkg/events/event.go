--- conflicted
+++ resolved
@@ -65,14 +65,11 @@
 	OperatorUpgrade                 = "OperatorUpgrade"
 	InvalidUpgradePath              = "InvalidUpgradePath"
 	RebalanceShards                 = "RebalanceShards"
-<<<<<<< HEAD
+	DrainNodeRetry                  = "DrainNodeRetry"
 )
 
 // Constants for VerticaAutoscaler reconciler
 const (
 	SubclusterServiceNameNotFound = "SubclusterServiceNameNotFound"
 	VerticaDBNotFound             = "VerticaDBNotFound"
-=======
-	DrainNodeRetry                  = "DrainNodeRetry"
->>>>>>> afba6f36
 )
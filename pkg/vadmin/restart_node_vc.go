/*
 (c) Copyright [2021-2023] Open Text.
 Licensed under the Apache License, Version 2.0 (the "License");
 You may not use this file except in compliance with the License.
 You may obtain a copy of the License at

 http://www.apache.org/licenses/LICENSE-2.0

 Unless required by applicable law or agreed to in writing, software
 distributed under the License is distributed on an "AS IS" BASIS,
 WITHOUT WARRANTIES OR CONDITIONS OF ANY KIND, either express or implied.
 See the License for the specific language governing permissions and
 limitations under the License.
*/

package vadmin

import (
	"context"
	"fmt"

	vops "github.com/vertica/vcluster/vclusterops"
	"github.com/vertica/vcluster/vclusterops/vstruct"
	"github.com/vertica/vertica-kubernetes/pkg/net"
	"github.com/vertica/vertica-kubernetes/pkg/paths"
	"github.com/vertica/vertica-kubernetes/pkg/vadmin/opts/restartnode"
	ctrl "sigs.k8s.io/controller-runtime"
)

// RestartNode will restart a subset of nodes. Use this when vertica has not
// lost cluster quorum. The IP given for each vnode may not match the current IP
// in the vertica catalogs.
func (v *VClusterOps) RestartNode(ctx context.Context, opts ...restartnode.Option) (ctrl.Result, error) {
	v.setupForAPICall("StartNode")
	defer v.tearDownForAPICall()
	v.Log.Info("Starting vcluster StartNode")

	certs, err := v.retrieveNMACerts(ctx)
	if err != nil {
		return ctrl.Result{}, err
	}

	s := restartnode.Parms{}
	s.Make(opts...)

	vcOpts := v.genStartNodeOptions(&s, certs)
	err = v.VStartNodes(vcOpts)
	if err != nil {
		return ctrl.Result{}, fmt.Errorf("failed to restart nodes: %w", err)
	}

	return ctrl.Result{}, nil
}

func (v *VClusterOps) genStartNodeOptions(s *restartnode.Parms, certs *HTTPSCerts) *vops.VStartNodesOptions {
	su := v.VDB.GetVerticaUser()
	honorUserInput := true
<<<<<<< HEAD
	opts := vops.VStartNodesOptions{
		DatabaseOptions: vops.DatabaseOptions{
			DBName:         &v.VDB.Spec.DBName,
			RawHosts:       []string{s.InitiatorIP},
			Ipv6:           vstruct.MakeNullableBool(net.IsIPv6(s.InitiatorIP)),
			Key:            certs.Key,
			Cert:           certs.Cert,
			CaCert:         certs.CaCert,
			UserName:       &su,
			Password:       &v.Password,
			HonorUserInput: &honorUserInput,
		},
		Nodes: s.RestartHosts,
	}
	if v.VDB.IsSideCarDeploymentEnabled() {
		opts.StartUpConf = new(string)
		*opts.StartUpConf = paths.StartupConfFile
	}
	// timeout option
=======
	opts := vops.VStartNodesOptionsFactory()
	opts.DBName = &v.VDB.Spec.DBName
	opts.RawHosts = []string{s.InitiatorIP}
	opts.Ipv6 = vstruct.MakeNullableBool(net.IsIPv6(s.InitiatorIP))
	opts.Key = certs.Key
	opts.Cert = certs.Cert
	opts.CaCert = certs.CaCert
	opts.UserName = &su
	opts.Password = &v.Password
	opts.HonorUserInput = &honorUserInput
	opts.Nodes = s.RestartHosts
>>>>>>> c33e209d
	opts.StatePollingTimeout = v.VDB.GetRestartTimeout()
	return &opts
}<|MERGE_RESOLUTION|>--- conflicted
+++ resolved
@@ -55,27 +55,6 @@
 func (v *VClusterOps) genStartNodeOptions(s *restartnode.Parms, certs *HTTPSCerts) *vops.VStartNodesOptions {
 	su := v.VDB.GetVerticaUser()
 	honorUserInput := true
-<<<<<<< HEAD
-	opts := vops.VStartNodesOptions{
-		DatabaseOptions: vops.DatabaseOptions{
-			DBName:         &v.VDB.Spec.DBName,
-			RawHosts:       []string{s.InitiatorIP},
-			Ipv6:           vstruct.MakeNullableBool(net.IsIPv6(s.InitiatorIP)),
-			Key:            certs.Key,
-			Cert:           certs.Cert,
-			CaCert:         certs.CaCert,
-			UserName:       &su,
-			Password:       &v.Password,
-			HonorUserInput: &honorUserInput,
-		},
-		Nodes: s.RestartHosts,
-	}
-	if v.VDB.IsSideCarDeploymentEnabled() {
-		opts.StartUpConf = new(string)
-		*opts.StartUpConf = paths.StartupConfFile
-	}
-	// timeout option
-=======
 	opts := vops.VStartNodesOptionsFactory()
 	opts.DBName = &v.VDB.Spec.DBName
 	opts.RawHosts = []string{s.InitiatorIP}
@@ -87,7 +66,9 @@
 	opts.Password = &v.Password
 	opts.HonorUserInput = &honorUserInput
 	opts.Nodes = s.RestartHosts
->>>>>>> c33e209d
 	opts.StatePollingTimeout = v.VDB.GetRestartTimeout()
+	if v.VDB.IsSideCarDeploymentEnabled() {
+		*opts.StartUpConf = paths.StartupConfFile
+	}
 	return &opts
 }
/*
 (c) Copyright [2021-2023] Open Text.
 Licensed under the Apache License, Version 2.0 (the "License");
 You may not use this file except in compliance with the License.
 You may obtain a copy of the License at

 http://www.apache.org/licenses/LICENSE-2.0

 Unless required by applicable law or agreed to in writing, software
 distributed under the License is distributed on an "AS IS" BASIS,
 WITHOUT WARRANTIES OR CONDITIONS OF ANY KIND, either express or implied.
 See the License for the specific language governing permissions and
 limitations under the License.
*/

package addnode

import (
	"k8s.io/apimachinery/pkg/types"
)

// Parms holds all of the option for a revive DB invocation.
type Parms struct {
<<<<<<< HEAD
	InitiatorName types.NamespacedName
	PodNames      []types.NamespacedName
	InitiatorIP   string
	Hosts         []string
	Subcluster    string
=======
	InitiatorName     types.NamespacedName
	PodNames          []types.NamespacedName
	InitiatorIP       string
	Hosts             []string
	Subcluster        string
	ExpectedNodeNames []string
>>>>>>> 1d76f1e4
}

type Option func(*Parms)

// Make will fill in the Parms based on the options chosen
func (s *Parms) Make(opts ...Option) {
	for _, opt := range opts {
		opt(s)
	}
}

func WithInitiator(nm types.NamespacedName, ip string) Option {
	return func(s *Parms) {
		s.InitiatorName = nm
		s.InitiatorIP = ip
	}
}

func WithHost(fqdn string, nm types.NamespacedName) Option {
	return func(s *Parms) {
		if s.Hosts == nil {
			s.Hosts = make([]string, 0)
		}
		s.Hosts = append(s.Hosts, fqdn)
		s.PodNames = append(s.PodNames, nm)
	}
}

func WithSubcluster(subcluster string) Option {
	return func(s *Parms) {
		s.Subcluster = subcluster
	}
}

func WithExpectedNodeNames(nodeNames []string) Option {
	return func(s *Parms) {
		s.ExpectedNodeNames = nodeNames
	}
}<|MERGE_RESOLUTION|>--- conflicted
+++ resolved
@@ -21,20 +21,12 @@
 
 // Parms holds all of the option for a revive DB invocation.
 type Parms struct {
-<<<<<<< HEAD
-	InitiatorName types.NamespacedName
-	PodNames      []types.NamespacedName
-	InitiatorIP   string
-	Hosts         []string
-	Subcluster    string
-=======
 	InitiatorName     types.NamespacedName
 	PodNames          []types.NamespacedName
 	InitiatorIP       string
 	Hosts             []string
 	Subcluster        string
 	ExpectedNodeNames []string
->>>>>>> 1d76f1e4
 }
 
 type Option func(*Parms)

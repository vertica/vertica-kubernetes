/*
 (c) Copyright [2021-2023] Open Text.
 Licensed under the Apache License, Version 2.0 (the "License");
 You may not use this file except in compliance with the License.
 You may obtain a copy of the License at

 http://www.apache.org/licenses/LICENSE-2.0

 Unless required by applicable law or agreed to in writing, software
 distributed under the License is distributed on an "AS IS" BASIS,
 WITHOUT WARRANTIES OR CONDITIONS OF ANY KIND, either express or implied.
 See the License for the specific language governing permissions and
 limitations under the License.
*/

package vadmin

import (
	"context"
	"fmt"
	"strings"

	vops "github.com/vertica/vcluster/vclusterops"
	"github.com/vertica/vcluster/vclusterops/vstruct"
	vapi "github.com/vertica/vertica-kubernetes/api/v1beta1"
	"github.com/vertica/vertica-kubernetes/pkg/net"
	"github.com/vertica/vertica-kubernetes/pkg/vadmin/opts/startdb"
	ctrl "sigs.k8s.io/controller-runtime"
)

// StartDB will start a subset of nodes of the database
func (v *VClusterOps) StartDB(ctx context.Context, opts ...startdb.Option) (ctrl.Result, error) {
	v.Log.Info("Starting vcluster StartDB")

	// get the certs
	certs, err := v.retrieveHTTPSCerts(ctx)
	if err != nil {
		return ctrl.Result{}, err
	}

	// get start_db options
	s := startdb.Parms{}
	s.Make(opts...)

	// call vcluster-ops library to start db
	vopts, err := v.genStartDBOptions(&s, certs)
	if err != nil {
		v.Log.Error(err, "failed to set up start db options")
		return ctrl.Result{}, err
	}

	err = v.VStartDatabase(&vopts)
	if err != nil {
		v.Log.Error(err, "failed to start a database")
		return ctrl.Result{}, err
	}

	v.Log.Info("Successfully start a database", "dbName", *vopts.Name)
	return ctrl.Result{}, nil
}

func (v *VClusterOps) genStartDBOptions(s *startdb.Parms, certs *HTTPSCerts) (vops.VStartDatabaseOptions, error) {
	opts := vops.VStartDatabaseOptionsFactory()
	opts.RawHosts = s.Hosts
	v.Log.Info("Setup start db options", "hosts", strings.Join(s.Hosts, ","))
	if len(opts.RawHosts) == 0 {
		return vops.VStartDatabaseOptions{}, fmt.Errorf("hosts should not be empty %s", opts.RawHosts)
	}
	opts.Ipv6 = vstruct.MakeNullableBool(net.IsIPv6(opts.RawHosts[0]))
	*opts.CatalogPrefix = v.VDB.Spec.Local.GetCatalogPath()
	opts.Name = &v.VDB.Spec.DBName
	opts.IsEon = vstruct.MakeNullableBool(v.VDB.IsEON())

	// auth options
	opts.Key = certs.Key
	opts.Cert = certs.Cert
	opts.CaCert = certs.CaCert
	*opts.UserName = vapi.SuperUser
	opts.Password = &v.Password
	*opts.HonorUserInput = true

	// timeout option
<<<<<<< HEAD
	if v.VDB.Spec.RestartTimeout != 0 {
		opts.StatePollingTimeout = v.VDB.Spec.RestartTimeout
	}
=======
	opts.StatePollingTimeout = v.VDB.Spec.RestartTimeout
>>>>>>> 251b847a
	return opts, nil
}<|MERGE_RESOLUTION|>--- conflicted
+++ resolved
@@ -80,12 +80,6 @@
 	*opts.HonorUserInput = true
 
 	// timeout option
-<<<<<<< HEAD
-	if v.VDB.Spec.RestartTimeout != 0 {
-		opts.StatePollingTimeout = v.VDB.Spec.RestartTimeout
-	}
-=======
 	opts.StatePollingTimeout = v.VDB.Spec.RestartTimeout
->>>>>>> 251b847a
 	return opts, nil
 }
/*
 (c) Copyright [2021-2024] Open Text.
 Licensed under the Apache License, Version 2.0 (the "License");
 You may not use this file except in compliance with the License.
 You may obtain a copy of the License at

 http://www.apache.org/licenses/LICENSE-2.0

 Unless required by applicable law or agreed to in writing, software
 distributed under the License is distributed on an "AS IS" BASIS,
 WITHOUT WARRANTIES OR CONDITIONS OF ANY KIND, either express or implied.
 See the License for the specific language governing permissions and
 limitations under the License.
*/

package vadmin

import (
	"fmt"
	"path/filepath"
	"reflect"
	"testing"

	"github.com/go-logr/logr"
	. "github.com/onsi/ginkgo/v2"
	. "github.com/onsi/gomega"
	vops "github.com/vertica/vcluster/vclusterops"
	vapi "github.com/vertica/vertica-kubernetes/api/v1"
	"github.com/vertica/vertica-kubernetes/pkg/aterrors"
	"github.com/vertica/vertica-kubernetes/pkg/cmds"
	"github.com/vertica/vertica-kubernetes/pkg/paths"
	"github.com/vertica/vertica-kubernetes/pkg/test"
	"k8s.io/client-go/kubernetes/scheme"
	"k8s.io/client-go/rest"
	ctrl "sigs.k8s.io/controller-runtime"
	"sigs.k8s.io/controller-runtime/pkg/client"
	"sigs.k8s.io/controller-runtime/pkg/envtest"
	logf "sigs.k8s.io/controller-runtime/pkg/log"
	"sigs.k8s.io/controller-runtime/pkg/log/zap"
)

var k8sClient client.Client
var testEnv *envtest.Environment
var logger logr.Logger
var restCfg *rest.Config

var _ = BeforeSuite(func() {
	logger = zap.New(zap.WriteTo(GinkgoWriter), zap.UseDevMode(true))
	logf.SetLogger(logger)

	By("bootstrapping test environment")
	testEnv = &envtest.Environment{
		CRDDirectoryPaths:     []string{filepath.Join("..", "..", "config", "crd", "bases")},
		ErrorIfCRDPathMissing: true,
	}

	cfg, err := testEnv.Start()
	ExpectWithOffset(1, err).NotTo(HaveOccurred())
	ExpectWithOffset(1, cfg).NotTo(BeNil())
	restCfg = cfg

	err = vapi.AddToScheme(scheme.Scheme)
	ExpectWithOffset(1, err).NotTo(HaveOccurred())

	k8sClient, err = client.New(restCfg, client.Options{Scheme: scheme.Scheme})
	ExpectWithOffset(1, err).NotTo(HaveOccurred())
})

var _ = AfterSuite(func() {
	By("tearing down the test environment")
	err := testEnv.Stop()
	ExpectWithOffset(1, err).NotTo(HaveOccurred())
})

func TestAPIs(t *testing.T) {
	RegisterFailHandler(Fail)

	RunSpecs(t, "vadmin Suite")
}

// mockAdmintoolsDispatcher will create an admintools dispatcher for test purposes
func mockAdmintoolsDispatcher() (*Admintools, *vapi.VerticaDB, *cmds.FakePodRunner) {
	vdb := vapi.MakeVDB()
	fpr := &cmds.FakePodRunner{Results: make(cmds.CmdResults)}
	evWriter := aterrors.TestEVWriter{}
	dispatcher := MakeAdmintools(logger, vdb, fpr, &evWriter)
	return dispatcher.(*Admintools), vdb, fpr
}

// MockVClusterOps is used to invoke mock vcluster-ops functions
type MockVClusterOps struct {
	// Set this to true if you want VCreateDatabase to return the DBIsRunningError
	ReturnDBIsRunning               bool
	VerifyTimeoutNodeStartupSeconds bool
	// Set this to true if you want VStartNodes to return the ReIPNoClusterQuorumError
	ReturnReIPNoClusterQuorum bool
}

// const variables used for vcluster-ops unit test
const (
<<<<<<< HEAD
	TestDBName          = "test-db"
	TestTargetDBName    = "test-target-db"
	TestPassword        = "test-pw"
	TestTargetPassword  = "test-target-pw"
	TestTargetUserName  = "test-target-user"
	TestIPv6            = false
	TestParm            = "Parm1"
	TestValue           = "val1"
	TestInitiatorIP     = "10.10.10.10"
	TestSourceIP        = "10.10.10.10"
	TestTargetIP        = "10.10.10.11"
	TestSourceTLSConfig = "test-tls-config"
	TestIsEon           = true
	TestCommunalPath    = "/communal"
	TestNMATLSSecret    = "test-secret"
	TestArchiveName     = "test-archive-name"
	TestStartTimestamp  = "2006-01-02"
	TestEndTimestamp    = "2006-01-02 15:04:05"
=======
	TestDBName             = "test-db"
	TestTargetDBName       = "test-target-db"
	TestPassword           = "test-pw"
	TestTargetPassword     = "test-target-pw"
	TestTargetUserName     = "test-target-user"
	TestIPv6               = false
	TestParm               = "Parm1"
	TestValue              = "val1"
	TestInitiatorIP        = "10.10.10.10"
	TestSourceIP           = "10.10.10.10"
	TestTargetIP           = "10.10.10.11"
	TestSourceTLSConfig    = "test-tls-config"
	TestIsEon              = true
	TestCommunalPath       = "/communal"
	TestNMATLSSecret       = "test-secret"
	TestArchiveName        = "test-archive-name"
	TestStartTimestamp     = "2006-01-02"
	TestEndTimestamp       = "2006-01-02 15:04:05"
	TestConfigParamSandbox = "test-config-param-sandbox"
	TestConfigParamName    = "test-config-param-name"
	TestConfigParamValue   = "test-config-param-value"
	TestConfigParamLevel   = "test-config-param-level"
>>>>>>> 86ba4c34
)

var TestCommunalStorageParams = map[string]string{"awsauth": "test-auth", "awsconnecttimeout": "10"}
var TestNodeNameAddressMap = map[string]string{"v_sandbox_db_node0010": "10.244.0.134"}

// VerifyDBNameAndIPv6 is used in vcluster-ops unit test for verifying db name and ipv6
func (m *MockVClusterOps) VerifyDBNameAndIPv6(options *vops.DatabaseOptions) error {
	if options.IPv6 != TestIPv6 {
		return fmt.Errorf("failed to retrieve IPv6")
	}
	if options.DBName != TestDBName {
		return fmt.Errorf("failed to retrieve database name")
	}

	return nil
}

// VerifyCommonOptions is used in vcluster-ops unit test for verifying the common options among all db ops
func (m *MockVClusterOps) VerifyCommonOptions(options *vops.DatabaseOptions) error {
	// verify basic options
	err := m.VerifyDBNameAndIPv6(options)
	if err != nil {
		return err
	}

	// verify auth options
	if options.UserName != vapi.SuperUser {
		return fmt.Errorf("failed to retrieve Vertica username")
	}
	if *options.Password != TestPassword {
		return fmt.Errorf("failed to retrieve Vertica password")
	}

	return nil
}

// VerifyTargetDBNameUserNamePassword is used in vcluster-ops unit test for verifying the target db name,
// username and password in a replication
func (m *MockVClusterOps) VerifyTargetDBNameUserNamePassword(options *vops.VReplicationDatabaseOptions) error {
<<<<<<< HEAD
	if options.TargetDB != TestTargetDBName {
		return fmt.Errorf("failed to retrieve target db name")
	}
	if options.TargetUserName != TestTargetUserName {
		return fmt.Errorf("failed to retrieve target username")
	}
	if options.SourceTLSConfig != "" {
		if options.TargetPassword != nil {
			return fmt.Errorf("target password is not nil when source TLS config is set")
		}
	} else {
		if *options.TargetPassword != TestTargetPassword {
=======
	if options.TargetDB.DBName != TestTargetDBName {
		return fmt.Errorf("failed to retrieve target db name")
	}
	if options.TargetDB.UserName != TestTargetUserName {
		return fmt.Errorf("failed to retrieve target username")
	}
	if options.SourceTLSConfig != "" {
		if options.TargetDB.Password != nil {
			return fmt.Errorf("target password is not nil when source TLS config is set")
		}
	} else {
		if *options.TargetDB.Password != TestTargetPassword {
>>>>>>> 86ba4c34
			return fmt.Errorf("failed to retrieve target password")
		}
	}
	return nil
}

// VerifyEonMode is used in vcluster-ops unit test for verifying eon mode
func (m *MockVClusterOps) VerifyEonMode(options *vops.DatabaseOptions) error {
	if options.IsEon != TestIsEon {
		return fmt.Errorf("failed to retrieve eon mode")
	}

	return nil
}

// VerifyInitiatorIPAndEonMode is used in vcluster-ops unit test for verifying initiator ip and eon mode.
// They are the common options in some vcluster commands like stop_db and db_add_subcluster
func (m *MockVClusterOps) VerifyInitiatorIPAndEonMode(options *vops.DatabaseOptions) error {
	// verify initiator ip
	if len(options.RawHosts) == 0 || options.RawHosts[0] != TestInitiatorIP {
		return fmt.Errorf("failed to retrieve hosts")
	}

	// verify eon mode
	return m.VerifyEonMode(options)
}

// VerifyHosts is used in vcluster-ops unit test for verifying hosts
func (m *MockVClusterOps) VerifyHosts(options *vops.DatabaseOptions, hosts []string) error {
	if !reflect.DeepEqual(options.RawHosts, hosts) {
		return fmt.Errorf("failed to retrieve hosts '%v' in '%v'", hosts, options.RawHosts)
	}

	return nil
}

// VerifyCommunalStorageOptions is used in vcluster-ops unit test for verifying communal storage options
func (m *MockVClusterOps) VerifyCommunalStorageOptions(communalStoragePath string, configurationParams map[string]string) error {
	if communalStoragePath != TestCommunalPath {
		return fmt.Errorf("failed to retrieve communal storage path")
	}

	if !reflect.DeepEqual(configurationParams, TestCommunalStorageParams) {
		return fmt.Errorf("failed to retrieve configuration params")
	}

	return nil
}

func (m *MockVClusterOps) VerifyFilterOptions(options *vops.ShowRestorePointFilterOptions) error {
	if options == nil {
		return fmt.Errorf("failed to retrieve filter options")
	}
	if options.ArchiveName == "" || options.ArchiveName != TestArchiveName {
		return fmt.Errorf("failed to retrieve archive name filter")
	}
	if options.StartTimestamp == "" || options.StartTimestamp != TestStartTimestamp {
		return fmt.Errorf("failed to retrieve start timestamp filter")
	}
	if options.EndTimestamp == "" || options.EndTimestamp != TestEndTimestamp {
		return fmt.Errorf("failed to retrieve end timestamp filter")
	}
	return nil
}

func (m *MockVClusterOps) VerifySetConfigurationParameterOptions(options *vops.VSetConfigurationParameterOptions) error {
	if options == nil {
		return fmt.Errorf("failed to retrieve set configuration parameter options")
	}
	if options.Sandbox == "" || options.Sandbox != TestConfigParamSandbox {
		return fmt.Errorf("failed to retrieve sandbox")
	}
	if options.ConfigParameter == "" || options.ConfigParameter != TestConfigParamName {
		return fmt.Errorf("failed to retrieve config param")
	}
	if options.Value == "" || options.Value != TestConfigParamValue {
		return fmt.Errorf("failed to retrieve value")
	}
	if options.Level == "" || options.Level != TestConfigParamLevel {
		return fmt.Errorf("failed to retrieve level")
	}
	return nil
}

func (m *MockVClusterOps) VerifyGetConfigurationParameterOptions(options *vops.VGetConfigurationParameterOptions) error {
	if options == nil {
		return fmt.Errorf("failed to retrieve get configuration parameter options")
	}
	if options.Sandbox == "" || options.Sandbox != TestConfigParamSandbox {
		return fmt.Errorf("failed to retrieve sandbox")
	}
	if options.ConfigParameter == "" || options.ConfigParameter != TestConfigParamName {
		return fmt.Errorf("failed to retrieve config param")
	}
	if options.Level == "" || options.Level != TestConfigParamLevel {
		return fmt.Errorf("failed to retrieve level")
	}
	return nil
}

// VerifyCerts is used in vcluster-ops unit test for verifying key and certs
func (m *MockVClusterOps) VerifyCerts(options *vops.DatabaseOptions) error {
	if options.Key != test.TestKeyValue {
		return fmt.Errorf("failed to load key")
	}
	if options.Cert != test.TestCertValue {
		return fmt.Errorf("failed to load cert")
	}
	if options.CaCert != test.TestCaCertValue {
		return fmt.Errorf("failed to load ca cert")
	}

	return nil
}

// VerifySourceAndTargetIPs is used in vcluster-ops unit test for verifying source and target hosts
// (both a single IP) in a replication
func (m *MockVClusterOps) VerifySourceAndTargetIPs(options *vops.VReplicationDatabaseOptions) error {
	if len(options.RawHosts) != 1 || options.RawHosts[0] != TestSourceIP {
		return fmt.Errorf("failed to load source IP")
	}
<<<<<<< HEAD
	if len(options.TargetHosts) != 1 || options.TargetHosts[0] != TestTargetIP {
=======
	if len(options.TargetDB.Hosts) != 1 || options.TargetDB.Hosts[0] != TestTargetIP {
>>>>>>> 86ba4c34
		return fmt.Errorf("failed to load target IP")
	}
	return nil
}

// VerifySourceTLSConfig is used in vcluster-ops unit test for verifying source TLS config
func (m *MockVClusterOps) VerifySourceTLSConfig(options *vops.VReplicationDatabaseOptions) error {
	if options.SourceTLSConfig != TestSourceTLSConfig {
		return fmt.Errorf("failed to load source TLS config")
	}
	return nil
}

<<<<<<< HEAD
=======
func (m *MockVClusterOps) VPollSubclusterState(_ *vops.VPollSubclusterStateOptions) error {
	return nil
}

>>>>>>> 86ba4c34
// mockVClusterOpsDispatcher will create an vcluster-ops dispatcher for test
// purposes. This uses a standard function to setup the API.
func mockVClusterOpsDispatcher() *VClusterOps {
	vdb := vapi.MakeVDB()
	vdb.Spec.NMATLSSecret = "test-secret"
	// We use a function to construct the VClusterProvider. This is called
	// ahead of each API rather than once so that we can setup a custom
	// logger for each API call.
	setupAPIFunc := func(log logr.Logger, apiName string) (VClusterProvider, logr.Logger) {
		return &MockVClusterOps{}, logr.Logger{}
	}
	return mockVClusterOpsDispatcherWithCustomSetup(vdb, setupAPIFunc)
}

// mockVClusterOpsDispatchWithCustomSetup is like mockVClusterOpsDispatcher,
// except you provide your own setup API function.
func mockVClusterOpsDispatcherWithCustomSetup(vdb *vapi.VerticaDB,
	setupAPIFunc func(logr.Logger, string) (VClusterProvider, logr.Logger)) *VClusterOps {
	evWriter := aterrors.TestEVWriter{}
	dispatcher := MakeVClusterOps(logger, vdb, k8sClient, TestPassword, &evWriter, setupAPIFunc)
	return dispatcher.(*VClusterOps)
}

func createNonEmptyFileHelper(res ctrl.Result, err error, fpr *cmds.FakePodRunner) {
	Ω(err).Should(Succeed())
	Ω(res).Should(Equal(ctrl.Result{}))
	hist := fpr.FindCommands("cat >")
	Ω(len(hist)).Should(Equal(1))
	expContent := fmt.Sprintf("%s = %s\n", TestParm, TestValue)
	Expect(hist[0].Command).Should(ContainElement(fmt.Sprintf("cat > %s<<< '%s'", paths.AuthParmsFile, expContent)))
}

// VerifyNodeNameAddressMap is used in vcluster-ops unit test for verifying a map that contains correct
// node names and node addresses
func (m *MockVClusterOps) VerifyNodeNameAddressMap(nodeNameAddressMap map[string]string) error {
	if !reflect.DeepEqual(nodeNameAddressMap, TestNodeNameAddressMap) {
		return fmt.Errorf("failed to retrieve the map with node names and addresses")
	}
	return nil
}<|MERGE_RESOLUTION|>--- conflicted
+++ resolved
@@ -98,26 +98,6 @@
 
 // const variables used for vcluster-ops unit test
 const (
-<<<<<<< HEAD
-	TestDBName          = "test-db"
-	TestTargetDBName    = "test-target-db"
-	TestPassword        = "test-pw"
-	TestTargetPassword  = "test-target-pw"
-	TestTargetUserName  = "test-target-user"
-	TestIPv6            = false
-	TestParm            = "Parm1"
-	TestValue           = "val1"
-	TestInitiatorIP     = "10.10.10.10"
-	TestSourceIP        = "10.10.10.10"
-	TestTargetIP        = "10.10.10.11"
-	TestSourceTLSConfig = "test-tls-config"
-	TestIsEon           = true
-	TestCommunalPath    = "/communal"
-	TestNMATLSSecret    = "test-secret"
-	TestArchiveName     = "test-archive-name"
-	TestStartTimestamp  = "2006-01-02"
-	TestEndTimestamp    = "2006-01-02 15:04:05"
-=======
 	TestDBName             = "test-db"
 	TestTargetDBName       = "test-target-db"
 	TestPassword           = "test-pw"
@@ -140,7 +120,6 @@
 	TestConfigParamName    = "test-config-param-name"
 	TestConfigParamValue   = "test-config-param-value"
 	TestConfigParamLevel   = "test-config-param-level"
->>>>>>> 86ba4c34
 )
 
 var TestCommunalStorageParams = map[string]string{"awsauth": "test-auth", "awsconnecttimeout": "10"}
@@ -180,20 +159,6 @@
 // VerifyTargetDBNameUserNamePassword is used in vcluster-ops unit test for verifying the target db name,
 // username and password in a replication
 func (m *MockVClusterOps) VerifyTargetDBNameUserNamePassword(options *vops.VReplicationDatabaseOptions) error {
-<<<<<<< HEAD
-	if options.TargetDB != TestTargetDBName {
-		return fmt.Errorf("failed to retrieve target db name")
-	}
-	if options.TargetUserName != TestTargetUserName {
-		return fmt.Errorf("failed to retrieve target username")
-	}
-	if options.SourceTLSConfig != "" {
-		if options.TargetPassword != nil {
-			return fmt.Errorf("target password is not nil when source TLS config is set")
-		}
-	} else {
-		if *options.TargetPassword != TestTargetPassword {
-=======
 	if options.TargetDB.DBName != TestTargetDBName {
 		return fmt.Errorf("failed to retrieve target db name")
 	}
@@ -206,7 +171,6 @@
 		}
 	} else {
 		if *options.TargetDB.Password != TestTargetPassword {
->>>>>>> 86ba4c34
 			return fmt.Errorf("failed to retrieve target password")
 		}
 	}
@@ -328,11 +292,7 @@
 	if len(options.RawHosts) != 1 || options.RawHosts[0] != TestSourceIP {
 		return fmt.Errorf("failed to load source IP")
 	}
-<<<<<<< HEAD
-	if len(options.TargetHosts) != 1 || options.TargetHosts[0] != TestTargetIP {
-=======
 	if len(options.TargetDB.Hosts) != 1 || options.TargetDB.Hosts[0] != TestTargetIP {
->>>>>>> 86ba4c34
 		return fmt.Errorf("failed to load target IP")
 	}
 	return nil
@@ -346,13 +306,10 @@
 	return nil
 }
 
-<<<<<<< HEAD
-=======
 func (m *MockVClusterOps) VPollSubclusterState(_ *vops.VPollSubclusterStateOptions) error {
 	return nil
 }
 
->>>>>>> 86ba4c34
 // mockVClusterOpsDispatcher will create an vcluster-ops dispatcher for test
 // purposes. This uses a standard function to setup the API.
 func mockVClusterOpsDispatcher() *VClusterOps {

/*
 (c) Copyright [2021-2024] Open Text.
 Licensed under the Apache License, Version 2.0 (the "License");
 You may not use this file except in compliance with the License.
 You may obtain a copy of the License at

 http://www.apache.org/licenses/LICENSE-2.0

 Unless required by applicable law or agreed to in writing, software
 distributed under the License is distributed on an "AS IS" BASIS,
 WITHOUT WARRANTIES OR CONDITIONS OF ANY KIND, either express or implied.
 See the License for the specific language governing permissions and
 limitations under the License.
*/

package vadmin

import (
	"context"
	"fmt"

	vops "github.com/vertica/vcluster/vclusterops"
	"github.com/vertica/vertica-kubernetes/pkg/net"
	"github.com/vertica/vertica-kubernetes/pkg/vadmin/opts/showrestorepoints"
)

// ShowRestorePoints can query the restore points from an archive. It can
// show list restore points in a database
func (v *VClusterOps) ShowRestorePoints(ctx context.Context, opts ...showrestorepoints.Option) (restorePoints []vops.RestorePoint,
	err error) {
	v.setupForAPICall("ShowRestorePoints")
	defer v.tearDownForAPICall()
	v.Log.Info("Starting vcluster ShowRestorePoints")

	certs, err := v.retrieveNMACerts(ctx)
	if err != nil {
		return restorePoints, err
	}

	s := showrestorepoints.Parms{}
	s.Make(opts...)

	vcOpts := v.genRestorePointsOptions(&s, certs)
	showRestorePoints, err := v.VShowRestorePoints(vcOpts)
	if err != nil {
		return showRestorePoints, fmt.Errorf("failed to show restore points: %w", err)
	}

	return showRestorePoints, nil
}

func (v *VClusterOps) genRestorePointsOptions(s *showrestorepoints.Parms, certs *HTTPSCerts) *vops.VShowRestorePointsOptions {
	opts := vops.VShowRestorePointsFactory()

	// required options
	opts.DBName = v.VDB.Spec.DBName
	opts.CommunalStorageLocation = s.CommunalPath

	opts.RawHosts = append(opts.RawHosts, s.InitiatorIP)
	v.Log.Info("Setup restore point options", "rawhosts", opts.RawHosts)

	opts.IPv6 = net.IsIPv6(s.InitiatorIP)
	opts.ConfigurationParameters = s.ConfigurationParams

<<<<<<< HEAD
	// auth options
	if v.shouldUseCertAuthentication() {
		opts.Key = certs.Key
		opts.Cert = certs.Cert
		opts.CaCert = certs.CaCert
	} else {
		opts.Key = certs.Key
		opts.Cert = certs.Cert
		opts.CaCert = certs.CaCert
		opts.UserName = v.VDB.GetVerticaUser()
		opts.Password = &v.Password
	}
=======
	v.setAuthentication(&opts.DatabaseOptions, v.VDB.GetVerticaUser(), &v.Password, certs)
>>>>>>> 7ec22c77

	// optional query filter options
	opts.FilterOptions = s.FilterOptions

	return &opts
}<|MERGE_RESOLUTION|>--- conflicted
+++ resolved
@@ -62,22 +62,7 @@
 	opts.IPv6 = net.IsIPv6(s.InitiatorIP)
 	opts.ConfigurationParameters = s.ConfigurationParams
 
-<<<<<<< HEAD
-	// auth options
-	if v.shouldUseCertAuthentication() {
-		opts.Key = certs.Key
-		opts.Cert = certs.Cert
-		opts.CaCert = certs.CaCert
-	} else {
-		opts.Key = certs.Key
-		opts.Cert = certs.Cert
-		opts.CaCert = certs.CaCert
-		opts.UserName = v.VDB.GetVerticaUser()
-		opts.Password = &v.Password
-	}
-=======
 	v.setAuthentication(&opts.DatabaseOptions, v.VDB.GetVerticaUser(), &v.Password, certs)
->>>>>>> 7ec22c77
 
 	// optional query filter options
 	opts.FilterOptions = s.FilterOptions

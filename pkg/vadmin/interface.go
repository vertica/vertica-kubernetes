/*
 (c) Copyright [2021-2024] Open Text.
 Licensed under the Apache License, Version 2.0 (the "License");
 You may not use this file except in compliance with the License.
 You may obtain a copy of the License at

 http://www.apache.org/licenses/LICENSE-2.0

 Unless required by applicable law or agreed to in writing, software
 distributed under the License is distributed on an "AS IS" BASIS,
 WITHOUT WARRANTIES OR CONDITIONS OF ANY KIND, either express or implied.
 See the License for the specific language governing permissions and
 limitations under the License.
*/

package vadmin

import (
	"context"

	"github.com/go-logr/logr"
	vops "github.com/vertica/vcluster/vclusterops"
	"github.com/vertica/vcluster/vclusterops/vlog"
	vapi "github.com/vertica/vertica-kubernetes/api/v1"
	"github.com/vertica/vertica-kubernetes/pkg/cmds"
	"github.com/vertica/vertica-kubernetes/pkg/events"
	"github.com/vertica/vertica-kubernetes/pkg/vadmin/opts/addnode"
	"github.com/vertica/vertica-kubernetes/pkg/vadmin/opts/addsc"
	"github.com/vertica/vertica-kubernetes/pkg/vadmin/opts/altersc"
	"github.com/vertica/vertica-kubernetes/pkg/vadmin/opts/createdb"
	"github.com/vertica/vertica-kubernetes/pkg/vadmin/opts/describedb"
	"github.com/vertica/vertica-kubernetes/pkg/vadmin/opts/fetchnodedetails"
	"github.com/vertica/vertica-kubernetes/pkg/vadmin/opts/fetchnodestate"
	"github.com/vertica/vertica-kubernetes/pkg/vadmin/opts/getconfigparameter"
	"github.com/vertica/vertica-kubernetes/pkg/vadmin/opts/installpackages"
	"github.com/vertica/vertica-kubernetes/pkg/vadmin/opts/promotesandboxtomain"
	"github.com/vertica/vertica-kubernetes/pkg/vadmin/opts/reip"
	"github.com/vertica/vertica-kubernetes/pkg/vadmin/opts/removenode"
	"github.com/vertica/vertica-kubernetes/pkg/vadmin/opts/removesc"
	"github.com/vertica/vertica-kubernetes/pkg/vadmin/opts/renamesc"
	"github.com/vertica/vertica-kubernetes/pkg/vadmin/opts/replicationstart"
	"github.com/vertica/vertica-kubernetes/pkg/vadmin/opts/restartnode"
	"github.com/vertica/vertica-kubernetes/pkg/vadmin/opts/revivedb"
	"github.com/vertica/vertica-kubernetes/pkg/vadmin/opts/sandboxsc"
	"github.com/vertica/vertica-kubernetes/pkg/vadmin/opts/setconfigparameter"
	"github.com/vertica/vertica-kubernetes/pkg/vadmin/opts/showrestorepoints"
	"github.com/vertica/vertica-kubernetes/pkg/vadmin/opts/startdb"
	"github.com/vertica/vertica-kubernetes/pkg/vadmin/opts/stopdb"
	"github.com/vertica/vertica-kubernetes/pkg/vadmin/opts/unsandboxsc"
	ctrl "sigs.k8s.io/controller-runtime"
	"sigs.k8s.io/controller-runtime/pkg/client"
)

type Dispatcher interface {
	// CreateDB will create a brand new database. It assumes the communal
	// storage location is empty.
	CreateDB(ctx context.Context, opts ...createdb.Option) (ctrl.Result, error)

	// ReviveDB will initialize a database using a pre-populated communal path.
	ReviveDB(ctx context.Context, opts ...revivedb.Option) (ctrl.Result, error)

	// DescribeDB will read state information about the database in communal
	// storage and return it back to the caller.
	DescribeDB(ctx context.Context, opts ...describedb.Option) (string, ctrl.Result, error)

	// FetchNodeState will determine if the given set of nodes are considered UP
	// or DOWN in our consensous state. It returns a map of vnode to its node state.
	FetchNodeState(ctx context.Context, opts ...fetchnodestate.Option) (map[string]string, ctrl.Result, error)

	// ReIP will update the catalog on disk with new IPs for all of the nodes given.
	ReIP(ctx context.Context, opts ...reip.Option) (ctrl.Result, error)

	// StopDB will stop all the vertica hosts of a running cluster.
	StopDB(ctx context.Context, opts ...stopdb.Option) error

	// AddNode will add a new vertica node to the cluster. If add node fails due to
	// a license limit, the error will be of type addnode.LicenseLimitError.
	AddNode(ctx context.Context, opts ...addnode.Option) error

	// AddSubcluster will create a subcluster in the vertica cluster.
	AddSubcluster(ctx context.Context, opts ...addsc.Option) error

	// RemoveNode will remove an existng vertica node from the cluster.
	RemoveNode(ctx context.Context, opts ...removenode.Option) error

	// RemoveSubcluster will remove the given subcluster from the vertica cluster.
	RemoveSubcluster(ctx context.Context, opts ...removesc.Option) error

	// RestartNode will restart a subset of nodes. Use this when vertica has not
	// lost cluster quorum. The IP given for each vnode may not match the current IP
	// in the vertica catalogs.
	RestartNode(ctx context.Context, opts ...restartnode.Option) (ctrl.Result, error)

	// StartDB will start a subset of nodes. Use this when vertica has lost
	// cluster quorum. The IP given for each vnode *must* match the current IP
	// in the vertica catalog. If they aren't a call to ReIP is necessary.
	StartDB(ctx context.Context, opts ...startdb.Option) (ctrl.Result, error)

	// ShowRestorePoints will list existing restore points in a database
	ShowRestorePoints(ctx context.Context, opts ...showrestorepoints.Option) ([]vops.RestorePoint, error)

	// InstallPackages will install all packages under /opt/vertica/packages
	// where Autoinstall is marked true.
	InstallPackages(ctx context.Context, opts ...installpackages.Option) (*vops.InstallPackageStatus, error)

	// ReplicateDB will start replicating data and metadata of an Eon cluster to another
	ReplicateDB(ctx context.Context, opts ...replicationstart.Option) (ctrl.Result, error)

	// FetchNodeDetails will return details for a node, including its state, sandbox, and storage locations
	FetchNodeDetails(ctx context.Context, opts ...fetchnodedetails.Option) (vops.NodeDetails, error)

	// SandboxSubcluster will add a subcluster in a sandbox of the database
	SandboxSubcluster(ctx context.Context, opts ...sandboxsc.Option) error

	// PromoteSandboxToMain will convert local sandbox to main cluster
	PromoteSandboxToMain(ctx context.Context, opts ...promotesandboxtomain.Option) error

	// UnsandboxSubcluster will move a subcluster from a sandbox to main cluster
	UnsandboxSubcluster(ctx context.Context, opts ...unsandboxsc.Option) error

	AlterSubclusterType(ctx context.Context, opts ...altersc.Option) error

<<<<<<< HEAD
	// SetConfigurationParameter will set a config parameter to a certain value at a certain level in a given cluster
	SetConfigurationParameter(ctx context.Context, opts ...setconfigparameter.Option) error

	// GetConfigurationParameter will get the value of a config parameter at a certain level in a given cluster
	GetConfigurationParameter(ctx context.Context, opts ...getconfigparameter.Option) (string, error)
=======
	// RenameSubcluster will rename a subcluster in main cluster
	RenameSubcluster(ctx context.Context, opts ...renamesc.Option) error
>>>>>>> 961ed786
}

const (
	// Constant for an up node, this is taken from the STATE column in NODES table
	StateUp = "UP"
)

// Admintools is the legacy style of running admin commands. All commands are
// sent to a process that runs admintools. The output is then parsed out of the
// stdout/stderr output that is captured.
type Admintools struct {
	PRunner  cmds.PodRunner
	Log      logr.Logger
	EVWriter events.EVWriter
	VDB      *vapi.VerticaDB
}

// MakeAdmintools will create a dispatcher that uses admintools to call the
// admin commands.
func MakeAdmintools(log logr.Logger, vdb *vapi.VerticaDB, prunner cmds.PodRunner, evWriter events.EVWriter) Dispatcher {
	return &Admintools{
		PRunner:  prunner,
		VDB:      vdb,
		Log:      log,
		EVWriter: evWriter,
	}
}

// VClusterOps is the new style of running admin commands. It makes use of the
// vclusterops library to perform all of the admin operations via RESTful
// interfaces.
type VClusterOps struct {
	BaseLog  logr.Logger // The base logger that all log objects are derived from
	Log      logr.Logger // A copy of the current log that is currently in use in the vclusterops package
	VDB      *vapi.VerticaDB
	Client   client.Client
	Password string
	EVWriter events.EVWriter
	VClusterProvider
	// Setup function for VClusterProvider and Log in this struct
	APISetupFunc func(log logr.Logger, apiName string) (VClusterProvider, logr.Logger)
}

// MakeVClusterOps will create a dispatcher that uses the vclusterops library for admin commands.
func MakeVClusterOps(log logr.Logger, vdb *vapi.VerticaDB, cli client.Client,
	passwd string, evWriter events.EVWriter,
	apiSetupFunc func(logr.Logger, string) (VClusterProvider, logr.Logger)) Dispatcher {
	return &VClusterOps{
		BaseLog:          log,
		VDB:              vdb,
		Client:           cli,
		Password:         passwd,
		EVWriter:         evWriter,
		APISetupFunc:     apiSetupFunc,
		VClusterProvider: nil, // Setup via the APISetupFunc before each API call
	}
}

// SetupVClusterOps will provide a VClusterProvider that uses the *real*
// vclusterops package. This meant to be called ahead of each API to setup a
// custom logger for the API call. This function pointer is stored in
// APISetupFunc and is called via setupForAPICall.
func SetupVClusterOps(log logr.Logger, apiName string) (VClusterProvider, logr.Logger) {
	// We use a function to construct the VClusterProvider. This is called
	// ahead of each API rather than once so that we can setup a custom
	// logger for each API call.
	apiLog := log.WithName(apiName)
	return &vops.VClusterCommands{
			VClusterCommandsLogger: vops.VClusterCommandsLogger{
				Log: vlog.Printer{
					Log:           apiLog,
					LogToFileOnly: false,
				},
			},
		},
		apiLog
}

// setupForAPICall will setup the vcluster provider ahead of an API call. This
// must be called before each API call. Callers should call the tear down
// function (tearDownForAPICall) with defer.
//
//	func foo() {
//	    setupForAPICall("VCreateDatabase")
//	    defer tearDownForAPICall()
//	    ...
//	    v.VCreateDatabase(..)
//	}
func (v *VClusterOps) setupForAPICall(apiName string) {
	v.VClusterProvider, v.Log = v.APISetupFunc(v.BaseLog, apiName)
}

// tearDownForAPICall will cleanup from the setupForAPICall. This function
// should be called with defer immediately after calling setupForAPICall.
func (v *VClusterOps) tearDownForAPICall() {
	v.VClusterProvider = nil
}

type HTTPSCerts struct {
	Key    string
	Cert   string
	CaCert string
}

// VClusterProvider is for mocking test
// We will have two concrete implementations for the interface
//  1. real implementation in vcluster-ops library
//  2. mock implementation for unit test
type VClusterProvider interface {
	VCreateDatabase(options *vops.VCreateDatabaseOptions) (vops.VCoordinationDatabase, error)
	VStopDatabase(options *vops.VStopDatabaseOptions) error
	VStartDatabase(options *vops.VStartDatabaseOptions) (*vops.VCoordinationDatabase, error)
	VReviveDatabase(options *vops.VReviveDatabaseOptions) (string, *vops.VCoordinationDatabase, error)
	VFetchNodeState(options *vops.VFetchNodeStateOptions) ([]vops.NodeInfo, error)
	VAddSubcluster(options *vops.VAddSubclusterOptions) error
	VRemoveSubcluster(options *vops.VRemoveScOptions) (vops.VCoordinationDatabase, error)
	VAddNode(options *vops.VAddNodeOptions) (vops.VCoordinationDatabase, error)
	VRemoveNode(options *vops.VRemoveNodeOptions) (vops.VCoordinationDatabase, error)
	VReIP(options *vops.VReIPOptions) error
	VStartNodes(options *vops.VStartNodesOptions) error
	VShowRestorePoints(options *vops.VShowRestorePointsOptions) ([]vops.RestorePoint, error)
	VInstallPackages(options *vops.VInstallPackagesOptions) (*vops.InstallPackageStatus, error)
	VReplicateDatabase(options *vops.VReplicationDatabaseOptions) error
	VFetchNodesDetails(options *vops.VFetchNodesDetailsOptions) (vops.NodesDetails, error)
	VPromoteSandboxToMain(options *vops.VPromoteSandboxToMainOptions) error
	VSandbox(options *vops.VSandboxOptions) error
	VUnsandbox(options *vops.VUnsandboxOptions) error
	VAlterSubclusterType(options *vops.VAlterSubclusterTypeOptions) error
<<<<<<< HEAD
	VSetConfigurationParameters(options *vops.VSetConfigurationParameterOptions) error
	VGetConfigurationParameters(options *vops.VGetConfigurationParameterOptions) (string, error)
=======
	VRenameSubcluster(options *vops.VRenameSubclusterOptions) error
>>>>>>> 961ed786
}<|MERGE_RESOLUTION|>--- conflicted
+++ resolved
@@ -120,16 +120,14 @@
 
 	AlterSubclusterType(ctx context.Context, opts ...altersc.Option) error
 
-<<<<<<< HEAD
 	// SetConfigurationParameter will set a config parameter to a certain value at a certain level in a given cluster
 	SetConfigurationParameter(ctx context.Context, opts ...setconfigparameter.Option) error
 
 	// GetConfigurationParameter will get the value of a config parameter at a certain level in a given cluster
 	GetConfigurationParameter(ctx context.Context, opts ...getconfigparameter.Option) (string, error)
-=======
+
 	// RenameSubcluster will rename a subcluster in main cluster
 	RenameSubcluster(ctx context.Context, opts ...renamesc.Option) error
->>>>>>> 961ed786
 }
 
 const (
@@ -258,10 +256,7 @@
 	VSandbox(options *vops.VSandboxOptions) error
 	VUnsandbox(options *vops.VUnsandboxOptions) error
 	VAlterSubclusterType(options *vops.VAlterSubclusterTypeOptions) error
-<<<<<<< HEAD
 	VSetConfigurationParameters(options *vops.VSetConfigurationParameterOptions) error
 	VGetConfigurationParameters(options *vops.VGetConfigurationParameterOptions) (string, error)
-=======
 	VRenameSubcluster(options *vops.VRenameSubclusterOptions) error
->>>>>>> 961ed786
 }
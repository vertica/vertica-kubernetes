/*
 (c) Copyright [2021-2024] Open Text.
 Licensed under the Apache License, Version 2.0 (the "License");
 You may not use this file except in compliance with the License.
 You may obtain a copy of the License at

 http://www.apache.org/licenses/LICENSE-2.0

 Unless required by applicable law or agreed to in writing, software
 distributed under the License is distributed on an "AS IS" BASIS,
 WITHOUT WARRANTIES OR CONDITIONS OF ANY KIND, either express or implied.
 See the License for the specific language governing permissions and
 limitations under the License.
*/

package vadmin

import (
	"context"

	vops "github.com/vertica/vcluster/vclusterops"
	"github.com/vertica/vertica-kubernetes/pkg/net"
	"github.com/vertica/vertica-kubernetes/pkg/vadmin/opts/replicationstart"
)

// ReplicateDB will start replicating data and metadata of an Eon cluster to another
func (v *VClusterOps) ReplicateDB(ctx context.Context, opts ...replicationstart.Option) (int64, error) {
	v.setupForAPICall("ReplicateDB")
	defer v.tearDownForAPICall()
	v.Log.Info("Starting vcluster ReplicateDB")

	// get the certs
	certs, err := v.retrieveNMACerts(ctx)
	if err != nil {
		return 0, err
	}

	// get replication start options
	r := replicationstart.Parms{}
	r.Make(opts...)

	// Get target certs
	targetCerts := &HTTPSCerts{}
	if r.Async {
		targetCerts, err = v.retrieveTargetNMACerts(ctx)
		if err != nil {
			return 0, err
		}
	}

	// call vcluster-ops library to replicate db
	vopts := v.genReplicateDBOptions(&r, certs, targetCerts)

	transactionID, err := v.VReplicateDatabase(vopts)
	if err != nil {
		v.Log.Error(err, "failed to replicate a database")
		return 0, err
	}

	if vopts.Async {
		v.Log.Info("Successfully started replication of a database", "sourceDBName", vopts.DBName,
			"targetDBName", vopts.TargetDB, "transactionID", transactionID)
	} else {
		v.Log.Info("Successfully replicated a database", "sourceDBName", vopts.DBName,
			"targetDBName", vopts.TargetDB)
	}
	return transactionID, nil
}

func (v *VClusterOps) genReplicateDBOptions(s *replicationstart.Parms,
	certs *HTTPSCerts, targetCerts *HTTPSCerts) *vops.VReplicationDatabaseOptions {
	opts := vops.VReplicationDatabaseFactory()
	opts.RawHosts = append(opts.RawHosts, s.SourceIP)
	opts.DBName = v.VDB.Spec.DBName

	opts.TargetDB.DBName = s.TargetDBName
	opts.TargetDB.UserName = s.TargetUserName
	opts.SandboxName = s.SourceSandboxName
	if s.SourceTLSConfig != "" {
		opts.TargetDB.Password = nil
	} else {
		opts.TargetDB.Password = &s.TargetPassword
	}
	opts.TargetDB.Hosts = append(opts.TargetDB.Hosts, s.TargetIP)
	opts.SourceTLSConfig = s.SourceTLSConfig
	opts.IsEon = v.VDB.IsEON()

	opts.IPv6 = net.IsIPv6(s.SourceIP)
	opts.TargetDB.IPv6 = net.IsIPv6(s.TargetIP)

<<<<<<< HEAD
	// auth options
	if v.shouldUseCertAuthentication() {
		opts.Key = certs.Key
		opts.Cert = certs.Cert
		opts.CaCert = certs.CaCert
	} else {
		opts.Key = certs.Key
		opts.Cert = certs.Cert
		opts.CaCert = certs.CaCert
		opts.UserName = s.SourceUserName
		opts.Password = &v.Password
	}
=======
	v.setAuthentication(&opts.DatabaseOptions, s.SourceUserName, &v.Password, certs)
>>>>>>> 7ec22c77

	// Target auth options
	opts.TargetDB.Key = targetCerts.Key
	opts.TargetDB.Cert = targetCerts.Cert
	opts.TargetDB.CaCert = targetCerts.CaCert

	// Async replication options
	opts.Async = s.Async
	opts.TableOrSchemaName = s.ObjectName
	opts.IncludePattern = s.IncludePattern
	opts.ExcludePattern = s.ExcludePattern
	opts.TargetNamespace = s.TargetNamespace

	return &opts
}<|MERGE_RESOLUTION|>--- conflicted
+++ resolved
@@ -88,22 +88,7 @@
 	opts.IPv6 = net.IsIPv6(s.SourceIP)
 	opts.TargetDB.IPv6 = net.IsIPv6(s.TargetIP)
 
-<<<<<<< HEAD
-	// auth options
-	if v.shouldUseCertAuthentication() {
-		opts.Key = certs.Key
-		opts.Cert = certs.Cert
-		opts.CaCert = certs.CaCert
-	} else {
-		opts.Key = certs.Key
-		opts.Cert = certs.Cert
-		opts.CaCert = certs.CaCert
-		opts.UserName = s.SourceUserName
-		opts.Password = &v.Password
-	}
-=======
 	v.setAuthentication(&opts.DatabaseOptions, s.SourceUserName, &v.Password, certs)
->>>>>>> 7ec22c77
 
 	// Target auth options
 	opts.TargetDB.Key = targetCerts.Key

/*
 (c) Copyright [2021-2023] Open Text.
 Licensed under the Apache License, Version 2.0 (the "License");
 You may not use this file except in compliance with the License.
 You may obtain a copy of the License at

 http://www.apache.org/licenses/LICENSE-2.0

 Unless required by applicable law or agreed to in writing, software
 distributed under the License is distributed on an "AS IS" BASIS,
 WITHOUT WARRANTIES OR CONDITIONS OF ANY KIND, either express or implied.
 See the License for the specific language governing permissions and
 limitations under the License.
*/

package vadmin

import (
	"context"
	"fmt"
	"reflect"

	. "github.com/onsi/ginkgo/v2"
	. "github.com/onsi/gomega"
	vops "github.com/vertica/vcluster/vclusterops"
	"github.com/vertica/vertica-kubernetes/pkg/test"
	"github.com/vertica/vertica-kubernetes/pkg/vadmin/opts/addnode"
	"k8s.io/apimachinery/pkg/types"
)

var TestNewHosts = []string{"pod-4", "pod-5"}
<<<<<<< HEAD
var testExpectedNodeNames = []string{"v_" + TestDBName + "_node0001",
	"v_" + TestDBName + "_node0002",
	"v_" + TestDBName + "_node0003"}
=======
var TestPod4Name = types.NamespacedName{
	Name:      "pod-4",
	Namespace: "ns",
}
var TestPod5Name = types.NamespacedName{
	Name:      "pod-5",
	Namespace: "ns",
}
var TestNewPodNames = []types.NamespacedName{TestPod4Name, TestPod5Name}
>>>>>>> abe3dfe3

// mock version of VAddNode() that is invoked inside VClusterOps.AddNode()
func (m *MockVClusterOps) VAddNode(options *vops.VAddNodeOptions) (vops.VCoordinationDatabase, error) {
	vdb := vops.VCoordinationDatabase{}
	// verify common options
	err := m.VerifyCommonOptions(&options.DatabaseOptions)
	if err != nil {
		return vdb, err
	}
	// verify basic options
	if !reflect.DeepEqual(options.NewHosts, TestNewHosts) {
		return vdb, fmt.Errorf("failed to retrieve hosts to add")
	}
	if *options.SCName != TestSCName {
		return vdb, fmt.Errorf("failed to retrieve subcluster name")
	}
	if !reflect.DeepEqual(options.RawHosts, []string{TestInitiatorPodIP}) {
		return vdb, fmt.Errorf("failed to retrieve initiator")
	}
	if !*options.SkipRebalanceShards {
		return vdb, fmt.Errorf("SkipRebalanceShards must be true")
	}
	if len(options.ExpectedNodeNames) == 0 {
		return vdb, fmt.Errorf("ExpectedNodeNames should be provided")
	}
	return vdb, nil
}

var _ = Describe("add_node_vc", func() {
	ctx := context.Background()

	It("should call vcluster-ops library with add_node task", func() {
		dispatcher := mockVClusterOpsDispatcher()
		dispatcher.VDB.Spec.HTTPServerTLSSecret = "add-node-test-secret"
		test.CreateFakeTLSSecret(ctx, dispatcher.VDB, dispatcher.Client, dispatcher.VDB.Spec.HTTPServerTLSSecret)
		defer test.DeleteSecret(ctx, dispatcher.Client, dispatcher.VDB.Spec.HTTPServerTLSSecret)
		dispatcher.VDB.Spec.DBName = TestDBName
		opts := []addnode.Option{
			addnode.WithInitiator(TestInitiatorPodName, TestInitiatorPodIP),
			addnode.WithSubcluster(TestSCName),
			addnode.WithExpecteNodeNames(testExpectedNodeNames),
		}
		for i, n := range TestNewHosts {
			opts = append(opts, addnode.WithHost(n, TestNewPodNames[i]))
		}
		Ω(dispatcher.AddNode(ctx, opts...)).Should(Succeed())
	})
})<|MERGE_RESOLUTION|>--- conflicted
+++ resolved
@@ -29,11 +29,6 @@
 )
 
 var TestNewHosts = []string{"pod-4", "pod-5"}
-<<<<<<< HEAD
-var testExpectedNodeNames = []string{"v_" + TestDBName + "_node0001",
-	"v_" + TestDBName + "_node0002",
-	"v_" + TestDBName + "_node0003"}
-=======
 var TestPod4Name = types.NamespacedName{
 	Name:      "pod-4",
 	Namespace: "ns",
@@ -43,7 +38,9 @@
 	Namespace: "ns",
 }
 var TestNewPodNames = []types.NamespacedName{TestPod4Name, TestPod5Name}
->>>>>>> abe3dfe3
+var testExpectedNodeNames = []string{"v_" + TestDBName + "_node0001",
+	"v_" + TestDBName + "_node0002",
+	"v_" + TestDBName + "_node0003"}
 
 // mock version of VAddNode() that is invoked inside VClusterOps.AddNode()
 func (m *MockVClusterOps) VAddNode(options *vops.VAddNodeOptions) (vops.VCoordinationDatabase, error) {

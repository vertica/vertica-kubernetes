/*
 (c) Copyright [2021-2024] Open Text.
 Licensed under the Apache License, Version 2.0 (the "License");
 You may not use this file except in compliance with the License.
 You may obtain a copy of the License at

 http://www.apache.org/licenses/LICENSE-2.0

 Unless required by applicable law or agreed to in writing, software
 distributed under the License is distributed on an "AS IS" BASIS,
 WITHOUT WARRANTIES OR CONDITIONS OF ANY KIND, either express or implied.
 See the License for the specific language governing permissions and
 limitations under the License.
*/

package vadmin

import (
	"context"
	"fmt"

	vops "github.com/vertica/vcluster/vclusterops"
	"github.com/vertica/vertica-kubernetes/pkg/net"
	"github.com/vertica/vertica-kubernetes/pkg/vadmin/opts/setconfigparameter"
)

// SetConfigurationParameter can set a given configuration parameter to a specified value
// at a certain value in the database
// the linter inexplicably thinks this is the same as PromoteSandboxToMain???
//
//nolint:dupl
func (v *VClusterOps) SetConfigurationParameter(ctx context.Context, opts ...setconfigparameter.Option) (err error) {
	v.setupForAPICall("SetConfigurationParameter")
	defer v.tearDownForAPICall()
	v.Log.Info("Starting vcluster SetConfigurationParameter")

	certs, err := v.retrieveNMACerts(ctx)
	if err != nil {
		return err
	}

	s := setconfigparameter.Parms{}
	s.Make(opts...)

	vcOpts := v.genSetConfigurationParameterOptions(&s, certs)
	err = v.VSetConfigurationParameters(vcOpts)
	if err != nil {
		return fmt.Errorf("failed to set configuration parameter: %w", err)
	}

	return nil
}

func (v *VClusterOps) genSetConfigurationParameterOptions(s *setconfigparameter.Parms,
	certs *HTTPSCerts) *vops.VSetConfigurationParameterOptions {
	opts := vops.VSetConfigurationParameterOptionsFactory()

	opts.RawHosts = append(opts.RawHosts, s.InitiatorIP)
	opts.DBName = v.VDB.Spec.DBName

	opts.Sandbox = s.Sandbox
	opts.ConfigParameter = s.ConfigParameter
	opts.Value = s.Value
	opts.Level = s.Level

	opts.IsEon = v.VDB.IsEON()
	opts.IPv6 = net.IsIPv6(s.InitiatorIP)

<<<<<<< HEAD
	// auth options
	if v.shouldUseCertAuthentication() {
		opts.Key = certs.Key
		opts.Cert = certs.Cert
		opts.CaCert = certs.CaCert
	} else {
		opts.Key = certs.Key
		opts.Cert = certs.Cert
		opts.CaCert = certs.CaCert
		opts.UserName = s.UserName
		opts.Password = &v.Password
	}
=======
	v.setAuthentication(&opts.DatabaseOptions, s.UserName, &v.Password, certs)
>>>>>>> 7ec22c77

	return &opts
}<|MERGE_RESOLUTION|>--- conflicted
+++ resolved
@@ -66,22 +66,7 @@
 	opts.IsEon = v.VDB.IsEON()
 	opts.IPv6 = net.IsIPv6(s.InitiatorIP)
 
-<<<<<<< HEAD
-	// auth options
-	if v.shouldUseCertAuthentication() {
-		opts.Key = certs.Key
-		opts.Cert = certs.Cert
-		opts.CaCert = certs.CaCert
-	} else {
-		opts.Key = certs.Key
-		opts.Cert = certs.Cert
-		opts.CaCert = certs.CaCert
-		opts.UserName = s.UserName
-		opts.Password = &v.Password
-	}
-=======
 	v.setAuthentication(&opts.DatabaseOptions, s.UserName, &v.Password, certs)
->>>>>>> 7ec22c77
 
 	return &opts
 }
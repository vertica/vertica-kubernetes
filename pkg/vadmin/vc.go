--- conflicted
+++ resolved
@@ -30,22 +30,14 @@
 	logf "sigs.k8s.io/controller-runtime/pkg/log"
 )
 
-<<<<<<< HEAD
 var vcLog = logf.Log.WithName("vadmin")
 
-// retrieveHTTPSCerts will retrieve the certs from HTTPSTLSSecret for calling NMA endpoints
-=======
 // retrieveHTTPSCerts will retrieve the certs from HTTPSNMATLSSecret for calling NMA endpoints
->>>>>>> 62c845b4
 func (v *VClusterOps) retrieveHTTPSCerts(ctx context.Context) (*HTTPSCerts, error) {
 	return v.retrieveHTTPSCertsWithTarget(ctx, false)
 }
 
-<<<<<<< HEAD
-// retrieveTargetHTTPSCerts will retrieve the certs from HTTPSTLSSecret for calling target NMA endpoints
-=======
 // retrieveTargetHTTPSCerts will retrieve the certs from HTTPSNMATLSSecret for calling target NMA endpoints
->>>>>>> 62c845b4
 func (v *VClusterOps) retrieveTargetHTTPSCerts(ctx context.Context) (*HTTPSCerts, error) {
 	return v.retrieveHTTPSCertsWithTarget(ctx, true)
 }
@@ -156,28 +148,17 @@
 }
 
 // getHTTPSTLSSecretName returns the name of the secret that stores TLS cert
-<<<<<<< HEAD
-// when tls cert is NOT used, it returns vdb.Spec.HTTPSTLSSecret. This includes
-=======
 // when tls cert is NOT used, it returns vdb.Spec.HTTPSNMATLSSecret. This includes
->>>>>>> 62c845b4
 // the time before a vdb is created
 // when tls cert is used, it returns secert name saved in annotation
 func getHTTPSTLSSecretName(vdb *vapi.VerticaDB) (string, error) {
 	secretName := ""
-<<<<<<< HEAD
 	if vdb.IsCertRotationEnabled() {
 		secretName = vdb.GetHTTPSTLSSecretNameInUse()
 	}
 	if secretName == "" {
 		secretName = vdb.Spec.HTTPSNMATLSSecret
 		vcLog.Info("retrieved https tls secret from vdb spec instead of status")
-=======
-	if vdb.IsCertRotationEnabled() && vdb.IsStatusConditionTrue(vapi.DBInitialized) {
-		secretName = vdb.GetHTTPSTLSSecretNameInUse()
-	} else {
-		secretName = vdb.Spec.HTTPSNMATLSSecret
->>>>>>> 62c845b4
 	}
 	if secretName == "" {
 		return "", fmt.Errorf("failed to retrieve nma secret name")

--- conflicted
+++ resolved
@@ -153,13 +153,8 @@
 // when tls cert is used, it returns secert name saved in annotation
 func getHTTPSTLSSecretName(vdb *vapi.VerticaDB) (string, error) {
 	secretName := ""
-<<<<<<< HEAD
 	if vdb.IsSetForTLS() {
-		secretName = vdb.GetHTTPSTLSSecretNameInUse()
-=======
-	if vdb.IsTLSAuthEnabled() {
 		secretName = vdb.GetHTTPSNMATLSSecretInUse()
->>>>>>> 08eed82b
 	}
 	if secretName == "" {
 		secretName = vdb.GetHTTPSNMATLSSecret()

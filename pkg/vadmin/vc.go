/*
 (c) Copyright [2021-2024] Open Text.
 Licensed under the Apache License, Version 2.0 (the "License");
 You may not use this file except in compliance with the License.
 You may obtain a copy of the License at

 http://www.apache.org/licenses/LICENSE-2.0

 Unless required by applicable law or agreed to in writing, software
 distributed under the License is distributed on an "AS IS" BASIS,
 WITHOUT WARRANTIES OR CONDITIONS OF ANY KIND, either express or implied.
 See the License for the specific language governing permissions and
 limitations under the License.
*/

package vadmin

import (
	"context"
	"fmt"

	vops "github.com/vertica/vcluster/vclusterops"
	vapi "github.com/vertica/vertica-kubernetes/api/v1"
	"github.com/vertica/vertica-kubernetes/pkg/cloud"
	"github.com/vertica/vertica-kubernetes/pkg/meta"
	"github.com/vertica/vertica-kubernetes/pkg/names"
	corev1 "k8s.io/api/core/v1"
	ctrl "sigs.k8s.io/controller-runtime"
)

// retrieveTargetNMACerts will retrieve the certs from NMATLSSecret for calling target NMA endpoints
func (v *VClusterOps) retrieveTargetNMACerts(ctx context.Context) (*HTTPSCerts, error) {
	fetcher := cloud.SecretFetcher{
		Client:   v.Client,
		Log:      v.Log,
		Obj:      v.TargetVDB,
		EVWriter: v.EVWriter,
	}
	return retrieveNMACerts(ctx, fetcher, v.TargetVDB)
}

// retrieveNMACerts will retrieve the certs from NMATLSSecret for calling NMA endpoints
func (v *VClusterOps) retrieveNMACerts(_ context.Context) (*HTTPSCerts, error) {
	vdbContext := GetContextForVdb(v.VDB.Namespace, v.VDB.Name)
	namSecretName, err := getNMATLSSecretName(v.VDB)
	if err != nil {
		return nil, err
	}
	v.Log.Info("nma secret name to use " + namSecretName)
	fetcher := cloud.SecretFetcher{
		Client:   v.Client,
		Log:      v.Log,
		Obj:      v.VDB,
		EVWriter: v.EVWriter,
	}
	return vdbContext.GetCertFromSecret(namSecretName, fetcher)
}

func retrieveNMACerts(ctx context.Context, fetcher cloud.SecretFetcher, vdb *vapi.VerticaDB) (*HTTPSCerts, error) {
	tlsCerts, err := fetcher.Fetch(ctx, names.GenNamespacedName(vdb, vdb.Spec.NMATLSSecret))
	if err != nil {
		return nil, fmt.Errorf("fetching NMA certs: %w", err)
	}

	tlsKey, ok := tlsCerts[corev1.TLSPrivateKeyKey]
	if !ok {
		return nil, fmt.Errorf("key %s is missing in the secret %s", corev1.TLSPrivateKeyKey, vdb.Spec.NMATLSSecret)
	}
	tlsCrt, ok := tlsCerts[corev1.TLSCertKey]
	if !ok {
		return nil, fmt.Errorf("cert %s is missing in the secret %s", corev1.TLSCertKey, vdb.Spec.NMATLSSecret)
	}
	tlsCaCrt, ok := tlsCerts[corev1.ServiceAccountRootCAKey]
	if !ok {
		return nil, fmt.Errorf("ca cert %s is missing in the secret %s", corev1.ServiceAccountRootCAKey, vdb.Spec.NMATLSSecret)
	}
	return &HTTPSCerts{
		Key:    string(tlsKey),
		Cert:   string(tlsCrt),
		CaCert: string(tlsCaCrt),
	}, nil
}

// getNMATLSSecretName returns the name of the secret that stores TLS cert
// when tls cert is NOT used, it returns vdb.Spec.NMATLSSecret. This includes
// the time before a vdb is created
// when tls cert is used, it returns secert name saved in annotation
func getNMATLSSecretName(vdb *vapi.VerticaDB) (string, error) {
	vdbContext := GetContextForVdb(vdb.Namespace, vdb.Name)
	secretName := ""
	if vdbContext.GetBoolValue(UseTLSCert) {
		secretName = meta.GetNMATLSSecretNameInUse(vdb.Annotations)
	} else {
		secretName = vdb.Spec.NMATLSSecret
	}
	if secretName == "" {
		return "", fmt.Errorf("failed to retrieve nma secret name")
	}
	return secretName, nil
}

// logFailure will log and record an event for a vclusterOps API failure
func (v *VClusterOps) logFailure(cmd, genericFailureReason string, err error) (ctrl.Result, error) {
	evLogr := vcErrors{
		VDB:                  v.VDB,
		Log:                  v.Log,
		GenericFailureReason: genericFailureReason,
		EVWriter:             v.EVWriter,
	}
	return evLogr.LogFailure(cmd, err)
}

<<<<<<< HEAD
// shouldUseCertAuthentication returns true when tls cert is used
func (v *VClusterOps) shouldUseCertAuthentication() bool {
	Vinf, ok := v.VDB.MakeVersionInfo()
	if !ok {
		v.Log.Info("failed to get vertica version. disable TLS cert")
		return false
	}
	if Vinf.IsEqualOrNewer(vapi.NMATLSCertRotationMinVersion) && meta.EnableTLSCertsRotation(v.VDB.Annotations) {
		vdbContext := GetContextForVdb(v.VDB.Namespace, v.VDB.Name)
		return vdbContext.GetBoolValue(UseTLSCert)
	}
	return false
=======
func (v *VClusterOps) setAuthentication(opts *vops.DatabaseOptions, username string, password *string, certs *HTTPSCerts) {
	opts.Key = certs.Key
	opts.Cert = certs.Cert
	opts.CaCert = certs.CaCert
	if !v.VDB.IsCertRotationEnabled() {
		opts.UserName = username
		opts.Password = password
	}
>>>>>>> 7ec22c77
}<|MERGE_RESOLUTION|>--- conflicted
+++ resolved
@@ -110,7 +110,6 @@
 	return evLogr.LogFailure(cmd, err)
 }
 
-<<<<<<< HEAD
 // shouldUseCertAuthentication returns true when tls cert is used
 func (v *VClusterOps) shouldUseCertAuthentication() bool {
 	Vinf, ok := v.VDB.MakeVersionInfo()
@@ -118,12 +117,13 @@
 		v.Log.Info("failed to get vertica version. disable TLS cert")
 		return false
 	}
-	if Vinf.IsEqualOrNewer(vapi.NMATLSCertRotationMinVersion) && meta.EnableTLSCertsRotation(v.VDB.Annotations) {
+	if Vinf.IsEqualOrNewer(vapi.TLSCertRotationMinVersion) && meta.EnableTLSCertsRotation(v.VDB.Annotations) {
 		vdbContext := GetContextForVdb(v.VDB.Namespace, v.VDB.Name)
 		return vdbContext.GetBoolValue(UseTLSCert)
 	}
 	return false
-=======
+}
+
 func (v *VClusterOps) setAuthentication(opts *vops.DatabaseOptions, username string, password *string, certs *HTTPSCerts) {
 	opts.Key = certs.Key
 	opts.Cert = certs.Cert
@@ -132,5 +132,4 @@
 		opts.UserName = username
 		opts.Password = password
 	}
->>>>>>> 7ec22c77
 }
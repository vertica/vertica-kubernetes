--- conflicted
+++ resolved
@@ -60,22 +60,7 @@
 	opts.SCName = s.Subcluster
 	opts.Timeout = s.Timeout
 
-<<<<<<< HEAD
-	// auth options
-	if v.shouldUseCertAuthentication() {
-		opts.Key = certs.Key
-		opts.Cert = certs.Cert
-		opts.CaCert = certs.CaCert
-	} else {
-		opts.Key = certs.Key
-		opts.Cert = certs.Cert
-		opts.CaCert = certs.CaCert
-		opts.UserName = v.VDB.GetVerticaUser()
-		opts.Password = &v.Password
-	}
-=======
 	v.setAuthentication(&opts.DatabaseOptions, v.VDB.GetVerticaUser(), &v.Password, certs)
->>>>>>> 7ec22c77
 
 	return &opts
 }
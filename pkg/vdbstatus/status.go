/*
 (c) Copyright [2021-2024] Open Text.
 Licensed under the Apache License, Version 2.0 (the "License");
 You may not use this file except in compliance with the License.
 You may obtain a copy of the License at

 http://www.apache.org/licenses/LICENSE-2.0

 Unless required by applicable law or agreed to in writing, software
 distributed under the License is distributed on an "AS IS" BASIS,
 WITHOUT WARRANTIES OR CONDITIONS OF ANY KIND, either express or implied.
 See the License for the specific language governing permissions and
 limitations under the License.
*/

package vdbstatus

import (
	"context"
	"reflect"

	vapi "github.com/vertica/vertica-kubernetes/api/v1"
	"k8s.io/apimachinery/pkg/api/meta"
	metav1 "k8s.io/apimachinery/pkg/apis/meta/v1"
	"k8s.io/apimachinery/pkg/types"
	"k8s.io/client-go/util/retry"
	"sigs.k8s.io/controller-runtime/pkg/client"
)

// Update will set status fields in the VerticaDB.  It handles retry for
// transient errors like when update fails because another client updated the
// VerticaDB.
func Update(ctx context.Context, clnt client.Client, vdb *vapi.VerticaDB, updateFunc func(*vapi.VerticaDB) error) error {
	return retry.RetryOnConflict(retry.DefaultBackoff, func() error {
		// Always fetch the latest to minimize the chance of getting a conflict error.
		nm := types.NamespacedName{Namespace: vdb.Namespace, Name: vdb.Name}
		if err := clnt.Get(ctx, nm, vdb); err != nil {
			return err
		}

		// We will calculate the status for the vdb object. This update is done in
		// place. If anything differs from the copy then we will do a single update.
		vdbChg := vdb.DeepCopy()

		// Refresh the status using the users provided function
		if err := updateFunc(vdbChg); err != nil {
			return err
		}

		if !reflect.DeepEqual(vdb.Status, vdbChg.Status) {
			vdbChg.Status.DeepCopyInto(&vdb.Status)
			if err := clnt.Status().Update(ctx, vdb); err != nil {
				return err
			}
		}
		return nil
	})
}

// UpdateCondition will update a condition status
// This is a no-op if the status condition is already set.  The input vdb will
// be updated with the status condition.
func UpdateCondition(ctx context.Context, clnt client.Client, vdb *vapi.VerticaDB, condition *metav1.Condition) error {
	// refreshConditionInPlace will update the status condition in vdb.  The update
	// will be applied in-place.
	refreshConditionInPlace := func(vdb *vapi.VerticaDB) error {
		meta.SetStatusCondition(&vdb.Status.Conditions, *condition)
		return nil
	}

	return Update(ctx, clnt, vdb, refreshConditionInPlace)
}

<<<<<<< HEAD
// UpdateConditions will update multiple condition statuses
func UpdateConditions(ctx context.Context, clnt client.Client, vdb *vapi.VerticaDB, conditions []*metav1.Condition) error {
	// refreshConditionInPlace will update the status conditions in vdb.  The update
	// will be applied in-place.
	refreshConditionInPlace := func(vdb *vapi.VerticaDB) error {
		for _, condition := range conditions {
			meta.SetStatusCondition(&vdb.Status.Conditions, *condition)
		}
		return nil
	}

	return Update(ctx, clnt, vdb, refreshConditionInPlace)
}

// UpdateSecretRef will update a secret status. There is no-op if the status secret is already set.
func UpdateSecretRef(ctx context.Context, clnt client.Client, vdb *vapi.VerticaDB, sRef *vapi.SecretRef) error {
	// refreshConditionInPlace will update the status secretRef in vdb.  The update
=======
// UpdateTLSConfig will update multiple TLSConfigs in status. There is no-op if the status tlsConfig is already set.
func UpdateTLSConfigs(ctx context.Context, clnt client.Client, vdb *vapi.VerticaDB, tlsRefs []*vapi.TLSConfigStatus) error {
	// refreshConditionInPlace will update the tlsConfigs status in vdb.  The update
>>>>>>> 08eed82b
	// will be applied in-place.
	refreshConditionInPlace := func(vdb *vapi.VerticaDB) error {
		for _, tlsRef := range tlsRefs {
			vapi.SetTLSConfigs(&vdb.Status.TLSConfigs, *tlsRef)
		}
		return nil
	}
	return Update(ctx, clnt, vdb, refreshConditionInPlace)
}

// SetUpgradeStatusMessage will set the upgrade status message.  The
// input vdb will be updated with the status message.
func SetUpgradeStatusMessage(ctx context.Context, clnt client.Client, vdb *vapi.VerticaDB, msg string) error {
	return Update(ctx, clnt, vdb, func(vdb *vapi.VerticaDB) error {
		vdb.Status.UpgradeStatus = msg
		return nil
	})
}

// SetSandboxUpgradeState will set the sandbox upgrade state and update the input vdb
func SetSandboxUpgradeState(ctx context.Context, clnt client.Client, vdb *vapi.VerticaDB, sbName string,
	state *vapi.SandboxUpgradeState) error {
	return Update(ctx, clnt, vdb, func(vdb *vapi.VerticaDB) error {
		sb, err := vdb.GetSandboxStatusCheck(sbName)
		if err != nil {
			return err
		}
		sb.UpgradeState = *state
		return nil
	})
}<|MERGE_RESOLUTION|>--- conflicted
+++ resolved
@@ -71,7 +71,6 @@
 	return Update(ctx, clnt, vdb, refreshConditionInPlace)
 }
 
-<<<<<<< HEAD
 // UpdateConditions will update multiple condition statuses
 func UpdateConditions(ctx context.Context, clnt client.Client, vdb *vapi.VerticaDB, conditions []*metav1.Condition) error {
 	// refreshConditionInPlace will update the status conditions in vdb.  The update
@@ -86,14 +85,9 @@
 	return Update(ctx, clnt, vdb, refreshConditionInPlace)
 }
 
-// UpdateSecretRef will update a secret status. There is no-op if the status secret is already set.
-func UpdateSecretRef(ctx context.Context, clnt client.Client, vdb *vapi.VerticaDB, sRef *vapi.SecretRef) error {
-	// refreshConditionInPlace will update the status secretRef in vdb.  The update
-=======
 // UpdateTLSConfig will update multiple TLSConfigs in status. There is no-op if the status tlsConfig is already set.
 func UpdateTLSConfigs(ctx context.Context, clnt client.Client, vdb *vapi.VerticaDB, tlsRefs []*vapi.TLSConfigStatus) error {
 	// refreshConditionInPlace will update the tlsConfigs status in vdb.  The update
->>>>>>> 08eed82b
 	// will be applied in-place.
 	refreshConditionInPlace := func(vdb *vapi.VerticaDB) error {
 		for _, tlsRef := range tlsRefs {

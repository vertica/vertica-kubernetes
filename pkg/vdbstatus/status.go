--- conflicted
+++ resolved
@@ -83,7 +83,6 @@
 	return Update(ctx, clnt, vdb, refreshConditionInPlace)
 }
 
-<<<<<<< HEAD
 // UpdateTLSModes will update a TLS modes in status. There is no-op if the status TLS mode is already set.
 func UpdateTLSModes(ctx context.Context, clnt client.Client, vdb *vapi.VerticaDB, tlsModes []*vapi.TLSMode) error {
 	// refreshConditionInPlace will update the status secretRef in vdb.  The update
@@ -91,7 +90,12 @@
 	refreshConditionInPlace := func(vdb *vapi.VerticaDB) error {
 		for _, tlsMode := range tlsModes {
 			vapi.SetTLSMode(&vdb.Status.TLSModes, *tlsMode)
-=======
+		}
+		return nil
+	}
+	return Update(ctx, clnt, vdb, refreshConditionInPlace)
+}
+
 // UpdateSecretRefs will update multiple secret status. There is no-op if the status secret is already set.
 func UpdateSecretRefs(ctx context.Context, clnt client.Client, vdb *vapi.VerticaDB, sRefs []*vapi.SecretRef) error {
 	// refreshConditionInPlace will update the status secretRef in vdb.  The update
@@ -99,7 +103,6 @@
 	refreshConditionInPlace := func(vdb *vapi.VerticaDB) error {
 		for _, sRef := range sRefs {
 			vapi.SetSecretRef(&vdb.Status.SecretRefs, *sRef)
->>>>>>> 3d20a6ea
 		}
 		return nil
 	}

/*
 (c) Copyright [2021-2024] Open Text.
 Licensed under the Apache License, Version 2.0 (the "License");
 You may not use this file except in compliance with the License.
 You may obtain a copy of the License at

 http://www.apache.org/licenses/LICENSE-2.0

 Unless required by applicable law or agreed to in writing, software
 distributed under the License is distributed on an "AS IS" BASIS,
 WITHOUT WARRANTIES OR CONDITIONS OF ANY KIND, either express or implied.
 See the License for the specific language governing permissions and
 limitations under the License.
*/

package vdbstatus

import (
	"context"
	"reflect"

	vapi "github.com/vertica/vertica-kubernetes/api/v1"
	"k8s.io/apimachinery/pkg/api/meta"
	metav1 "k8s.io/apimachinery/pkg/apis/meta/v1"
	"k8s.io/apimachinery/pkg/types"
	"k8s.io/client-go/util/retry"
	"sigs.k8s.io/controller-runtime/pkg/client"
)

// Update will set status fields in the VerticaDB.  It handles retry for
// transient errors like when update fails because another client updated the
// VerticaDB.
func Update(ctx context.Context, clnt client.Client, vdb *vapi.VerticaDB, updateFunc func(*vapi.VerticaDB) error) error {
	return retry.RetryOnConflict(retry.DefaultBackoff, func() error {
		// Always fetch the latest to minimize the chance of getting a conflict error.
		nm := types.NamespacedName{Namespace: vdb.Namespace, Name: vdb.Name}
		if err := clnt.Get(ctx, nm, vdb); err != nil {
			return err
		}

		// We will calculate the status for the vdb object. This update is done in
		// place. If anything differs from the copy then we will do a single update.
		vdbChg := vdb.DeepCopy()

		// Refresh the status using the users provided function
		if err := updateFunc(vdbChg); err != nil {
			return err
		}

		if !reflect.DeepEqual(vdb.Status, vdbChg.Status) {
			vdbChg.Status.DeepCopyInto(&vdb.Status)
			if err := clnt.Status().Update(ctx, vdb); err != nil {
				return err
			}
		}
		return nil
	})
}

// UpdateCondition will update a condition status
// This is a no-op if the status condition is already set.  The input vdb will
// be updated with the status condition.
func UpdateCondition(ctx context.Context, clnt client.Client, vdb *vapi.VerticaDB, condition *metav1.Condition) error {
	// refreshConditionInPlace will update the status condition in vdb.  The update
	// will be applied in-place.
	refreshConditionInPlace := func(vdb *vapi.VerticaDB) error {
		meta.SetStatusCondition(&vdb.Status.Conditions, *condition)
		return nil
	}

	return Update(ctx, clnt, vdb, refreshConditionInPlace)
}

// UpdateConditions will update multiple condition statuses
func UpdateConditions(ctx context.Context, clnt client.Client, vdb *vapi.VerticaDB, conditions []*metav1.Condition) error {
	// refreshConditionInPlace will update the status conditions in vdb.  The update
	// will be applied in-place.
	refreshConditionInPlace := func(vdb *vapi.VerticaDB) error {
		for _, condition := range conditions {
			meta.SetStatusCondition(&vdb.Status.Conditions, *condition)
		}
		return nil
	}

	return Update(ctx, clnt, vdb, refreshConditionInPlace)
}

// UpdateTLSConfig will update multiple TLSConfigs in status. There is no-op if the status tlsConfig is already set.
func UpdateTLSConfigs(ctx context.Context, clnt client.Client, vdb *vapi.VerticaDB, tlsRefs []*vapi.TLSConfigStatus) error {
	// refreshConditionInPlace will update the tlsConfigs status in vdb.  The update
	// will be applied in-place.
	refreshConditionInPlace := func(vdb *vapi.VerticaDB) error {
		for _, tlsRef := range tlsRefs {
			vapi.SetTLSConfigs(&vdb.Status.TLSConfigs, tlsRef)
		}
		return nil
	}
	return Update(ctx, clnt, vdb, refreshConditionInPlace)
}

// SetUpgradeStatusMessage will set the upgrade status message.  The
// input vdb will be updated with the status message.
func SetUpgradeStatusMessage(ctx context.Context, clnt client.Client, vdb *vapi.VerticaDB, msg string) error {
	return Update(ctx, clnt, vdb, func(vdb *vapi.VerticaDB) error {
		vdb.Status.UpgradeStatus = msg
		return nil
	})
}

// SetSandboxUpgradeState will set the sandbox upgrade state and update the input vdb
func SetSandboxUpgradeState(ctx context.Context, clnt client.Client, vdb *vapi.VerticaDB, sbName string,
	state *vapi.SandboxUpgradeState) error {
	return Update(ctx, clnt, vdb, func(vdb *vapi.VerticaDB) error {
		sb, err := vdb.GetSandboxStatusCheck(sbName)
		if err != nil {
			return err
		}
		sb.UpgradeState = *state
		return nil
	})
}

<<<<<<< HEAD
// SetHTTPSPollingCurrentRetry will set the HTTPSPollingCurrentRetry field in status
// and update the input vdb.
func SetHTTPSPollingCurrentRetry(ctx context.Context, clnt client.Client, vdb *vapi.VerticaDB, newval int) error {
	return Update(ctx, clnt, vdb, func(vdb *vapi.VerticaDB) error {
		if vdb.Status.HTTPSPollingCurrentRetry != newval {
			vdb.Status.HTTPSPollingCurrentRetry = newval
		}
=======
// UpdateObservedConfigObjects will update the observed configmaps and secrets in status.
func UpdateObservedConfigObjects(ctx context.Context, clnt client.Client, vdb *vapi.VerticaDB, cms, secrets []string) error {
	return Update(ctx, clnt, vdb, func(vdb *vapi.VerticaDB) error {
		vdb.Status.ObservedSecrets = secrets
		vdb.Status.ObservedConfigMaps = cms
>>>>>>> 98e3ba15
		return nil
	})
}<|MERGE_RESOLUTION|>--- conflicted
+++ resolved
@@ -120,7 +120,6 @@
 	})
 }
 
-<<<<<<< HEAD
 // SetHTTPSPollingCurrentRetry will set the HTTPSPollingCurrentRetry field in status
 // and update the input vdb.
 func SetHTTPSPollingCurrentRetry(ctx context.Context, clnt client.Client, vdb *vapi.VerticaDB, newval int) error {
@@ -128,13 +127,15 @@
 		if vdb.Status.HTTPSPollingCurrentRetry != newval {
 			vdb.Status.HTTPSPollingCurrentRetry = newval
 		}
-=======
+		return nil
+	})
+}
+
 // UpdateObservedConfigObjects will update the observed configmaps and secrets in status.
 func UpdateObservedConfigObjects(ctx context.Context, clnt client.Client, vdb *vapi.VerticaDB, cms, secrets []string) error {
 	return Update(ctx, clnt, vdb, func(vdb *vapi.VerticaDB) error {
 		vdb.Status.ObservedSecrets = secrets
 		vdb.Status.ObservedConfigMaps = cms
->>>>>>> 98e3ba15
 		return nil
 	})
 }
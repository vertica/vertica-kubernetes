--- conflicted
+++ resolved
@@ -45,11 +45,7 @@
 	// the pod spec template. Rather it is set in the pod by a reconciler after
 	// the pod was created.
 	OperatorVersionLabel = "app.kubernetes.io/version"
-<<<<<<< HEAD
-	CurOperatorVersion   = "2.2.0" // The version number of the operator
-=======
 	CurOperatorVersion   = "24.4.0-0" // The version number of the operator
->>>>>>> 86ba4c34
 	// If any of the operator versions are used in the code, add a const here.
 	// But it isn't necessary to create a const for each version.
 	OperatorVersion100 = "1.0.0"

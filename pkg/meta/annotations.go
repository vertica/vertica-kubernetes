--- conflicted
+++ resolved
@@ -357,18 +357,16 @@
 	// through the sandbox's shutdown field.
 	ShutdownDrivenBySandbox = "vertica.com/shutdown-driven-by-sandbox"
 
-<<<<<<< HEAD
-	// The timeout, in seconds, to use when the operator is polling the status of an ongoing
+	// This indicates that the subcluster shutdown is controlled by the subcluster's
+	// shutdown field.
+	ShutdownDrivenBySubcluster = "vertica.com/shutdown-driven-by-subcluster"
+  
+  // The timeout, in seconds, to use when the operator is polling the status of an ongoing
 	// asynchronous replication operation. If omitted, we use the default timeout of 60 minutes.
 	ReplicationTimeoutAnnotation          = "vertica.com/replication-timeout"
 	ReplicationDefaultTimeout             = 60 * 60
 	ReplicationPollingFrequencyAnnotation = "vertica.com/replication-polling-frequency"
 	ReplicationDefaultPollingFrequency    = 0
-=======
-	// This indicates that the subcluster shutdown is controlled by the subcluster's
-	// shutdown field.
-	ShutdownDrivenBySubcluster = "vertica.com/shutdown-driven-by-subcluster"
->>>>>>> 801f74dc
 )
 
 // IsPauseAnnotationSet will check the annotations for a special value that will

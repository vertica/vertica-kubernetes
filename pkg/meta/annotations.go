--- conflicted
+++ resolved
@@ -250,8 +250,6 @@
 	// default.
 	ScrutinizeMainContainerResourcesPrefixAnnotation = "vertica.com/scrutinize-main-container-resources"
 
-<<<<<<< HEAD
-=======
 	// In order to facilitate diagnosing less recent problems, scrutinize
 	// should be able to collect an arbitrary time range of logs.
 	// With the oldest time param or log age set, no archives of vertica.log
@@ -262,7 +260,6 @@
 	// attempted, should issue an error indicating so.
 	ScrutinizeLogAgeHours = "vertica.com/scrutinize-log-age-hours"
 
->>>>>>> 86ba4c34
 	// This is applied to the statefulset to identify what replica group it is
 	// in. Replica groups are assigned during online upgrade. Valid values
 	// are defined under the annotation name.
@@ -274,10 +271,6 @@
 	// subcluster in the other replica group. This annotation is used to
 	// establish the relationship.
 	ParentSubclusterAnnotation = "vertica.com/parent-subcluster"
-<<<<<<< HEAD
-	ChildSubclusterAnnotation  = "vertica.com/child-subcluster"
-=======
->>>>>>> 86ba4c34
 	// For each subcluster in replica group b, this is type of the associated
 	// subcluster in replica group a.
 	ParentSubclusterTypeAnnotation = "vertica.com/parent-subcluster-type"
@@ -289,17 +282,9 @@
 	// This is the name of the VerticaReplicator that is generated during a online upgrade
 	OnlineUpgradeReplicatorAnnotation = "vertica.com/online-upgrade-replicator-name"
 
-<<<<<<< HEAD
-	// During online upgrade, we store an annotation in the VerticaDB to indicate
-	// that we have done sandbox promotion.
-	OnlineUpgradeSandboxPromotedAnnotation = "vertica.com/online-upgrade-sandbox-promoted"
-	SandboxPromotedTrue                    = "true"
-	SandboxPromotedFalse                   = "false"
-=======
 	// During online upgrade, this annotation store some steps that we have
 	// already passed. This will allow us to skip them.
 	OnlineUpgradeStepInxAnnotation = "vertica.com/online-upgrade-step-index"
->>>>>>> 86ba4c34
 
 	// During online upgrade, we store an annotation in the VerticaDB to indicate
 	// that we have removed old-main-cluster/replica-group-A.
@@ -311,8 +296,6 @@
 	// will allow to set a fixed name for testing purposes
 	OnlineUpgradePreferredSandboxAnnotation = "vertica.com/online-upgrade-preferred-sandbox"
 
-<<<<<<< HEAD
-=======
 	// This indicates the number of times we have tryied sandbox promotion during online
 	// upgrade. The max number of attempts is 3 and after that we fail online upgrade.
 	OnlineUpgradePromotionAttemptAnnotation = "vertica.com/online-upgrade-promotion-attempt"
@@ -323,7 +306,6 @@
 
 	SaveRestorePointAnnotation = "vertica.com/save-restore-point-on-upgrade"
 
->>>>>>> 86ba4c34
 	// This will be set in a sandbox configMap by the vdb controller to wake up the sandbox
 	// controller for upgrading the sandboxes
 	SandboxControllerUpgradeTriggerID = "vertica.com/sandbox-controller-upgrade-trigger-id"
@@ -336,14 +318,11 @@
 	// omitted, then the name of the subclusters' statefulset will be
 	// `<vdb-name>-<subcluster-name>'
 	StsNameOverrideAnnotation = "vertica.com/statefulset-name-override"
-<<<<<<< HEAD
-=======
 
 	// Use this to store extra local paths that we need to create before revive_db.
 	// Those paths include local paths not in local.catalogPath, local.dataPath,
 	// and local.depotPath. For example, the user-created temp paths.
 	ExtraLocalPathsAnnotation = "vertica.com/extra-local-paths"
->>>>>>> 86ba4c34
 )
 
 // IsPauseAnnotationSet will check the annotations for a special value that will
@@ -576,8 +555,6 @@
 		resourceName)
 }
 
-<<<<<<< HEAD
-=======
 // GetScrutinizeLogAgeOldestTime returns scrutinize log age oldest time
 func GetScrutinizeLogAgeOldestTime(annotations map[string]string) string {
 	return lookupStringAnnotation(annotations, ScrutinizeLogAgeOldestTime, "" /* default value */)
@@ -593,21 +570,14 @@
 	return lookupIntAnnotation(annotations, ScrutinizeLogAgeHours, 0 /* default value */)
 }
 
->>>>>>> 86ba4c34
 // GetOnlineUpgradeSandbox returns the name of the sandbox used for online upgrade.
 func GetOnlineUpgradeSandbox(annotations map[string]string) string {
 	return lookupStringAnnotation(annotations, OnlineUpgradeSandboxAnnotation, "")
 }
 
-<<<<<<< HEAD
-// GetOnlineUpgradeSandboxPromoted returns if sandbox has been promoted in online upgrade.
-func GetOnlineUpgradeSandboxPromoted(annotations map[string]string) string {
-	return lookupStringAnnotation(annotations, OnlineUpgradeSandboxPromotedAnnotation, SandboxPromotedFalse)
-=======
 // GetOnlineUpgradeStepInx returns the online upgrade step we are in.
 func GetOnlineUpgradeStepInx(annotations map[string]string) int {
 	return lookupIntAnnotation(annotations, OnlineUpgradeStepInxAnnotation, 0)
->>>>>>> 86ba4c34
 }
 
 // GetOnlineUpgradeReplicaARemoved returns if replica A has been removed in online upgrade.
@@ -626,8 +596,6 @@
 	return lookupStringAnnotation(annotations, OnlineUpgradePreferredSandboxAnnotation, "")
 }
 
-<<<<<<< HEAD
-=======
 // GetOnlineUpgradePromotionAttempt returns the current number of promotion attempts
 func GetOnlineUpgradePromotionAttempt(annotations map[string]string) int {
 	return lookupIntAnnotation(annotations, OnlineUpgradePromotionAttemptAnnotation, 0)
@@ -643,21 +611,17 @@
 	return lookupBoolAnnotation(annotations, SaveRestorePointAnnotation, false)
 }
 
->>>>>>> 86ba4c34
 // GetStsNameOverride returns the override for the statefulset name. If one is
 // not provided, an empty string is returned.
 func GetStsNameOverride(annotations map[string]string) string {
 	return lookupStringAnnotation(annotations, StsNameOverrideAnnotation, "")
 }
 
-<<<<<<< HEAD
-=======
 // GetExtraLocalPaths returns the comma separated list of extra local paths
 func GetExtraLocalPaths(annotations map[string]string) string {
 	return lookupStringAnnotation(annotations, ExtraLocalPathsAnnotation, "")
 }
 
->>>>>>> 86ba4c34
 // lookupBoolAnnotation is a helper function to lookup a specific annotation and
 // treat it as if it were a boolean.
 func lookupBoolAnnotation(annotations map[string]string, annotation string, defaultValue bool) bool {

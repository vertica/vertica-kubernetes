--- conflicted
+++ resolved
@@ -254,10 +254,6 @@
 	// subcluster in the other replica group. This annotation is used to
 	// establish the relationship.
 	ParentSubclusterAnnotation = "vertica.com/parent-subcluster"
-<<<<<<< HEAD
-	ChildSubclusterAnnotation  = "vertica.com/child-subcluster"
-=======
->>>>>>> ed0a106b
 	// For each subcluster in replica group b, this is type of the associated
 	// subcluster in replica group a.
 	ParentSubclusterTypeAnnotation = "vertica.com/parent-subcluster-type"
@@ -269,17 +265,9 @@
 	// This is the name of the VerticaReplicator that is generated during a online upgrade
 	OnlineUpgradeReplicatorAnnotation = "vertica.com/online-upgrade-replicator-name"
 
-<<<<<<< HEAD
-	// During online upgrade, we store an annotation in the VerticaDB to indicate
-	// that we have done sandbox promotion.
-	OnlineUpgradeSandboxPromotedAnnotation = "vertica.com/online-upgrade-sandbox-promoted"
-	SandboxPromotedTrue                    = "true"
-	SandboxPromotedFalse                   = "false"
-=======
 	// During online upgrade, this annotation store some steps that we have
 	// already passed. This will allow us to skip them.
 	OnlineUpgradeStepInxAnnotation = "vertica.com/online-upgrade-step-index"
->>>>>>> ed0a106b
 
 	// During online upgrade, we store an annotation in the VerticaDB to indicate
 	// that we have removed old-main-cluster/replica-group-A.
@@ -535,15 +523,9 @@
 	return lookupStringAnnotation(annotations, OnlineUpgradeSandboxAnnotation, "")
 }
 
-<<<<<<< HEAD
-// GetOnlineUpgradeSandboxPromoted returns if sandbox has been promoted in online upgrade.
-func GetOnlineUpgradeSandboxPromoted(annotations map[string]string) string {
-	return lookupStringAnnotation(annotations, OnlineUpgradeSandboxPromotedAnnotation, SandboxPromotedFalse)
-=======
 // GetOnlineUpgradeStepInx returns the online upgrade step we are in.
 func GetOnlineUpgradeStepInx(annotations map[string]string) int {
 	return lookupIntAnnotation(annotations, OnlineUpgradeStepInxAnnotation, 0)
->>>>>>> ed0a106b
 }
 
 // GetOnlineUpgradeReplicaARemoved returns if replica A has been removed in online upgrade.

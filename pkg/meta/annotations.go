--- conflicted
+++ resolved
@@ -263,17 +263,14 @@
 	// This is the name of the VerticaReplicator that is generated during a replicated upgrade
 	ReplicatedUpgradeReplicatorAnnotation = "vertica.com/replicated-upgrade-replicator-name"
 
-<<<<<<< HEAD
 	// This will be set in a sandbox configMap by the vdb controller to wake up the sandbox
 	// controller
 	VDBResourceVersion = "vertica.com/vdb-resource-version"
-=======
 	// Use this to override the name of the statefulset and its pods. This needs
 	// to be set in the spec.subclusters[].annotations field to take effect. If
 	// omitted, then the name of the subclusters' statefulset will be
 	// `<vdb-name>-<subcluster-name>'
 	StsNameOverrideAnnotation = "vertica.com/statefulset-name-override"
->>>>>>> c7e47ed3
 )
 
 // IsPauseAnnotationSet will check the annotations for a special value that will

--- conflicted
+++ resolved
@@ -1864,11 +1864,7 @@
 	return ""
 }
 
-<<<<<<< HEAD
-// BuildNMATLSConfigMap builds a configmap with tls secret name it.
-=======
 // BuildNMATLSConfigMap builds a configmap with tls secret name in it.
->>>>>>> 3085e523
 // The configmap will be mapped to two environmental variables in NMA pod
 func BuildNMATLSConfigMap(configMapName string, vdb *vapi.VerticaDB) *corev1.ConfigMap {
 	secretMap := map[string]string{

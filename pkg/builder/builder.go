--- conflicted
+++ resolved
@@ -878,13 +878,8 @@
 				Kind:       v1beta1.VerticaAutoscalerKind,
 				Name:       vas.Name,
 			},
-<<<<<<< HEAD
-			MinReplicas: vas.Spec.CustomAutoscaler.Hpa.MinReplicas,
+			MinReplicas: vas.GetMinReplicas(),
 			MaxReplicas: vas.Spec.CustomAutoscaler.Hpa.MaxReplicas,
-=======
-			MinReplicas: vas.GetMinReplicas(),
-			MaxReplicas: vas.Spec.CustomAutoscaler.MaxReplicas,
->>>>>>> c5c16601
 			Metrics:     vas.GetHPAMetrics(),
 			Behavior:    vas.Spec.CustomAutoscaler.Hpa.Behavior,
 		},

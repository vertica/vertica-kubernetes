/*
 (c) Copyright [2021-2024] Open Text.
 Licensed under the Apache License, Version 2.0 (the "License");
 You may not use this file except in compliance with the License.
 You may obtain a copy of the License at

 http://www.apache.org/licenses/LICENSE-2.0

 Unless required by applicable law or agreed to in writing, software
 distributed under the License is distributed on an "AS IS" BASIS,
 WITHOUT WARRANTIES OR CONDITIONS OF ANY KIND, either express or implied.
 See the License for the specific language governing permissions and
 limitations under the License.
*/

package builder

import (
	"fmt"
	"maps"
	"path/filepath"
	"regexp"
	"sort"
	"strings"

	kedav1alpha1 "github.com/kedacore/keda/v2/apis/keda/v1alpha1"
	vapi "github.com/vertica/vertica-kubernetes/api/v1"
	v1beta1 "github.com/vertica/vertica-kubernetes/api/v1beta1"
	"github.com/vertica/vertica-kubernetes/pkg/cloud"
	vmeta "github.com/vertica/vertica-kubernetes/pkg/meta"
	"github.com/vertica/vertica-kubernetes/pkg/names"
	"github.com/vertica/vertica-kubernetes/pkg/paths"
	"github.com/vertica/vertica-kubernetes/pkg/secrets"
	"gopkg.in/yaml.v2"
	appsv1 "k8s.io/api/apps/v1"
	autoscalingv2 "k8s.io/api/autoscaling/v2"
	corev1 "k8s.io/api/core/v1"
	storagev1 "k8s.io/api/storage/v1"
	"k8s.io/apimachinery/pkg/api/resource"
	metav1 "k8s.io/apimachinery/pkg/apis/meta/v1"
	"k8s.io/apimachinery/pkg/types"
	"k8s.io/apimachinery/pkg/util/intstr"
)

const (
	SuperuserPasswordPath   = "superuser-passwd"
	TestStorageClassName    = "test-storage-class"
<<<<<<< HEAD
	VerticaClientPort       = 5433
	VerticaHTTPPort         = 8443
	VerticaNonTLSHTTPPort   = 8080
=======
>>>>>>> 3d20a6ea
	InternalVerticaCommPort = 5434
	SSHPort                 = 22
	VerticaClusterCommPort  = 5434
	SpreadClientPort        = 4803
	NMAPort                 = 5554
	StdOut                  = "/proc/1/fd/1"
	VProxyDefaultImage      = "opentext/client-proxy:latest"

	// Port for Vertica processes within pods
	// For the ports of the services, use:
	// vdb.spec.ServiceHTTPSPort and vdb.spec.ServiceClientPort
	VerticaClientPort = 5433
	VerticaHTTPPort   = 8443

	// Standard environment variables that are set in each pod
	PodIPEnv                   = "POD_IP"
	HostIPEnv                  = "HOST_IP"
	HostNameEnv                = "HOST_NODENAME"
	DataPathEnv                = "DATA_PATH"
	CatalogPathEnv             = "CATALOG_PATH"
	DepotPathEnv               = "DEPOT_PATH"
	DatabaseNameEnv            = "DATABASE_NAME"
	VSqlUserEnv                = "VSQL_USER"
	VerticaStartupLogDuplicate = "VERTICA_STARTUP_LOG_DUPLICATE"

	// Environment variables that are (optionally) set when deploying client proxy
	VProxyRootCAEnv          = "VPROXY_TLS_SERVER_CA"
	VProxyCertEnv            = "VPROXY_TLS_SERVER_CERT"
	VProxyKeyEnv             = "VPROXY_TLS_SERVER_KEY"
	VProxySecretNamespaceEnv = "VPROXY_SECRET_NAMESPACE"
	VProxySecretNameEnv      = "VPROXY_SECRET_NAME"

	// Environment variables that are (optionally) set when deployed with vclusterops
	NMARootCAEnv                = "NMA_ROOTCA_PATH"
	NMACertEnv                  = "NMA_CERT_PATH"
	NMAKeyEnv                   = "NMA_KEY_PATH"
	NMASecretNamespaceEnv       = "NMA_SECRET_NAMESPACE"        // #nosec G101
	NMASecretNameEnv            = "NMA_SECRET_NAME"             // #nosec G101
	NMAClientSecretNamespaceEnv = "NMA_CLIENT_SECRET_NAMESPACE" // #nosec G101
	NMAClientSecretNameEnv      = "NMA_CLIENT_SECRET_NAME"      // #nosec G101

	// Environment variables that are set only in the nma container
	NMALogPath = "NMA_LOG_PATH"

	// HTTPS endpoint used for health check probe
	HTTPServerVersionPath = "/v1/version"

	// HTTP endpoint used for health check probe
	HTTPServerHealthPathV2 = "/v2/health"

	// Endpoint in the NMA to check its health and readiness
	NMAHealthPath = "/v1/health"

	// Name of the volume shared by nma and vertica containers
	startupConfMountName = "startup-conf"

	// Scrutinize constants
	scrutinizeMountName       = "scrutinize"
	scrutinizeTermGracePeriod = 0
	// Environment variables to allow vcluster scrutinize to read the password
	// from a secret
	passwordSecretNamespaceEnv = "PASSWORD_SECRET_NAMESPACE"
	passwordSecretNameEnv      = "PASSWORD_SECRET_NAME"
	// The path to the scrutinize tarball
	scrutinizeTarball = "SCRUTINIZE_TARBALL"
	passwordMountName = v1beta1.PrometheusSecretKeyPassword

	// Client proxy config file name
	vProxyConfigFile = "config.yaml"
	// Client proxy volume name
	vProxyVolumeName = "vproxy-config"
)

type ProxyData struct {
	Listener map[string]interface{}
	Database map[string][]string
	Log      map[string]string
	// TODO: to support TLS
	// Tls       map[string]string
}

// BuildExtSvc creates desired spec for the external service.
func BuildExtSvc(nm types.NamespacedName, vdb *vapi.VerticaDB, sc *vapi.Subcluster,
	selectorLabelCreator func(*vapi.VerticaDB, *vapi.Subcluster) map[string]string) *corev1.Service {
	// Use spec.subclusters[].ServiceHTTPSPort, if set
	// If not, use spec.ServiceHTTPSPort (default 8443)
	HTTPSPort := vdb.Spec.ServiceHTTPSPort
	if sc.ServiceHTTPSPort > 0 {
		HTTPSPort = sc.ServiceHTTPSPort
	}

	// Use spec.subclusters[].ServiceClientPort, if set
	// If not, use spec.ServiceClientPort (default 5433)
	ClientPort := vdb.Spec.ServiceClientPort
	if sc.ServiceClientPort > 0 {
		ClientPort = sc.ServiceClientPort
	}
	return &corev1.Service{
		ObjectMeta: metav1.ObjectMeta{
			Name:        nm.Name,
			Namespace:   nm.Namespace,
			Labels:      MakeLabelsForSvcObject(vdb, sc, vmeta.SvcTypeExternal),
			Annotations: MakeAnnotationsForSubclusterService(vdb, sc),
		},
		Spec: corev1.ServiceSpec{
			Selector: selectorLabelCreator(vdb, sc),
			Type:     sc.ServiceType,
			Ports: []corev1.ServicePort{
				{Port: ClientPort, Name: "vertica", NodePort: sc.ClientNodePort, TargetPort: intstr.FromInt(VerticaClientPort)},
				{Port: HTTPSPort, Name: "vertica-http", NodePort: sc.VerticaHTTPNodePort, TargetPort: intstr.FromInt(VerticaHTTPPort)},
			},
			ExternalIPs:    sc.ExternalIPs,
			LoadBalancerIP: sc.LoadBalancerIP,
		},
	}
}

// BuildHlSvc creates the desired spec for the headless service.
func BuildHlSvc(nm types.NamespacedName, vdb *vapi.VerticaDB) *corev1.Service {
	svc := &corev1.Service{
		ObjectMeta: metav1.ObjectMeta{
			Name:        nm.Name,
			Namespace:   nm.Namespace,
			Labels:      MakeLabelsForSvcObject(vdb, nil, vmeta.SvcTypeHeadless),
			Annotations: MakeAnnotationsForObject(vdb),
		},
		Spec: corev1.ServiceSpec{
			Selector:                 MakeBaseSvcSelectorLabels(vdb),
			ClusterIP:                "None",
			Type:                     "ClusterIP",
			PublishNotReadyAddresses: true,
			// We must include all communication ports for vertica pods in this
			// headless service. This is needed to allow a service mesh like
			// istio to work with mTLS. That service uses the information here
			// to know what communication needs mTLS added to it. Included here
			// are the ports common regardless of deployment method. We then add
			// specific ports that are deployment method dependent a few lines down.
			Ports: []corev1.ServicePort{
				{Port: VerticaClusterCommPort, Name: "tcp-verticaclustercomm"},
				{Port: SpreadClientPort, Name: "tcp-spreadclient"},
			},
		},
	}
	if vmeta.UseVClusterOps(vdb.Annotations) {
		svc.Spec.Ports = append(svc.Spec.Ports,
			corev1.ServicePort{Port: vdb.Spec.ServiceHTTPSPort, Name: "tcp-httpservice", TargetPort: intstr.FromInt(VerticaHTTPPort)},
			corev1.ServicePort{Port: NMAPort, Name: "tcp-nma"},
		)
	} else {
		svc.Spec.Ports = append(svc.Spec.Ports,
			corev1.ServicePort{Port: SSHPort, Name: "tcp-ssh"})
	}
	return svc
}

// buildConfigVolumeMount returns the volume mount for config.
// If vclusterops flag is enabled we mount only
// /opt/vertica/config/node_management_agent.pid
func buildConfigVolumeMount(vdb *vapi.VerticaDB) corev1.VolumeMount {
	return corev1.VolumeMount{
		Name:      vapi.LocalDataPVC,
		SubPath:   vdb.GetPVSubPath("config"),
		MountPath: paths.ConfigPath,
	}
}

// buildServerVolumeMounts returns the volume mounts to include
// in the server container
func buildServerVolumeMounts(vdb *vapi.VerticaDB) []corev1.VolumeMount {
	volMnts := buildVolumeMounts(vdb)
	if vdb.IsMonolithicDeploymentEnabled() {
		volMnts = append(volMnts, buildCommonNMAVolumeMounts(vdb)...)
	}
	if vdb.IsNMASideCarDeploymentEnabled() {
		volMnts = append(volMnts, buildStartupConfVolumeMount())
		// the https service needs access to the staging dir that will
		// be created under /tmp/scrutinize by NMA
		volMnts = append(volMnts, buildScrutinizeVolumeMountForVerticaPod(vdb)...)
	}
	return volMnts
}

// buildNMAVolumeMounts returns the volume mounts to include
// in the nma container
func buildNMAVolumeMounts(vdb *vapi.VerticaDB) []corev1.VolumeMount {
	volMnts := buildVolumeMounts(vdb)
	volMnts = append(volMnts, buildStartupConfVolumeMount())
	volMnts = append(volMnts, buildCommonNMAVolumeMounts(vdb)...)
	return volMnts
}

// buildVolumeMounts returns standard volume mounts common to all containers
func buildVolumeMounts(vdb *vapi.VerticaDB) []corev1.VolumeMount {
	volMnts := []corev1.VolumeMount{
		{Name: vapi.LocalDataPVC, MountPath: paths.LocalDataPath},
		buildConfigVolumeMount(vdb),
		{Name: vapi.LocalDataPVC, SubPath: vdb.GetPVSubPath("log"), MountPath: paths.LogPath},
		{Name: vapi.LocalDataPVC, SubPath: vdb.GetPVSubPath("data"), MountPath: vdb.Spec.Local.DataPath},
		{Name: vapi.PodInfoMountName, MountPath: paths.PodInfoPath},
	}
	// Only mount separate depot/catalog paths if the paths are different in the
	// container. Otherwise, you will get multiple mount points shared the same
	// path, which will prevent any pods from starting.
	// This does not apply if the depot volume is marked as not managed. In that
	// case the depot filesystem location must be provided otherwise (for example,
	// through an ephemeral PVC and the associated volumeMount)
	if vdb.Spec.Local.DataPath != vdb.Spec.Local.DepotPath && vdb.IsDepotVolumeManaged() {
		if vdb.IsDepotVolumeEmptyDir() {
			// If depotVolume is EmptyDir, the depot is stored in its own 'emptyDir' volume
			volMnts = append(volMnts, corev1.VolumeMount{
				Name: vapi.DepotMountName, MountPath: vdb.Spec.Local.DepotPath,
			})
		} else {
			volMnts = append(volMnts, corev1.VolumeMount{
				Name: vapi.LocalDataPVC, SubPath: vdb.GetPVSubPath("depot"), MountPath: vdb.Spec.Local.DepotPath,
			})
		}
	}
	if vdb.Spec.Local.GetCatalogPath() != vdb.Spec.Local.DataPath && vdb.Spec.Local.GetCatalogPath() != vdb.Spec.Local.DepotPath {
		volMnts = append(volMnts, corev1.VolumeMount{
			Name: vapi.LocalDataPVC, SubPath: vdb.GetPVSubPath("catalog"), MountPath: vdb.Spec.Local.GetCatalogPath(),
		})
	}

	if vdb.Spec.LicenseSecret != "" {
		volMnts = append(volMnts, corev1.VolumeMount{
			Name:      vapi.LicensingMountName,
			MountPath: paths.MountedLicensePath,
		})
	}

	if vdb.Spec.HadoopConfig != "" {
		volMnts = append(volMnts, corev1.VolumeMount{
			Name:      vapi.HadoopConfigMountName,
			MountPath: paths.HadoopConfPath,
		})
	}

	if vdb.Spec.KerberosSecret != "" {
		volMnts = append(volMnts, buildKerberosVolumeMounts()...)
	}

	if vdb.GetSSHSecretName() != "" {
		volMnts = append(volMnts, buildSSHVolumeMounts()...)
	}

	volMnts = append(volMnts, buildCertSecretVolumeMounts(vdb)...)
	volMnts = append(volMnts, vdb.Spec.VolumeMounts...)

	extraPathsStr := vmeta.GetExtraLocalPaths(vdb.Annotations)
	if extraPathsStr != "" && !vmeta.DisableExtraPathsAutoMount(vdb.Annotations) {
		extraPaths := strings.Split(extraPathsStr, ",")
		for _, path := range extraPaths {
			volMnts = append(volMnts, corev1.VolumeMount{
				Name:      vapi.LocalDataPVC,
				SubPath:   filepath.Clean(vdb.GetPVSubPath(path)),
				MountPath: path,
			})
		}
	}
	return volMnts
}

func buildNMAResources(vdb *vapi.VerticaDB, sc *vapi.Subcluster) corev1.ResourceRequirements {
	// We have an option to only set the resources if the corresponding resource
	// is set in the server pod. If the server container doesn't any resources
	// set, then we won't set any defaults. This will allow us to run in
	// low-resource environment.
	forced := vmeta.IsNMAResourcesForced(vdb.Annotations)

	target := buildResources(vdb.Annotations, vmeta.GetNMAResource)
	return pickResources(&target, &sc.Resources, forced)
}

func buildScrutinizeMainContainerResources(vscr *v1beta1.VerticaScrutinize) corev1.ResourceRequirements {
	targetResources := buildResources(vscr.Annotations, vmeta.GetScrutinizeMainContainerResource)
	return pickResources(&targetResources, &vscr.Spec.Resources, false /* pick based on dependsOn */)
}

// buildResources returns a corev1.ResourceRequirements where each field is
// set using the passed function. That function is a generic function that
// extracts each resource from the annotations
func buildResources(ann map[string]string,
	getResourceFunc func(map[string]string, corev1.ResourceName) resource.Quantity) corev1.ResourceRequirements {
	return corev1.ResourceRequirements{
		Requests: corev1.ResourceList{
			corev1.ResourceCPU:    getResourceFunc(ann, corev1.ResourceRequestsCPU),
			corev1.ResourceMemory: getResourceFunc(ann, corev1.ResourceRequestsMemory),
		},
		Limits: corev1.ResourceList{
			corev1.ResourceCPU:    getResourceFunc(ann, corev1.ResourceLimitsCPU),
			corev1.ResourceMemory: getResourceFunc(ann, corev1.ResourceLimitsMemory),
		},
	}
}

// pickResources gets a target resources and returns a subset of it based
// on the corresponding fields set in dependsOn resources. If forced is true,
// it returns the whole target
func pickResources(target *corev1.ResourceRequirements, dependsOn *corev1.ResourceRequirements,
	forced bool) corev1.ResourceRequirements {
	if forced {
		return *target
	}

	memoryRequest := target.Requests[corev1.ResourceMemory]
	memoryLimit := target.Limits[corev1.ResourceMemory]
	cpuRequest := target.Requests[corev1.ResourceCPU]
	cpuLimit := target.Limits[corev1.ResourceCPU]

	req := corev1.ResourceRequirements{
		Requests: make(corev1.ResourceList),
		Limits:   make(corev1.ResourceList),
	}

	if _, ok := dependsOn.Requests[corev1.ResourceMemory]; ok && !memoryRequest.IsZero() {
		req.Requests[corev1.ResourceMemory] = memoryRequest
	}
	if _, ok := dependsOn.Limits[corev1.ResourceMemory]; ok && !memoryLimit.IsZero() {
		req.Limits[corev1.ResourceMemory] = memoryLimit
	}
	if _, ok := dependsOn.Requests[corev1.ResourceCPU]; ok && !cpuRequest.IsZero() {
		req.Requests[corev1.ResourceCPU] = cpuRequest
	}
	if _, ok := dependsOn.Limits[corev1.ResourceCPU]; ok && !cpuLimit.IsZero() {
		req.Limits[corev1.ResourceCPU] = cpuLimit
	}
	return req
}

func buildStartupConfVolumeMount() corev1.VolumeMount {
	return corev1.VolumeMount{
		Name:      startupConfMountName,
		MountPath: paths.StartupConfDir,
	}
}

func buildScrutinizeVolumeMounts(vscr *v1beta1.VerticaScrutinize, vdb *vapi.VerticaDB) []corev1.VolumeMount {
	volMnts := []corev1.VolumeMount{
		buildScrutinizeSharedVolumeMount(vscr),
	}
	if vmeta.UseNMACertsMount(vdb.Annotations) &&
		vdb.Spec.NMATLSSecret != "" &&
		secrets.IsK8sSecret(vdb.Spec.NMATLSSecret) {
		volMnts = append(volMnts, buildNMACertsVolumeMount()...)
	}
	return volMnts
}

// buildScrutinizeSharedVolumeMount returns the volume mount shared by all scrutinize
// containers
func buildScrutinizeSharedVolumeMount(vscr *v1beta1.VerticaScrutinize) corev1.VolumeMount {
	return corev1.VolumeMount{
		Name:      getScrutinizeVolumeMountName(vscr),
		MountPath: paths.ScrutinizeTmp,
	}
}

func buildKerberosVolumeMounts() []corev1.VolumeMount {
	// We create two mounts.  One is to set /etc/krb5.conf.  It needs to be set
	// at the specific location.  The second one is to mount a directory that
	// contains all of the keys in the Kerberos secret.  We mount the entire
	// directory, as opposed to using SubPath, so that the keytab file within
	// the Secret will automatically get updated if the Secret is updated.  This
	// saves having to restart the pod if the keytab changes.
	return []corev1.VolumeMount{
		{
			Name:      vapi.Krb5SecretMountName,
			MountPath: paths.Krb5Conf,
			SubPath:   filepath.Base(paths.Krb5Conf),
		},
		{
			Name:      vapi.Krb5SecretMountName,
			MountPath: filepath.Dir(paths.Krb5Keytab),
		},
	}
}

func buildSSHVolumeMounts() []corev1.VolumeMount {
	// Mount the ssh key in both the dbadmin and root account. Root is needed
	// for any calls in the pod from the installer. Ideally, it would be nice to
	// mount the secret without using SubPath, since a change in the secret
	// wouldn't require a pod restart. However, admintools needs to create the
	// known_hosts file in the ssh directory. So, the ssh directory needs to be
	// writable. Mounting with SubPath is the only way to keep that path writable.
	mnts := []corev1.VolumeMount{}
	for _, p := range paths.SSHKeyPaths {
		mnts = append(mnts, []corev1.VolumeMount{
			{
				Name:      vapi.SSHMountName,
				MountPath: fmt.Sprintf("%s/%s", paths.DBAdminSSHPath, p),
				SubPath:   p,
			}, {
				Name:      vapi.SSHMountName,
				MountPath: fmt.Sprintf("%s/%s", paths.RootSSHPath, p),
				SubPath:   p,
			},
		}...)
	}
	return mnts
}

// buildCommonNMAVolumeMounts builds some extra volume mounts that are
// used with NMA
func buildCommonNMAVolumeMounts(vdb *vapi.VerticaDB) []corev1.VolumeMount {
	volMnts := buildScrutinizeVolumeMountForVerticaPod(vdb)
	if vmeta.UseNMACertsMount(vdb.Annotations) &&
		vdb.Spec.NMATLSSecret != "" &&
		secrets.IsK8sSecret(vdb.Spec.NMATLSSecret) {
		volMnts = append(volMnts, buildNMACertsVolumeMount()...)
	}
	return volMnts
}

// buildScrutinizeVolumeMountForVerticaPod builds the volume mount
// that will be used by the server and nma containers, for scrutinize
func buildScrutinizeVolumeMountForVerticaPod(vdb *vapi.VerticaDB) []corev1.VolumeMount {
	return []corev1.VolumeMount{
		{
			// Include a temp directory to be used by vcluster scrutinize. We want
			// the temp directory to be large enough to store compressed logs and
			// such. These can be quite big, so we cannot risk storing those in
			// local disk on the node, which may fill up and cause the pod to be
			// rescheduled
			Name:      vapi.LocalDataPVC,
			SubPath:   vdb.GetPVSubPath("scrutinize"),
			MountPath: paths.ScrutinizeTmp,
		},
	}
}

func buildNMACertsVolumeMount() []corev1.VolumeMount {
	return []corev1.VolumeMount{
		{
			Name:      vapi.NMACertsMountName,
			MountPath: paths.NMACertsRoot,
		},
	}
}

// buildCertSecretVolumeMounts returns the volume mounts for any cert secrets that are in the vdb
func buildCertSecretVolumeMounts(vdb *vapi.VerticaDB) []corev1.VolumeMount {
	mnts := []corev1.VolumeMount{}
	for _, s := range vdb.Spec.CertSecrets {
		mnts = append(mnts, corev1.VolumeMount{
			Name:      s.Name,
			MountPath: fmt.Sprintf("%s/%s", paths.CertsRoot, s.Name),
		})
	}
	return mnts
}

// buildVolumes builds up a list of volumes to include in the sts
func buildVolumes(vdb *vapi.VerticaDB) []corev1.Volume {
	vols := []corev1.Volume{}
	vols = append(vols, buildPodInfoVolume(vdb))
	if vdb.Spec.LicenseSecret != "" {
		vols = append(vols, buildLicenseVolume(vdb))
	}
	if vdb.Spec.HadoopConfig != "" {
		vols = append(vols, buildHadoopConfigVolume(vdb))
	}
	if vdb.Spec.KerberosSecret != "" {
		vols = append(vols, buildKerberosVolume(vdb))
	}
	if vdb.GetSSHSecretName() != "" {
		vols = append(vols, buildSSHVolume(vdb))
	}

	if vmeta.UseVClusterOps(vdb.Annotations) &&
		vmeta.UseNMACertsMount(vdb.Annotations) &&
		vdb.Spec.NMATLSSecret != "" &&
		secrets.IsK8sSecret(vdb.Spec.NMATLSSecret) {
		vols = append(vols, buildNMACertsSecretVolume(vdb))
	}
	if vdb.IsDepotVolumeEmptyDir() && vdb.IsDepotVolumeManaged() {
		vols = append(vols, buildDepotVolume())
	}
	if vdb.IsNMASideCarDeploymentEnabled() {
		vols = append(vols, buildStartupConfVolume())
	}
	vols = append(vols, buildCertSecretVolumes(vdb)...)
	vols = append(vols, vdb.Spec.Volumes...)
	return vols
}

// buildScrutinizeVolumes returns volumes that will be used by the scrutinize pod
func buildScrutinizeVolumes(vscr *v1beta1.VerticaScrutinize, vdb *vapi.VerticaDB) []corev1.Volume {
	vols := []corev1.Volume{}
	if vmeta.UseVClusterOps(vdb.Annotations) &&
		vmeta.UseNMACertsMount(vdb.Annotations) &&
		vdb.Spec.NMATLSSecret != "" &&
		secrets.IsK8sSecret(vdb.Spec.NMATLSSecret) {
		vols = append(vols, buildNMACertsSecretVolume(vdb))
	}
	// we add a volume for the password when the password secret
	// is on k8s
	if vdb.Spec.PasswordSecret != "" &&
		secrets.IsK8sSecret(vdb.Spec.PasswordSecret) {
		vols = append(vols, buildPasswordVolume(vdb))
	}
	if vscr.Spec.Volume == nil {
		vols = append(vols, buildDefaultScrutinizeVolume())
		return vols
	}
	vols = append(vols, *vscr.Spec.Volume)
	return vols
}

func buildDefaultScrutinizeVolume() corev1.Volume {
	return buildEmptyDirVolume(scrutinizeMountName)
}

// buildPasswordVolume constructs a volume that has the password
func buildPasswordVolume(vdb *vapi.VerticaDB) corev1.Volume {
	return buildVolumeFromSecret(passwordMountName, vdb.Spec.PasswordSecret)
}

// buildVolumeFromSecret constructs a volume from a secret
func buildVolumeFromSecret(volName, secretName string) corev1.Volume {
	return corev1.Volume{
		Name: volName,
		VolumeSource: corev1.VolumeSource{
			Secret: &corev1.SecretVolumeSource{
				SecretName: secretName,
			},
		},
	}
}

// buildLicenseVolume returns a volume that contains any licenses
func buildLicenseVolume(vdb *vapi.VerticaDB) corev1.Volume {
	return corev1.Volume{
		Name: vapi.LicensingMountName,
		VolumeSource: corev1.VolumeSource{
			Secret: &corev1.SecretVolumeSource{
				SecretName: vdb.Spec.LicenseSecret,
			},
		},
	}
}

// buildPodInfoVolume constructs the volume that has the /etc/podinfo files.
func buildPodInfoVolume(vdb *vapi.VerticaDB) corev1.Volume {
	projSources := []corev1.VolumeProjection{
		{DownwardAPI: buildDownwardAPIProjection()},
		// If there is a superuser password, include that in the projection
		{Secret: buildPasswordProjectionForVerticaPod(vdb)},
	}

	return buildVolumeFromProjections(projSources, vapi.PodInfoMountName)
}

// buildVolumeFromProjections constructs a volume from projections
func buildVolumeFromProjections(projSources []corev1.VolumeProjection, volName string) corev1.Volume {
	return corev1.Volume{
		Name: volName,
		VolumeSource: corev1.VolumeSource{
			Projected: &corev1.ProjectedVolumeSource{
				Sources: projSources,
			},
		},
	}
}

// buildDownwardAPIProjection creates a projection from the downwardAPI for
// inclusion in /etc/podinfo
func buildDownwardAPIProjection() *corev1.DownwardAPIProjection {
	return &corev1.DownwardAPIProjection{
		Items: []corev1.DownwardAPIVolumeFile{
			{
				Path: "memory-limit",
				ResourceFieldRef: &corev1.ResourceFieldSelector{
					Resource:      "limits.memory",
					ContainerName: names.ServerContainer,
				},
			},
			{
				Path: "memory-request",
				ResourceFieldRef: &corev1.ResourceFieldSelector{
					Resource:      "requests.memory",
					ContainerName: names.ServerContainer,
				},
			},
			{
				Path: "cpu-limit",
				ResourceFieldRef: &corev1.ResourceFieldSelector{
					Resource:      "limits.cpu",
					ContainerName: names.ServerContainer,
				},
			},
			{
				Path: "cpu-request",
				ResourceFieldRef: &corev1.ResourceFieldSelector{
					Resource:      "requests.cpu",
					ContainerName: names.ServerContainer,
				},
			},
			{
				Path: "labels",
				FieldRef: &corev1.ObjectFieldSelector{
					FieldPath: "metadata.labels",
				},
			},
			{
				Path: "annotations",
				FieldRef: &corev1.ObjectFieldSelector{
					FieldPath: "metadata.annotations",
				},
			},
			{
				Path: "name",
				FieldRef: &corev1.ObjectFieldSelector{
					FieldPath: "metadata.name",
				},
			},
			{
				Path: "namespace",
				FieldRef: &corev1.ObjectFieldSelector{
					FieldPath: "metadata.namespace",
				},
			},
			{
				Path: "k8s-version",
				FieldRef: &corev1.ObjectFieldSelector{
					FieldPath: fmt.Sprintf("metadata.annotations['%s']", vmeta.KubernetesVersionAnnotation),
				},
			},
			{
				Path: "k8s-git-commit",
				FieldRef: &corev1.ObjectFieldSelector{
					FieldPath: fmt.Sprintf("metadata.annotations['%s']", vmeta.KubernetesGitCommitAnnotation),
				},
			},
			{
				Path: "k8s-build-date",
				FieldRef: &corev1.ObjectFieldSelector{
					FieldPath: fmt.Sprintf("metadata.annotations['%s']", vmeta.KubernetesBuildDateAnnotation),
				},
			},
			{
				Path: "operator-deployment-method",
				FieldRef: &corev1.ObjectFieldSelector{
					FieldPath: fmt.Sprintf("metadata.annotations['%s']", "vertica.com/operator-deployment-method"),
				},
			},
			{
				Path: "operator-version",
				FieldRef: &corev1.ObjectFieldSelector{
					FieldPath: fmt.Sprintf("metadata.annotations['%s']", "vertica.com/operator-version"),
				},
			},
		},
	}
}

// probeContainsSuperuserPassword will check if the probe uses the superuser
// password.
func probeContainsSuperuserPassword(probe *corev1.Probe) bool {
	if probe.Exec == nil {
		return false
	}
	for _, v := range probe.Exec.Command {
		if strings.Contains(v, SuperuserPasswordPath) {
			return true
		}
	}
	return false
}

// requiresSuperuserPasswordSecretMount returns true if the superuser password
// needs to be mounted in the pod.
func requiresSuperuserPasswordSecretMount(vdb *vapi.VerticaDB) bool {
	if vdb.Spec.PasswordSecret == "" {
		return false
	}

	// Construct each probe. If don't use the superuser password in them, then
	// it is safe to not mount this in the downward API projection.
	funcs := []func(*vapi.VerticaDB) *corev1.Probe{
		makeReadinessProbe, makeStartupProbe, makeLivenessProbe,
	}
	for _, f := range funcs {
		if probeContainsSuperuserPassword(f(vdb)) {
			return true
		}
	}
	return false
}

// buildPasswordProjectionForVerticaPod creates a projection from the password secret
// for inclusion in /etc/podinfo
func buildPasswordProjectionForVerticaPod(vdb *vapi.VerticaDB) *corev1.SecretProjection {
	if requiresSuperuserPasswordSecretMount(vdb) {
		return buildPasswordProjection(vdb)
	}
	return nil
}

// buildPasswordProjection creates a projection from the password secret
func buildPasswordProjection(vdb *vapi.VerticaDB) *corev1.SecretProjection {
	return &corev1.SecretProjection{
		LocalObjectReference: corev1.LocalObjectReference{Name: vdb.Spec.PasswordSecret},
		Items: []corev1.KeyToPath{
			{Key: names.SuperuserPasswordKey, Path: SuperuserPasswordPath},
		},
	}
}

// buildCertSecretVolumes returns a list of volumes, one for each secret in certSecrets.
func buildCertSecretVolumes(vdb *vapi.VerticaDB) []corev1.Volume {
	vols := []corev1.Volume{}
	for _, s := range vdb.Spec.CertSecrets {
		vols = append(vols, corev1.Volume{
			Name: s.Name,
			VolumeSource: corev1.VolumeSource{
				Secret: &corev1.SecretVolumeSource{SecretName: s.Name},
			},
		})
	}
	return vols
}

func buildHadoopConfigVolume(vdb *vapi.VerticaDB) corev1.Volume {
	return corev1.Volume{
		Name: vapi.HadoopConfigMountName,
		VolumeSource: corev1.VolumeSource{
			ConfigMap: &corev1.ConfigMapVolumeSource{
				LocalObjectReference: corev1.LocalObjectReference{Name: vdb.Spec.HadoopConfig},
			},
		},
	}
}

func buildKerberosVolume(vdb *vapi.VerticaDB) corev1.Volume {
	return corev1.Volume{
		Name: vapi.Krb5SecretMountName,
		VolumeSource: corev1.VolumeSource{
			Secret: &corev1.SecretVolumeSource{
				SecretName: vdb.Spec.KerberosSecret,
			},
		},
	}
}

func buildSSHVolume(vdb *vapi.VerticaDB) corev1.Volume {
	return corev1.Volume{
		Name: vapi.SSHMountName,
		VolumeSource: corev1.VolumeSource{
			Secret: &corev1.SecretVolumeSource{
				SecretName: vdb.GetSSHSecretName(),
			},
		},
	}
}

func buildNMACertsSecretVolume(vdb *vapi.VerticaDB) corev1.Volume {
	return corev1.Volume{
		Name: vapi.NMACertsMountName,
		VolumeSource: corev1.VolumeSource{
			Secret: &corev1.SecretVolumeSource{
				SecretName: vdb.Spec.NMATLSSecret,
			},
		},
	}
}

// buildEmptyDirVolume returns a generic 'emptyDir' volume
func buildEmptyDirVolume(volName string) corev1.Volume {
	return corev1.Volume{
		Name: volName,
		VolumeSource: corev1.VolumeSource{
			EmptyDir: &corev1.EmptyDirVolumeSource{},
		},
	}
}

// buildDepotVolume returns an 'emptyDir' volume for the depot
func buildDepotVolume() corev1.Volume {
	return buildEmptyDirVolume(vapi.DepotMountName)
}

func buildStartupConfVolume() corev1.Volume {
	return buildEmptyDirVolume(startupConfMountName)
}

// buildPodSpec creates a PodSpec for the statefulset
func buildPodSpec(vdb *vapi.VerticaDB, sc *vapi.Subcluster) corev1.PodSpec {
	termGracePeriod := int64(vmeta.GetTerminationGracePeriodSeconds(vdb.Annotations))
	return corev1.PodSpec{
		NodeSelector:                  sc.NodeSelector,
		Affinity:                      GetK8sAffinity(sc.Affinity),
		Tolerations:                   sc.Tolerations,
		ImagePullSecrets:              GetK8sLocalObjectReferenceArray(vdb.Spec.ImagePullSecrets),
		Containers:                    makeContainers(vdb, sc),
		Volumes:                       buildVolumes(vdb),
		TerminationGracePeriodSeconds: &termGracePeriod,
		ServiceAccountName:            vdb.Spec.ServiceAccountName,
		SecurityContext:               vdb.Spec.PodSecurityContext,
	}
}

// buildScrutinizePodSpec creates a PodSpec for the scrutinize pod
func buildScrutinizePodSpec(vscr *v1beta1.VerticaScrutinize, vdb *vapi.VerticaDB, args []string) corev1.PodSpec {
	termGracePeriod := int64(scrutinizeTermGracePeriod)
	tarballName := GetTarballName(args)
	return corev1.PodSpec{
		NodeSelector:                  vscr.Spec.NodeSelector,
		Affinity:                      GetK8sAffinity(vapi.Affinity(vscr.Spec.Affinity)),
		Tolerations:                   vscr.Spec.Tolerations,
		InitContainers:                makeScrutinizeInitContainers(vscr, vdb, args, tarballName),
		Containers:                    []corev1.Container{makeScrutinizeMainContainer(vscr, tarballName)},
		Volumes:                       buildScrutinizeVolumes(vscr, vdb),
		TerminationGracePeriodSeconds: &termGracePeriod,
		RestartPolicy:                 corev1.RestartPolicy(vmeta.GetScrutinizePodRestartPolicy(vscr.Annotations)),
		SecurityContext:               vdb.Spec.PodSecurityContext,
		ServiceAccountName:            vdb.Spec.ServiceAccountName,
	}
}

// makeVerticaContainers creates a list that contains the server container and
// the nma container(if nma sidecar deployment is enabled)
func makeVerticaContainers(vdb *vapi.VerticaDB, sc *vapi.Subcluster) []corev1.Container {
	cnts := []corev1.Container{}
	if vdb.IsNMASideCarDeploymentEnabled() {
		cnts = append(cnts, makeNMAContainer(vdb, sc))
	}
	cnts = append(cnts, makeServerContainer(vdb, sc))
	return cnts
}

// makeScrutinizeInitContainers creates a list of init container specs that will be
// part of the scrutinize pod. The first container is the one that collects
// scrutinize command
func makeScrutinizeInitContainers(vscr *v1beta1.VerticaScrutinize, vdb *vapi.VerticaDB,
	args []string, tarballName string) []corev1.Container {
	cnts := []corev1.Container{makeScrutinizeInitContainer(vscr, vdb, args, tarballName)}
	for i := range vscr.Spec.InitContainers {
		c := vscr.Spec.InitContainers[i]
		c.Env = append(c.Env, buildScrutinizeTarballEnvVar(tarballName))
		c.VolumeMounts = append(c.VolumeMounts, buildScrutinizeSharedVolumeMount(vscr))
		cnts = append(cnts, c)
	}
	return cnts
}

// BuildHorizontalPodAutoscaler builds a manifest for the horizontal pod autoscaler.
func BuildHorizontalPodAutoscaler(nm types.NamespacedName, vas *vapi.VerticaAutoscaler) *autoscalingv2.HorizontalPodAutoscaler {
	return &autoscalingv2.HorizontalPodAutoscaler{
		ObjectMeta: metav1.ObjectMeta{
			Namespace: nm.Namespace,
			Name:      nm.Name,
		},
		Spec: autoscalingv2.HorizontalPodAutoscalerSpec{
			ScaleTargetRef: autoscalingv2.CrossVersionObjectReference{
				APIVersion: vapi.GroupVersion.String(),
				Kind:       vapi.VerticaAutoscalerKind,
				Name:       vas.Name,
			},
			MinReplicas: vas.GetMinReplicas(),
			MaxReplicas: vas.Spec.CustomAutoscaler.Hpa.MaxReplicas,
			Metrics:     vas.GetHPAMetrics(),
			Behavior:    vas.Spec.CustomAutoscaler.Hpa.Behavior,
		},
	}
}

// BuildScaledObject builds a manifest for a keda scaledObject.
func BuildScaledObject(nm types.NamespacedName, vas *vapi.VerticaAutoscaler) *kedav1alpha1.ScaledObject {
	so := vas.Spec.CustomAutoscaler.ScaledObject
	scaledObject := &kedav1alpha1.ScaledObject{
		ObjectMeta: metav1.ObjectMeta{
			Namespace:   nm.Namespace,
			Name:        nm.Name,
			Annotations: MakeAnnotationsForScaledObject(vas),
		},
		Spec: kedav1alpha1.ScaledObjectSpec{
			ScaleTargetRef: &kedav1alpha1.ScaleTarget{
				APIVersion: vapi.GroupVersion.String(),
				Kind:       vapi.VerticaAutoscalerKind,
				Name:       vas.Name,
			},
			MinReplicaCount: so.MinReplicas,
			MaxReplicaCount: so.MaxReplicas,
			PollingInterval: so.PollingInterval,
			CooldownPeriod:  so.CooldownPeriod,
			Triggers:        buildTriggers(so.Metrics, vas),
		},
	}

	if so.Behavior != nil {
		scaledObject.Spec.Advanced = &kedav1alpha1.AdvancedConfig{
			HorizontalPodAutoscalerConfig: &kedav1alpha1.HorizontalPodAutoscalerConfig{
				Behavior: so.Behavior,
			},
		}
	}
	return scaledObject
}

// buildTriggers builds and return a list of scaled triggers.
func buildTriggers(metrics []vapi.ScaleTrigger, vas *vapi.VerticaAutoscaler) []kedav1alpha1.ScaleTriggers {
	triggers := make([]kedav1alpha1.ScaleTriggers, len(metrics))
	for i := range metrics {
		metric := &metrics[i]
		if metric.IsNil() {
			continue
		}
		metadata := metric.GetMetadata()
		if metric.IsPrometheusMetric() {
			metadata["namespace"] = vas.Namespace
			metadata["unsafeSsl"] = metric.GetUnsafeSslStr()
			if metric.Prometheus.AuthModes != "" {
				metadata["authModes"] = string(metric.Prometheus.AuthModes)
			}
		} else {
			metadata["containerName"] = names.ServerContainer
		}
		trigger := kedav1alpha1.ScaleTriggers{
			Type:       metric.GetType(),
			Name:       metric.Name,
			MetricType: metric.MetricType,
			Metadata:   metadata,
		}
		if metric.IsPrometheusMetric() {
			trigger.UseCachedMetrics = metric.Prometheus.UseCachedMetrics
		}
		if metric.AuthSecret != "" {
			taName := names.GenTriggerAuthenticationtName(vas, metric.AuthSecret)
			trigger.AuthenticationRef = &kedav1alpha1.AuthenticationRef{
				Name: taName.Name,
			}
		}
		triggers[i] = trigger
	}
	return triggers
}

// BuildTriggerAuthentication builds a manifest for a keda TriggerAuthentication.
func BuildTriggerAuthentication(vas *vapi.VerticaAutoscaler,
	metric *vapi.ScaleTrigger, ta types.NamespacedName, secretData map[string][]byte) *kedav1alpha1.TriggerAuthentication {
	authTargets := []kedav1alpha1.AuthSecretTargetRef{}
	switch metric.Prometheus.AuthModes {
	case vapi.PrometheusAuthBasic:
		authTargets = append(authTargets, buildTriggerAuthForBasic(metric)...)
	case vapi.PrometheusAuthBearer:
		authTargets = append(authTargets, buildTriggerAuthForBearer(metric, secretData)...)
	case vapi.PrometheusAuthTLS:
		authTargets = append(authTargets, buildTriggerAuthForTLS(metric)...)
	case vapi.PrometheusAuthCustom:
		authTargets = append(authTargets, buildTriggerAuthForCustom(metric)...)
	case vapi.PrometheusAuthTLSAndBasic:
		authTargets = append(authTargets, buildTriggerAuthForTLSAndBasic(metric)...)
	}
	return &kedav1alpha1.TriggerAuthentication{
		ObjectMeta: metav1.ObjectMeta{
			Namespace: vas.Namespace,
			Name:      ta.Name,
		},
		Spec: kedav1alpha1.TriggerAuthenticationSpec{
			SecretTargetRef: authTargets,
		},
	}
}

// buildTriggerAuthForBasic builds a list of manifest for a keda AuthSecretTargetRef.
func buildTriggerAuthForBasic(metric *vapi.ScaleTrigger) []kedav1alpha1.AuthSecretTargetRef {
	authTargets := []kedav1alpha1.AuthSecretTargetRef{}
	// For 'basic' type, 'username' and 'password' are required fields in AuthSecret.
	authTargets = append(authTargets,
		kedav1alpha1.AuthSecretTargetRef{
			Parameter: vapi.PrometheusSecretKeyUsername,
			Name:      metric.AuthSecret,
			Key:       vapi.PrometheusSecretKeyUsername,
		},
		kedav1alpha1.AuthSecretTargetRef{
			Parameter: vapi.PrometheusSecretKeyPassword,
			Name:      metric.AuthSecret,
			Key:       vapi.PrometheusSecretKeyPassword,
		})
	return authTargets
}

// buildTriggerAuthForBearer builds a list of manifest for a keda AuthSecretTargetRef.
func buildTriggerAuthForBearer(metric *vapi.ScaleTrigger, secretData map[string][]byte) []kedav1alpha1.AuthSecretTargetRef {
	authTargets := []kedav1alpha1.AuthSecretTargetRef{}
	// For 'bearer' type, 'bearerToken' is required field in AuthSecret.
	authTargets = append(authTargets,
		kedav1alpha1.AuthSecretTargetRef{
			Parameter: vapi.PrometheusSecretKeyBearerToken,
			Name:      metric.AuthSecret,
			Key:       vapi.PrometheusSecretKeyBearerToken,
		})
	// For 'bearer' type, 'ca' is optional field in AuthSecret.
	if _, ok := secretData[vapi.PrometheusSecretKeyCa]; ok {
		authTargets = append(authTargets,
			kedav1alpha1.AuthSecretTargetRef{
				Parameter: vapi.PrometheusSecretKeyCa,
				Name:      metric.AuthSecret,
				Key:       vapi.PrometheusSecretKeyCa,
			})
	}
	return authTargets
}

// buildTriggerAuthForTLS builds a list of manifest for a keda AuthSecretTargetRef.
func buildTriggerAuthForTLS(metric *vapi.ScaleTrigger) []kedav1alpha1.AuthSecretTargetRef {
	authTargets := []kedav1alpha1.AuthSecretTargetRef{}
	// For 'tls' type, 'ca', 'cert' and 'key' are required fields in AuthSecret.
	authTargets = append(authTargets,
		kedav1alpha1.AuthSecretTargetRef{
			Parameter: vapi.PrometheusSecretKeyCa,
			Name:      metric.AuthSecret,
			Key:       vapi.PrometheusSecretKeyCa,
		},
		kedav1alpha1.AuthSecretTargetRef{
			Parameter: vapi.PrometheusSecretKeyCert,
			Name:      metric.AuthSecret,
			Key:       vapi.PrometheusSecretKeyCert,
		},
		kedav1alpha1.AuthSecretTargetRef{
			Parameter: vapi.PrometheusSecretKeyKey,
			Name:      metric.AuthSecret,
			Key:       vapi.PrometheusSecretKeyKey,
		})
	return authTargets
}

// buildTriggerAuthForCustom builds a list of manifest for a keda AuthSecretTargetRef.
func buildTriggerAuthForCustom(metric *vapi.ScaleTrigger) []kedav1alpha1.AuthSecretTargetRef {
	authTargets := []kedav1alpha1.AuthSecretTargetRef{}
	// For 'custom' type, 'customAuthHeader' and 'customAuthValue' are required fields in AuthSecret.
	authTargets = append(authTargets,
		kedav1alpha1.AuthSecretTargetRef{
			Parameter: vapi.PrometheusSecretKeyCustomAuthHeader,
			Name:      metric.AuthSecret,
			Key:       vapi.PrometheusSecretKeyCustomAuthHeader,
		},
		kedav1alpha1.AuthSecretTargetRef{
			Parameter: vapi.PrometheusSecretKeyCustomAuthValue,
			Name:      metric.AuthSecret,
			Key:       vapi.PrometheusSecretKeyCustomAuthValue,
		})
	return authTargets
}

// buildTriggerAuthForTLSAndBasic builds a list of manifest for a keda AuthSecretTargetRef.
func buildTriggerAuthForTLSAndBasic(metric *vapi.ScaleTrigger) []kedav1alpha1.AuthSecretTargetRef {
	authTargets := []kedav1alpha1.AuthSecretTargetRef{}
	// For 'tls,basic' type, 'username', 'password', 'ca', 'cert' and 'key' are required fields in AuthSecret.
	authTargets = append(authTargets, buildTriggerAuthForBasic(metric)...)
	authTargets = append(authTargets, buildTriggerAuthForTLS(metric)...)
	return authTargets
}

// BuildVProxyDeployment builds manifest for a subclusters VProxy deployment
func BuildVProxyDeployment(nm types.NamespacedName, vdb *vapi.VerticaDB, sc *vapi.Subcluster) *appsv1.Deployment {
	replicas := int32(vapi.VProxyDefaultReplicas)
	if sc.Proxy.Replicas != nil {
		replicas = *sc.Proxy.Replicas
	}
	return &appsv1.Deployment{
		ObjectMeta: metav1.ObjectMeta{
			Name:        nm.Name,
			Namespace:   nm.Namespace,
			Labels:      MakeLabelsForVProxyObject(vdb, sc, false),
			Annotations: MakeAnnotationsForVProxyObject(vdb),
		},
		Spec: appsv1.DeploymentSpec{
			Selector: &metav1.LabelSelector{
				MatchLabels: MakeDepSelectorLabels(vdb, sc),
			},
			Template: corev1.PodTemplateSpec{
				ObjectMeta: metav1.ObjectMeta{
					Labels:      MakeLabelsForVProxyObject(vdb, sc, true),
					Annotations: MakeAnnotationsForVProxyObject(vdb),
				},
				Spec: buildVProxyPodSpec(vdb, sc),
			},
			Replicas: &replicas,
		},
	}
}

// buildVProxyPodSpec creates a PodSpec for the vproxy deployment
func buildVProxyPodSpec(vdb *vapi.VerticaDB, sc *vapi.Subcluster) corev1.PodSpec {
	termGracePeriod := int64(0)
	return corev1.PodSpec{
		ImagePullSecrets:              GetK8sLocalObjectReferenceArray(vdb.Spec.ImagePullSecrets),
		Containers:                    []corev1.Container{makeVProxyContainer(vdb, sc)},
		TerminationGracePeriodSeconds: &termGracePeriod,
		ServiceAccountName:            vdb.Spec.ServiceAccountName,
		SecurityContext:               vdb.Spec.PodSecurityContext,
		Volumes: []corev1.Volume{
			{
				Name: vProxyVolumeName,
				VolumeSource: corev1.VolumeSource{
					ConfigMap: &corev1.ConfigMapVolumeSource{
						LocalObjectReference: corev1.LocalObjectReference{Name: sc.GetVProxyConfigMapName(vdb)},
					},
				},
			},
		},
	}
}

// makeDataForProxyConfigMap generates a configmap data in config.yaml format.
// # Vertica Proxy Configuration File Example
//
// # Proxy's listener network address for clients connections
// listener:
//
//	host: ""  # Listen on all IP addresses of the local system
//	port: 5433
//
// # The database for proxy connections
// database:
//
//	nodes:
//	  - node1.address.com:5433
//	  - node2.address.com:5433
//	  - node3.address.com:5433
//
// # Log level: 0=TRACE|1=DEBUG|2=INFO|3=WARN|4=FATAL|5=NONE (Default INFO)
// log:
//
//	level: DEBUG
//	# OR
//	# level: 1
//
// tls:
//
//	# For proxy-server TLS
//	serverca: /Path/to/server_cacert.pem
//	hostname: db.example.com
//	proxykey: /Path/to/proxy_key.pem
//	proxycert: /Path/to/proxy_cert.pem
//
// # For client-proxy TLS
// serverkey: /Path/to/server_key.pem
// servercert: /Path/to/server_cert.pem
// clientca: /Path/to/client_cacert.pem
func makeDataForVProxyConfigMap(vdb *vapi.VerticaDB, sc *vapi.Subcluster) string {
	var nodeList []string
	port := 5433

	for i := int32(0); i < sc.Size; i++ {
		nodeItem := fmt.Sprintf("%s:%d", names.GenPodDNSName(vdb, sc, i), port)
		nodeList = append(nodeList, nodeItem)
	}

	proxyData := ProxyData{
		Listener: map[string]interface{}{
			"host": "",
			"port": port,
		},
		Database: map[string][]string{
			"nodes": nodeList,
		},
		Log: map[string]string{
			"level": vmeta.GetVProxyLogLevel(vdb.Annotations),
		},
	}

	pData, _ := yaml.Marshal(proxyData)
	return string(pData)
}

// BuildVProxyConfigMap builds a config map for client proxy
func BuildVProxyConfigMap(nm types.NamespacedName, vdb *vapi.VerticaDB, sc *vapi.Subcluster) *corev1.ConfigMap {
	immutable := false
	proxyData := makeDataForVProxyConfigMap(vdb, sc)
	return &corev1.ConfigMap{
		TypeMeta: metav1.TypeMeta{
			Kind:       "ConfigMap",
			APIVersion: "v1",
		},
		ObjectMeta: metav1.ObjectMeta{
			Name:            nm.Name,
			Namespace:       nm.Namespace,
			Labels:          MakeLabelsForVProxyObject(vdb, sc, false),
			Annotations:     MakeAnnotationsForVProxyObject(vdb),
			OwnerReferences: []metav1.OwnerReference{vdb.GenerateOwnerReference()},
		},
		// the data should not be immutable since the proxy database nodes could be changed
		Immutable: &immutable,
		Data: map[string]string{
			vProxyConfigFile: proxyData,
		},
	}
}

// makeProxyContainer builds the spec for the client proxy container
func makeVProxyContainer(vdb *vapi.VerticaDB, sc *vapi.Subcluster) corev1.Container {
	envVars := buildVProxyTLSCertsEnvVars(vdb)
	envVars = append(envVars, buildCommonEnvVars(vdb)...)
	vProxyImage := vapi.VProxyDefaultImage
	if vdb.Spec.Proxy != nil && vdb.Spec.Proxy.Image != "" {
		vProxyImage = vdb.Spec.Proxy.Image
	}
	resources := corev1.ResourceRequirements{}
	if sc.Proxy.Resources != nil {
		resources = *sc.Proxy.Resources
	}
	return corev1.Container{
		Image:           vProxyImage,
		ImagePullPolicy: vdb.Spec.ImagePullPolicy,
		Name:            names.ProxyContainer,
		Env:             envVars,
		Resources:       resources,
		Ports: []corev1.ContainerPort{
			{ContainerPort: VerticaClientPort, Name: "vertica"},
		},
		VolumeMounts: []corev1.VolumeMount{
			{Name: vProxyVolumeName, MountPath: "/config"},
		},
	}
}

// makeServerContainer builds the spec for the server container
func makeServerContainer(vdb *vapi.VerticaDB, sc *vapi.Subcluster) corev1.Container {
	envVars := translateAnnotationsToEnvVars(vdb)
	envVars = append(envVars, buildCommonEnvVars(vdb)...)
	envVars = append(envVars,
		corev1.EnvVar{Name: VerticaStartupLogDuplicate, Value: StdOut},
	)

	if vdb.IsMonolithicDeploymentEnabled() {
		envVars = append(envVars, buildNMATLSCertsEnvVars(vdb)...)
	}
	cnt := corev1.Container{
		Image:           pickImage(vdb, sc),
		ImagePullPolicy: vdb.Spec.ImagePullPolicy,
		Name:            names.ServerContainer,
		Resources:       sc.Resources,
		Ports: []corev1.ContainerPort{
			{ContainerPort: VerticaClientPort, Name: "vertica"},
			{ContainerPort: InternalVerticaCommPort, Name: "vertica-int"},
			{ContainerPort: SSHPort, Name: "ssh"},
		},
		ReadinessProbe:  makeReadinessProbe(vdb),
		LivenessProbe:   makeLivenessProbe(vdb),
		StartupProbe:    makeStartupProbe(vdb),
		SecurityContext: makeServerSecurityContext(vdb),
		Env:             envVars,
		VolumeMounts:    buildServerVolumeMounts(vdb),
	}
	if vdb.IsNMASideCarDeploymentEnabled() {
		cnt.Command = append(cnt.Command, buildVerticaStartCommand()...)
	}
	return cnt
}

// makeNMAContainer builds the spec for the nma container
func makeNMAContainer(vdb *vapi.VerticaDB, sc *vapi.Subcluster) corev1.Container {
	envVars := buildNMATLSCertsEnvVars(vdb)
	envVars = append(envVars, buildCommonEnvVars(vdb)...)
	envVars = append(envVars,
		corev1.EnvVar{Name: NMALogPath, Value: StdOut},
	)
	envVars = append(envVars, translateAnnotationsToEnvVars(vdb)...)
	cnt := corev1.Container{
		Image:           pickImage(vdb, sc),
		ImagePullPolicy: vdb.Spec.ImagePullPolicy,
		Name:            names.NMAContainer,
		Env:             envVars,
		Resources:       buildNMAResources(vdb, sc),
		Command:         buildNMACommand(),
		VolumeMounts:    buildNMAVolumeMounts(vdb),
		ReadinessProbe:  makeNMAHealthProbe(vdb, vmeta.NMAHealthProbeReadiness),
		LivenessProbe:   makeNMAHealthProbe(vdb, vmeta.NMAHealthProbeLiveness),
		StartupProbe:    makeNMAHealthProbe(vdb, vmeta.NMAHealthProbeStartup),
	}
	if vdb.Spec.NMASecurityContext != nil {
		cnt.SecurityContext = vdb.Spec.NMASecurityContext
	}
	return cnt
}

// makeScrutinizeInitContainer builds the spec of the init container that collects
// scrutinize command
func makeScrutinizeInitContainer(vscr *v1beta1.VerticaScrutinize, vdb *vapi.VerticaDB,
	args []string, tarballName string) corev1.Container {
	cnt := corev1.Container{
		Image:        vdb.Spec.Image,
		Name:         names.ScrutinizeInitContainer,
		Command:      buildScrutinizeCmd(args),
		VolumeMounts: buildScrutinizeVolumeMounts(vscr, vdb),
		Resources:    vscr.Spec.Resources,
		Env:          buildCommonEnvVars(vdb),
	}
	if vdb.Spec.PasswordSecret != "" {
		if secrets.IsK8sSecret(vdb.Spec.PasswordSecret) {
			// we mount the password into the scrutinize init container
			// only when the password secret in on k8s
			cnt.VolumeMounts = append(cnt.VolumeMounts, corev1.VolumeMount{
				Name:      passwordMountName,
				MountPath: paths.ScrutinizeDBPasswordDir,
			})
		} else {
			// the password secret env vars are needed only when the secret
			// must be retrieved from secret stores like AWS Secrets
			// Manager or GSM
			cnt.Env = append(cnt.Env, buildScrutinizeDBPasswordEnvVars(
				names.GenNamespacedName(vscr, vdb.Spec.PasswordSecret))...)
		}
	}
	cnt.Env = append(cnt.Env, append(buildNMATLSCertsEnvVars(vdb),
		buildScrutinizeTarballEnvVar(tarballName))...)
	return cnt
}

// makeScrutinizeMainContainer builds the spec of the container that will
// be running after all init containers are completed
func makeScrutinizeMainContainer(vscr *v1beta1.VerticaScrutinize, tarballName string) corev1.Container {
	return corev1.Container{
		Image: vmeta.GetScrutinizeMainContainerImage(vscr.Annotations),
		Name:  names.ScrutinizeMainContainer,
		Command: []string{
			"bash",
			"-c",
			fmt.Sprintf("sleep %d", vmeta.GetScrutinizePodTTL(vscr.Annotations)),
		},
		Env:          []corev1.EnvVar{buildScrutinizeTarballEnvVar(tarballName)},
		Resources:    buildScrutinizeMainContainerResources(vscr),
		WorkingDir:   paths.ScrutinizeTmp,
		VolumeMounts: []corev1.VolumeMount{buildScrutinizeSharedVolumeMount(vscr)},
	}
}

// makeHTTPSVersionEndpointProbe will build an HTTPS Get probe
func makeHTTPSVersionEndpointProbe() *corev1.Probe {
	return &corev1.Probe{
		ProbeHandler: corev1.ProbeHandler{
			HTTPGet: &corev1.HTTPGetAction{
				Path:   HTTPServerVersionPath,
				Port:   intstr.FromInt(VerticaHTTPPort),
				Scheme: corev1.URISchemeHTTPS,
			},
		},
	}
}

// makeHTTPVersionEndpointProbe will build an HTTP Get probe
func makeHTTPVersionEndpointProbe() *corev1.Probe {
	return &corev1.Probe{
		ProbeHandler: corev1.ProbeHandler{
			HTTPGet: &corev1.HTTPGetAction{
				Path:   HTTPServerHealthPathV2,
				Port:   intstr.FromInt(VerticaNonTLSHTTPPort),
				Scheme: corev1.URISchemeHTTP,
			},
		},
	}
}

// makeVerticaClientPortProbe will build a probe that if vertica is up by seeing
// if the vertica client port is being listened on.
func makeVerticaClientPortProbe() *corev1.Probe {
	return &corev1.Probe{
		ProbeHandler: corev1.ProbeHandler{
			TCPSocket: &corev1.TCPSocketAction{
				Port: intstr.FromInt(VerticaClientPort),
			},
		},
	}
}

// makeCanaryQueryProbe will build a probe that does the canary SQL query to see
// if vertica is up.
func makeCanaryQueryProbe(vdb *vapi.VerticaDB) *corev1.Probe {
	return &corev1.Probe{
		ProbeHandler: corev1.ProbeHandler{
			Exec: &corev1.ExecAction{
				Command: []string{"bash", "-c", buildCanaryQuerySQL(vdb)},
			},
		},
	}
}

// getHTTPServerVersionEndpointProbe returns an HTTPGet probe if vclusterops
// is enabled
func getHTTPServerVersionEndpointProbe(vdb *vapi.VerticaDB) *corev1.Probe {
	if vmeta.UseVClusterOps(vdb.Annotations) {
		if vdb.IsCertRotationEnabled() {
			return makeHTTPVersionEndpointProbe()
		} else {
			return makeHTTPSVersionEndpointProbe()
		}
	}
	return nil
}

// makeDefaultReadinessOrStartupProbe will return the default probe to use for
// the readiness or startup probes. Only returns the default timeouts for the
// probe. Caller is responsible for adusting those.
func makeDefaultReadinessOrStartupProbe(vdb *vapi.VerticaDB) *corev1.Probe {
	if probe := getHTTPServerVersionEndpointProbe(vdb); probe != nil {
		return probe
	}
	// If using GSM, then the superuser password is not a k8s secret. We cannot
	// use the canary query then because that depends on having the password
	// mounted in the file system. Default to just checking if the client port
	// is being listened on.
	if secrets.IsGSMSecret(vdb.Spec.PasswordSecret) {
		return makeVerticaClientPortProbe()
	}
	return makeCanaryQueryProbe(vdb)
}

// makeDefaultLivenessProbe will return the default probe to use for
// liveness probe
func makeDefaultLivenessProbe(vdb *vapi.VerticaDB) *corev1.Probe {
	if probe := getHTTPServerVersionEndpointProbe(vdb); probe != nil {
		return probe
	}
	// We check if the TCP client port is open. We used this approach,
	// rather than issuing 'select 1' like readinessProbe because we need
	// to minimize variability. If the livenessProbe fails, the pod is
	// rescheduled. So, it isn't as forgiving as the readinessProbe.
	return makeVerticaClientPortProbe()
}

// makeReadinessProbe will build the readiness probe. It has a default probe
// that can be overridden with the spec.readinessProbeOverride parameter.
func makeReadinessProbe(vdb *vapi.VerticaDB) *corev1.Probe {
	probe := makeDefaultReadinessOrStartupProbe(vdb)
	overrideProbe(probe, vdb.Spec.ReadinessProbeOverride)
	return probe
}

// makeStartupProbe will return the Probe object to use for the startup probe.
func makeStartupProbe(vdb *vapi.VerticaDB) *corev1.Probe {
	probe := makeDefaultReadinessOrStartupProbe(vdb)
	// We want to wait about 20 minutes for the server to come up before the
	// other probes come into affect. The total length of the probe is more or
	// less: InitialDelaySeconds + PeriodSeconds * FailureThreshold.
	probe.InitialDelaySeconds = 30
	probe.PeriodSeconds = 10
	probe.FailureThreshold = 117
	probe.TimeoutSeconds = 5

	overrideProbe(probe, vdb.Spec.StartupProbeOverride)
	return probe
}

// makeLivenessProbe will return the Probe object to use for the liveness probe.
func makeLivenessProbe(vdb *vapi.VerticaDB) *corev1.Probe {
	probe := makeDefaultLivenessProbe(vdb)
	// These values were picked so that we can estimate how long vertica
	// needs to be unresponsive before it gets killed. We are targeting
	// about 2.5 minutes after initial start and 1.5 minutes if the pod has
	// been running for a while. The formula is:
	// InitialDelaySeconds + PeriodSeconds * FailureThreshold.
	// Note: InitialDelaySeconds only applies the first time after pod scheduling.
	probe.InitialDelaySeconds = 60
	probe.TimeoutSeconds = 1
	probe.PeriodSeconds = 30
	probe.FailureThreshold = 3

	overrideProbe(probe, vdb.Spec.LivenessProbeOverride)
	return probe
}

// makeNMAHealthProbe will return the Probe object to use for the NMA
func makeNMAHealthProbe(vdb *vapi.VerticaDB, probeName string) *corev1.Probe {
	probe := makeDefaultNMAHealthProbe()
	if val, ok := vmeta.GetNMAHealthProbeOverride(vdb.Annotations, probeName, vmeta.NMAHealthProbeInitialDelaySeconds); ok {
		probe.InitialDelaySeconds = val
	}
	if val, ok := vmeta.GetNMAHealthProbeOverride(vdb.Annotations, probeName, vmeta.NMAHealthProbeTimeoutSeconds); ok {
		probe.TimeoutSeconds = val
	}
	if val, ok := vmeta.GetNMAHealthProbeOverride(vdb.Annotations, probeName, vmeta.NMAHealthProbePeriodSeconds); ok {
		probe.PeriodSeconds = val
	}
	if val, ok := vmeta.GetNMAHealthProbeOverride(vdb.Annotations, probeName, vmeta.NMAHealthProbeSuccessThreshold); ok {
		probe.SuccessThreshold = val
	}
	if val, ok := vmeta.GetNMAHealthProbeOverride(vdb.Annotations, probeName, vmeta.NMAHealthProbeFailureThreshold); ok {
		probe.FailureThreshold = val
	}
	return probe
}

func makeDefaultNMAHealthProbe() *corev1.Probe {
	return &corev1.Probe{
		ProbeHandler: corev1.ProbeHandler{
			HTTPGet: &corev1.HTTPGetAction{
				Path:   NMAHealthPath,
				Port:   intstr.FromInt(NMAPort),
				Scheme: corev1.URISchemeHTTPS,
			},
		},
	}
}

// overrideProbe will modify the probe with any user defined override values.
func overrideProbe(probe, ov *corev1.Probe) {
	if ov == nil {
		return
	}
	// Merge in parts of the override into the default probe
	//
	// You can only set one handler (exec, tcpSocket, httpGet or grpc). If the
	// override has any one of those set, we always clear the other ones. A
	// webhook exists that prevents setting more than one in the CR.
	if ov.Exec != nil {
		probe.Exec = ov.Exec
		probe.TCPSocket = nil
		probe.HTTPGet = nil
		probe.GRPC = nil
	}
	if ov.TCPSocket != nil {
		probe.Exec = nil
		probe.TCPSocket = ov.TCPSocket
		probe.HTTPGet = nil
		probe.GRPC = nil
	}
	if ov.HTTPGet != nil {
		probe.Exec = nil
		probe.TCPSocket = nil
		probe.HTTPGet = ov.HTTPGet
		probe.GRPC = nil
	}
	if ov.GRPC != nil {
		probe.Exec = nil
		probe.TCPSocket = nil
		probe.HTTPGet = nil
		probe.GRPC = ov.GRPC
	}
	if ov.FailureThreshold > 0 {
		probe.FailureThreshold = ov.FailureThreshold
	}
	if ov.InitialDelaySeconds > 0 {
		probe.InitialDelaySeconds = ov.InitialDelaySeconds
	}
	if ov.PeriodSeconds > 0 {
		probe.PeriodSeconds = ov.PeriodSeconds
	}
	if ov.SuccessThreshold > 0 {
		probe.SuccessThreshold = ov.SuccessThreshold
	}
	if ov.TimeoutSeconds > 0 {
		probe.TimeoutSeconds = ov.TimeoutSeconds
	}
}

func makeServerSecurityContext(vdb *vapi.VerticaDB) *corev1.SecurityContext {
	sc := &corev1.SecurityContext{}
	if vdb.Spec.SecurityContext != nil {
		sc = vdb.Spec.SecurityContext
	}

	// In vclusterops mode, we don't need SYS_CHROOT
	// and AUDIT_WRITE to run on OpenShift
	if vmeta.UseVClusterOps(vdb.Annotations) {
		return sc
	}

	if sc.Capabilities == nil {
		sc.Capabilities = &corev1.Capabilities{}
	}
	capabilitiesNeeded := []corev1.Capability{
		// Needed to run sshd on OpenShift
		"SYS_CHROOT",
		// Needed to run sshd on OpenShift
		"AUDIT_WRITE",
	}
	for i := range capabilitiesNeeded {
		foundCap := false
		for j := range sc.Capabilities.Add {
			if capabilitiesNeeded[i] == sc.Capabilities.Add[j] {
				foundCap = true
				break
			}
		}
		for j := range sc.Capabilities.Drop {
			if capabilitiesNeeded[i] == sc.Capabilities.Drop[j] {
				// If the capability we want to add is *dropped*, we won't bother adding it in
				foundCap = false
				break
			}
		}
		if !foundCap {
			sc.Capabilities.Add = append(sc.Capabilities.Add, capabilitiesNeeded[i])
		}
	}
	return sc
}

// makeContainers creates the list of containers to include in the pod spec.
func makeContainers(vdb *vapi.VerticaDB, sc *vapi.Subcluster) []corev1.Container {
	cnts := makeVerticaContainers(vdb, sc)
	for i := range vdb.Spec.Sidecars {
		c := vdb.Spec.Sidecars[i]
		// Append the standard volume mounts to the container.  This is done
		// because some of the the mount path include the UID, which isn't know
		// prior to the creation of the VerticaDB.
		c.VolumeMounts = append(c.VolumeMounts, buildVolumeMounts(vdb)...)
		// Append additional environment variables passed through annotations.
		c.Env = append(c.Env, translateAnnotationsToEnvVars(vdb)...)
		// As a convenience, add the catalog path as an environment variable.
		c.Env = append(c.Env, corev1.EnvVar{Name: "DBPATH", Value: vdb.GetDBCatalogPath()})
		cnts = append(cnts, c)
	}
	return cnts
}

// translateAnnotationsToEnvVars returns a list of EnvVars from the annotations
// in the CR
func translateAnnotationsToEnvVars(vdb *vapi.VerticaDB) []corev1.EnvVar {
	envVars := []corev1.EnvVar{}
	// regexp to match annotations starting with a letter
	m1 := regexp.MustCompile(`^[a-zA-Z].*`)
	// regexp to match any non-alphanumerical character
	m2 := regexp.MustCompile(`[^a-zA-Z0-9]`)
	for k, v := range vdb.Spec.Annotations {
		if !m1.MatchString(k) {
			continue
		}
		name := strings.ToUpper(m2.ReplaceAllString(k, "_"))
		envVars = append(envVars, corev1.EnvVar{
			Name:  name,
			Value: v,
		})
	}
	// We must always sort the list of envVars.  Failure to do this could cause
	// the statefulset controller to think the container that has the envVars
	// has changed.  But in reality, the containers are identical except for the
	// order of the vars.
	sort.Slice(envVars, func(i, j int) bool {
		return envVars[i].Name < envVars[j].Name
	})
	return envVars
}

// pickImage will pick the correct image for the subcluster to use
func pickImage(vdb *vapi.VerticaDB, sc *vapi.Subcluster) string {
	// The ImageOverride exists to allow standby subclusters created for
	// primaries to continue to use the old image during an online upgrade.
	if sc.ImageOverride != "" {
		return sc.ImageOverride
	}
	return vdb.Spec.Image
}

// getStorageClassName returns a  pointer to the StorageClass
func getStorageClassName(vdb *vapi.VerticaDB) *string {
	if vdb.Spec.Local.StorageClass == "" {
		return nil
	}
	return &vdb.Spec.Local.StorageClass
}

// BuildStsSpec builds manifest for a subclusters statefulset
func BuildStsSpec(nm types.NamespacedName, vdb *vapi.VerticaDB, sc *vapi.Subcluster) *appsv1.StatefulSet {
	scSize := sc.GetStsSize(vdb)
	return &appsv1.StatefulSet{
		ObjectMeta: metav1.ObjectMeta{
			Name:        nm.Name,
			Namespace:   nm.Namespace,
			Labels:      MakeLabelsForStsObject(vdb, sc),
			Annotations: MakeAnnotationsForStsObject(vdb, sc),
		},
		Spec: appsv1.StatefulSetSpec{
			Selector: &metav1.LabelSelector{
				MatchLabels: MakeStsSelectorLabels(vdb, sc),
			},
			ServiceName: names.GenHlSvcName(vdb).Name,
			Replicas:    &scSize,
			Template: corev1.PodTemplateSpec{
				ObjectMeta: metav1.ObjectMeta{
					Labels:      MakeLabelsForPodObject(vdb, sc),
					Annotations: MakeAnnotationsForObject(vdb),
				},
				Spec: buildPodSpec(vdb, sc),
			},
			UpdateStrategy:      makeUpdateStrategy(vdb),
			PodManagementPolicy: appsv1.ParallelPodManagement,
			VolumeClaimTemplates: []corev1.PersistentVolumeClaim{
				{
					ObjectMeta: metav1.ObjectMeta{
						Name: vapi.LocalDataPVC,
						// Set the ownerReference so that we get auto-deletion
						OwnerReferences: []metav1.OwnerReference{vdb.GenerateOwnerReference()},
					},
					Spec: corev1.PersistentVolumeClaimSpec{
						AccessModes:      []corev1.PersistentVolumeAccessMode{corev1.ReadWriteOnce},
						StorageClassName: getStorageClassName(vdb),
						Resources: corev1.VolumeResourceRequirements{
							Requests: corev1.ResourceList{
								corev1.ResourceStorage: vdb.Spec.Local.RequestSize,
							},
						},
					},
				},
			},
		},
	}
}

// BuildSandboxConfigMap builds a config map for sandbox controller
func BuildSandboxConfigMap(nm types.NamespacedName, vdb *vapi.VerticaDB, sandbox string, disableRouting bool) *corev1.ConfigMap {
	immutable := true
	return &corev1.ConfigMap{
		TypeMeta: metav1.TypeMeta{
			Kind:       "ConfigMap",
			APIVersion: "v1",
		},
		ObjectMeta: metav1.ObjectMeta{
			Name:            nm.Name,
			Namespace:       nm.Namespace,
			Labels:          MakeLabelsForSandboxConfigMap(vdb),
			Annotations:     MakeAnnotationsForSandboxConfigMap(vdb, disableRouting),
			OwnerReferences: []metav1.OwnerReference{vdb.GenerateOwnerReference()},
		},
		// the data should be immutable since dbName and sandboxName are fixed
		Immutable: &immutable,
		Data: map[string]string{
			vapi.VerticaDBNameKey: vdb.Name,
			vapi.SandboxNameKey:   sandbox,
		},
	}
}

// BuildScrutinizePod construct the spec for the scrutinize pod
func BuildScrutinizePod(vscr *v1beta1.VerticaScrutinize, vdb *vapi.VerticaDB, args []string) *corev1.Pod {
	return &corev1.Pod{
		ObjectMeta: metav1.ObjectMeta{
			Name:        vscr.Name,
			Namespace:   vscr.Namespace,
			Labels:      maps.Clone(vscr.Spec.Labels),
			Annotations: maps.Clone(vscr.Spec.Annotations),
		},
		Spec: buildScrutinizePodSpec(vscr, vdb, args),
	}
}

// buildPod will construct a spec for a pod.
// This is only here for testing purposes when we need to construct the pods ourselves.  This
// bit is typically handled by the statefulset controller.
func BuildPod(vdb *vapi.VerticaDB, sc *vapi.Subcluster, podIndex int32) *corev1.Pod {
	nm := names.GenPodName(vdb, sc, podIndex)
	pod := &corev1.Pod{
		ObjectMeta: metav1.ObjectMeta{
			Name:        nm.Name,
			Namespace:   nm.Namespace,
			Labels:      MakeLabelsForPodObject(vdb, sc),
			Annotations: MakeAnnotationsForObject(vdb),
		},
		Spec: buildPodSpec(vdb, sc),
	}
	// Setup default values for the DC table annotations.  These are normally
	// added by the AnnotationAndLabelPodReconciler.  However, this function is for test
	// purposes, and we have a few dependencies on these annotations.  Rather
	// than having many tests run the reconciler, we will add in sample values.
	pod.Annotations[vmeta.KubernetesBuildDateAnnotation] = "2022-03-16T15:58:47Z"
	pod.Annotations[vmeta.KubernetesGitCommitAnnotation] = "c285e781331a3785a7f436042c65c5641ce8a9e9"
	pod.Annotations[vmeta.KubernetesVersionAnnotation] = "v1.23.5"
	// Set a few things in the spec that are normally done by the statefulset
	// controller. Again, this is for testing purposes only as the statefulset
	// controller handles adding of the PVC to the volume list.
	pod.Spec.Volumes = append(pod.Spec.Volumes, corev1.Volume{
		Name: vapi.LocalDataPVC,
		VolumeSource: corev1.VolumeSource{
			PersistentVolumeClaim: &corev1.PersistentVolumeClaimVolumeSource{
				ClaimName: names.GenPVCName(vdb, sc, podIndex).Name,
			},
		},
	})
	pod.Spec.Hostname = nm.Name
	pod.Spec.Subdomain = names.GenHlSvcName(vdb).Name
	return pod
}

// BuildPVC will build a PVC for test purposes
func BuildPVC(vdb *vapi.VerticaDB, sc *vapi.Subcluster, podIndex int32) *corev1.PersistentVolumeClaim {
	scn := TestStorageClassName
	return &corev1.PersistentVolumeClaim{
		ObjectMeta: metav1.ObjectMeta{
			Name:      names.GenPVCName(vdb, sc, podIndex).Name,
			Namespace: vdb.Namespace,
		},
		Spec: corev1.PersistentVolumeClaimSpec{
			AccessModes: []corev1.PersistentVolumeAccessMode{
				"ReadWriteOnce",
			},
			Resources: corev1.VolumeResourceRequirements{
				Requests: corev1.ResourceList{
					corev1.ResourceStorage: vdb.Spec.Local.RequestSize,
				},
			},
			StorageClassName: &scn,
		},
	}
}

// BuildPV will build a PV for test purposes
func BuildPV(vdb *vapi.VerticaDB, sc *vapi.Subcluster, podIndex int32) *corev1.PersistentVolume {
	hostPathType := corev1.HostPathDirectoryOrCreate
	return &corev1.PersistentVolume{
		ObjectMeta: metav1.ObjectMeta{
			Name: names.GenPVName(vdb, sc, podIndex).Name,
		},
		Spec: corev1.PersistentVolumeSpec{
			AccessModes: []corev1.PersistentVolumeAccessMode{
				"ReadWriteOnce",
			},
			Capacity: corev1.ResourceList{
				corev1.ResourceStorage: vdb.Spec.Local.RequestSize,
			},
			PersistentVolumeSource: corev1.PersistentVolumeSource{
				HostPath: &corev1.HostPathVolumeSource{
					Path: "/host",
					Type: &hostPathType,
				},
			},
		},
	}
}

// BuildStorageClass will construct a storageClass for test purposes
func BuildStorageClass(allowVolumeExpansion bool) *storagev1.StorageClass {
	return &storagev1.StorageClass{
		ObjectMeta: metav1.ObjectMeta{
			Name: TestStorageClassName,
		},
		Provisioner:          "vertica.com/dummy-provisioner",
		AllowVolumeExpansion: &allowVolumeExpansion,
	}
}

// BuildCommunalCredSecret is a test helper to build up the Secret spec to store communal credentials
func BuildCommunalCredSecret(vdb *vapi.VerticaDB, accessKey, secretKey string) *corev1.Secret {
	nm := names.GenCommunalCredSecretName(vdb)
	secret := &corev1.Secret{
		ObjectMeta: metav1.ObjectMeta{
			Name:      nm.Name,
			Namespace: nm.Namespace,
		},
		Data: map[string][]byte{
			cloud.CommunalAccessKeyName: []byte(accessKey),
			cloud.CommunalSecretKeyName: []byte(secretKey),
		},
	}
	return secret
}

// BuildAzureAccountKeyCommunalCredSecret builds a secret that is setup for
// Azure using an account key.
func BuildAzureAccountKeyCommunalCredSecret(vdb *vapi.VerticaDB, accountName, accountKey string) *corev1.Secret {
	nm := names.GenCommunalCredSecretName(vdb)
	secret := &corev1.Secret{
		ObjectMeta: metav1.ObjectMeta{
			Name:      nm.Name,
			Namespace: nm.Namespace,
		},
		Data: map[string][]byte{
			cloud.AzureAccountName: []byte(accountName),
			cloud.AzureAccountKey:  []byte(accountKey),
		},
	}
	return secret
}

// BuildAzureSASCommunalCredSecret builds a secret that is setup for Azure using
// shared access signature.
func BuildAzureSASCommunalCredSecret(vdb *vapi.VerticaDB, blobEndpoint, sas string) *corev1.Secret {
	nm := names.GenCommunalCredSecretName(vdb)
	secret := &corev1.Secret{
		ObjectMeta: metav1.ObjectMeta{
			Name:      nm.Name,
			Namespace: nm.Namespace,
		},
		Data: map[string][]byte{
			cloud.AzureBlobEndpoint:          []byte(blobEndpoint),
			cloud.AzureSharedAccessSignature: []byte(sas),
		},
	}
	return secret
}

// BuildS3SseCustomerKeySecret is a test helper that builds a secret that is setup for
// S3 SSE-C server-side encryption
func BuildS3SseCustomerKeySecret(vdb *vapi.VerticaDB, clientKey string) *corev1.Secret {
	nm := names.GenS3SseCustomerKeySecretName(vdb)
	secret := &corev1.Secret{
		ObjectMeta: metav1.ObjectMeta{
			Name:      nm.Name,
			Namespace: nm.Namespace,
		},
		StringData: map[string]string{
			cloud.S3SseCustomerKeyName: clientKey,
		},
	}
	return secret
}

// BuildKerberosSecretBase is a test helper that creates the skeleton of a
// Kerberos secret.  The caller's responsibility to add the necessary data.
func BuildKerberosSecretBase(vdb *vapi.VerticaDB) *corev1.Secret {
	nm := names.GenNamespacedName(vdb, vdb.Spec.KerberosSecret)
	return BuildSecretBase(nm)
}

// BuildSecretBase is a test helper that creates a Secret base with a specific
// name.  The caller is responsible to add data elemets and create it.
func BuildSecretBase(nm types.NamespacedName) *corev1.Secret {
	secret := &corev1.Secret{
		ObjectMeta: metav1.ObjectMeta{
			Name:      nm.Name,
			Namespace: nm.Namespace,
		},
		Data: map[string][]byte{},
	}
	return secret
}

// makeUpdateStrategy will create the updateStrategy to use for the statefulset.
func makeUpdateStrategy(vdb *vapi.VerticaDB) appsv1.StatefulSetUpdateStrategy {
	// kSafety0 needs to use the OnDelete strategy.  kSafety 0 means that as
	// soon as one pod goes down, all pods go down with it.  So we can't have a
	// rolling update strategy as it just won't work.  As soon as we delete one
	// pod, the vertica process on the other gets shut down.  We would need to
	// start the cluster after each pod gets delete and rescheduled.
	// kSafety0 is for test purposes, which is why its okay to have a different
	// strategy for it.
	if vdb.IsKSafety0() {
		return appsv1.StatefulSetUpdateStrategy{Type: appsv1.OnDeleteStatefulSetStrategyType}
	}
	return appsv1.StatefulSetUpdateStrategy{Type: appsv1.RollingUpdateStatefulSetStrategyType}
}

// buildCanaryQuerySQL returns the SQL to use that will check if the vertica
// process is up and accepting connections.
func buildCanaryQuerySQL(vdb *vapi.VerticaDB) string {
	passwd := ""
	if vdb.Spec.PasswordSecret != "" {
		passwd = fmt.Sprintf("-w $(cat %s/%s)", paths.PodInfoPath, SuperuserPasswordPath)
	}

	return fmt.Sprintf("vsql %s -c 'select 1'", passwd)
}

// buildVerticaStartCommand returns the vertica start command that
// will serve as entrypoint to the server container
func buildVerticaStartCommand() []string {
	return []string{
		"/opt/vertica/bin/vertica", "--startup-conf", paths.StartupConfFile,
	}
}

// buildNMACommand returns the command to start NMA
func buildNMACommand() []string {
	return []string{
		"/opt/vertica/bin/node_management_agent",
	}
}

// buildScrutinizeCmd returns the full vcluster scrutinize command
func buildScrutinizeCmd(args []string) []string {
	cmd := []string{
		"/opt/vertica/bin/vcluster",
		"scrutinize",
	}
	cmd = append(cmd, args...)
	return cmd
}

// buildScrutinizeDBpasswordEnvVars returns environment variables that are needed
// by scrutinize to read password from secret
func buildScrutinizeDBPasswordEnvVars(nm types.NamespacedName) []corev1.EnvVar {
	return []corev1.EnvVar{
		{Name: passwordSecretNamespaceEnv, Value: nm.Namespace},
		{Name: passwordSecretNameEnv, Value: nm.Name},
	}
}

// buildNMATLSCertsEnvVars returns environment variables about NMA certs,
// that are needed by NMA and vcluster scrutinize
func buildNMATLSCertsEnvVars(vdb *vapi.VerticaDB) []corev1.EnvVar {
	useNmaCertsMount := vmeta.UseNMACertsMount(vdb.Annotations)
	if useNmaCertsMount && secrets.IsK8sSecret(vdb.Spec.NMATLSSecret) {
		return []corev1.EnvVar{
			// Provide the path to each of the certs that are mounted in the container.
			{Name: NMARootCAEnv, Value: fmt.Sprintf("%s/%s", paths.NMACertsRoot, paths.HTTPServerCACrtName)},
			{Name: NMACertEnv, Value: fmt.Sprintf("%s/%s", paths.NMACertsRoot, corev1.TLSCertKey)},
			{Name: NMAKeyEnv, Value: fmt.Sprintf("%s/%s", paths.NMACertsRoot, corev1.TLSPrivateKeyKey)},
		}
	}
	if useNmaCertsMount || !vmeta.EnableTLSCertsRotation(vdb.Annotations) {
		return []corev1.EnvVar{
			// The NMA will read the secrets directly from the secret store.
			// We provide the secret namespace and name for this reason.
			{Name: NMASecretNamespaceEnv, Value: vdb.ObjectMeta.Namespace},
			{Name: NMASecretNameEnv, Value: vdb.Spec.NMATLSSecret},
		}
	}
	notTrue := false
	configMapName := fmt.Sprintf("%s-%s", vdb.Name, vapi.NMATLSConfigMapName)
	return []corev1.EnvVar{
		{Name: NMASecretNamespaceEnv,
			ValueFrom: &corev1.EnvVarSource{
				ConfigMapKeyRef: &corev1.ConfigMapKeySelector{
					LocalObjectReference: corev1.LocalObjectReference{
						Name: configMapName,
					},
					Key:      NMASecretNamespaceEnv,
					Optional: &notTrue,
				},
			}},
		{Name: NMASecretNameEnv,
			ValueFrom: &corev1.EnvVarSource{
				ConfigMapKeyRef: &corev1.ConfigMapKeySelector{
					LocalObjectReference: corev1.LocalObjectReference{
						Name: configMapName,
					},
					Key:      NMASecretNameEnv,
					Optional: &notTrue,
				},
			}},
		{Name: NMAClientSecretNamespaceEnv,
			ValueFrom: &corev1.EnvVarSource{
				ConfigMapKeyRef: &corev1.ConfigMapKeySelector{
					LocalObjectReference: corev1.LocalObjectReference{
						Name: configMapName,
					},
					Key:      NMAClientSecretNamespaceEnv,
					Optional: &notTrue,
				},
			}},
		{Name: NMAClientSecretNameEnv,
			ValueFrom: &corev1.EnvVarSource{
				ConfigMapKeyRef: &corev1.ConfigMapKeySelector{
					LocalObjectReference: corev1.LocalObjectReference{
						Name: configMapName,
					},
					Key:      NMAClientSecretNameEnv,
					Optional: &notTrue,
				},
			}},
	}
}

// buildVProxyTLSCertsEnvVars returns environment variables about proxy certs
func buildVProxyTLSCertsEnvVars(vdb *vapi.VerticaDB) []corev1.EnvVar {
	if vmeta.UseVProxyCertsMount(vdb.Annotations) && secrets.IsK8sSecret(vdb.Spec.Proxy.TLSSecret) {
		return []corev1.EnvVar{
			// TODO: use proxy certs
		}
	}
	return []corev1.EnvVar{
		// The proxy will read the secrets directly from the secret store.
		// We provide the secret namespace and name for this reason.
		{Name: VProxySecretNamespaceEnv, Value: vdb.ObjectMeta.Namespace},
		{Name: VProxySecretNameEnv, Value: vdb.Spec.Proxy.TLSSecret},
	}
}

// buildCommonEnvVars returns env vars that are common for the nma and server container.
func buildCommonEnvVars(vdb *vapi.VerticaDB) []corev1.EnvVar {
	return []corev1.EnvVar{
		{Name: PodIPEnv, ValueFrom: &corev1.EnvVarSource{
			FieldRef: &corev1.ObjectFieldSelector{FieldPath: "status.podIP"}},
		},
		{Name: HostIPEnv, ValueFrom: &corev1.EnvVarSource{
			FieldRef: &corev1.ObjectFieldSelector{FieldPath: "status.hostIP"}},
		},
		{Name: HostNameEnv, ValueFrom: &corev1.EnvVarSource{
			FieldRef: &corev1.ObjectFieldSelector{FieldPath: "spec.nodeName"}},
		},
		{Name: DataPathEnv, Value: vdb.Spec.Local.DataPath},
		{Name: DepotPathEnv, Value: vdb.Spec.Local.DepotPath},
		{Name: CatalogPathEnv, Value: vdb.Spec.Local.GetCatalogPath()},
		{Name: DatabaseNameEnv, Value: vdb.Spec.DBName},
		{Name: VSqlUserEnv, Value: vdb.GetVerticaUser()},
	}
}

// buildScrutinizeTarballEnvVar returns the environment variable about
// the path to the scrutinize tarball
func buildScrutinizeTarballEnvVar(tarballName string) corev1.EnvVar {
	return corev1.EnvVar{
		Name:  scrutinizeTarball,
		Value: getScrutinizeTarballFullPath(tarballName),
	}
}

func getScrutinizeTarballFullPath(tarballName string) string {
	return fmt.Sprintf("%s/%s", paths.ScrutinizeTmp, tarballName)
}

func getScrutinizeVolumeMountName(vscr *v1beta1.VerticaScrutinize) string {
	if vscr.Spec.Volume == nil {
		return scrutinizeMountName
	}
	return vscr.Spec.Volume.Name
}

// GetK8sLocalObjectReferenceArray returns a k8s LocalObjecReference array
// from a vapi.LocalObjectReference array
func GetK8sLocalObjectReferenceArray(lors []vapi.LocalObjectReference) []corev1.LocalObjectReference {
	localObjectReferences := []corev1.LocalObjectReference{}
	for i := range lors {
		l := corev1.LocalObjectReference{Name: lors[i].Name}
		localObjectReferences = append(localObjectReferences, l)
	}
	return localObjectReferences
}

// GetK8sAffinity returns a K8s Affinity object from a vapi.Affinity object
func GetK8sAffinity(a vapi.Affinity) *corev1.Affinity {
	return &corev1.Affinity{
		NodeAffinity:    a.NodeAffinity,
		PodAffinity:     a.PodAffinity,
		PodAntiAffinity: a.PodAntiAffinity,
	}
}

// GetTarballName extracts the tarball name from a slice of strings
// containing scutinize command arguments
func GetTarballName(cmd []string) string {
	for i := range cmd {
		if cmd[i] == "--tarball-name" && i < len(cmd)-1 {
			return fmt.Sprintf("%s.tar", cmd[i+1])
		}
	}
	return ""
}

// BuildNMATLSConfigMap builds a configmap with tls secret name in it.
// The configmap will be mapped to two environmental variables in NMA pod
func BuildNMATLSConfigMap(nm types.NamespacedName, vdb *vapi.VerticaDB) *corev1.ConfigMap {
	secretMap := map[string]string{
		NMASecretNamespaceEnv:       vdb.ObjectMeta.Namespace,
		NMASecretNameEnv:            vdb.Spec.NMATLSSecret,
		NMAClientSecretNamespaceEnv: vdb.ObjectMeta.Namespace,
		NMAClientSecretNameEnv:      vdb.Spec.ClientServerTLSSecret,
	}
	tlsConfigMap := &corev1.ConfigMap{
		TypeMeta: metav1.TypeMeta{
			Kind:       "ConfigMap",
			APIVersion: "v1",
		},
		ObjectMeta: metav1.ObjectMeta{
			Name:            nm.Name,
			Namespace:       nm.Namespace,
			OwnerReferences: []metav1.OwnerReference{vdb.GenerateOwnerReference()},
		},
		Data: secretMap,
	}
	return tlsConfigMap
}<|MERGE_RESOLUTION|>--- conflicted
+++ resolved
@@ -45,12 +45,7 @@
 const (
 	SuperuserPasswordPath   = "superuser-passwd"
 	TestStorageClassName    = "test-storage-class"
-<<<<<<< HEAD
-	VerticaClientPort       = 5433
-	VerticaHTTPPort         = 8443
 	VerticaNonTLSHTTPPort   = 8080
-=======
->>>>>>> 3d20a6ea
 	InternalVerticaCommPort = 5434
 	SSHPort                 = 22
 	VerticaClusterCommPort  = 5434

--- conflicted
+++ resolved
@@ -1431,11 +1431,7 @@
 // is enabled
 func getHTTPServerVersionEndpointProbe(vdb *vapi.VerticaDB, ver string) *corev1.Probe {
 	if vmeta.UseVClusterOps(vdb.Annotations) {
-<<<<<<< HEAD
-		if vdb.IsTLSAuthEnabled() {
-=======
 		if vdb.IsHTTPProbeSupported(ver) {
->>>>>>> fa12cad1
 			return makeHTTPVersionEndpointProbe()
 		} else {
 			return makeHTTPSVersionEndpointProbe()

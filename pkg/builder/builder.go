/*
 (c) Copyright [2021-2024] Open Text.
 Licensed under the Apache License, Version 2.0 (the "License");
 You may not use this file except in compliance with the License.
 You may obtain a copy of the License at

 http://www.apache.org/licenses/LICENSE-2.0

 Unless required by applicable law or agreed to in writing, software
 distributed under the License is distributed on an "AS IS" BASIS,
 WITHOUT WARRANTIES OR CONDITIONS OF ANY KIND, either express or implied.
 See the License for the specific language governing permissions and
 limitations under the License.
*/

package builder

import (
	"fmt"
	"path/filepath"
	"regexp"
	"sort"
	"strings"

	vapi "github.com/vertica/vertica-kubernetes/api/v1"
	v1beta1 "github.com/vertica/vertica-kubernetes/api/v1beta1"
	"github.com/vertica/vertica-kubernetes/pkg/cloud"
	vmeta "github.com/vertica/vertica-kubernetes/pkg/meta"
	"github.com/vertica/vertica-kubernetes/pkg/names"
	"github.com/vertica/vertica-kubernetes/pkg/paths"
	"github.com/vertica/vertica-kubernetes/pkg/secrets"
	appsv1 "k8s.io/api/apps/v1"
	corev1 "k8s.io/api/core/v1"
	storagev1 "k8s.io/api/storage/v1"
	"k8s.io/apimachinery/pkg/api/resource"
	metav1 "k8s.io/apimachinery/pkg/apis/meta/v1"
	"k8s.io/apimachinery/pkg/types"
	"k8s.io/apimachinery/pkg/util/intstr"
)

const (
	SuperuserPasswordPath   = "superuser-passwd"
	TestStorageClassName    = "test-storage-class"
	VerticaClientPort       = 5433
	VerticaHTTPPort         = 8443
	InternalVerticaCommPort = 5434
	SSHPort                 = 22
	VerticaClusterCommPort  = 5434
	SpreadClientPort        = 4803
	NMAPort                 = 5554
	StdOut                  = "/proc/1/fd/1"

	// Standard environment variables that are set in each pod
	PodIPEnv                   = "POD_IP"
	HostIPEnv                  = "HOST_IP"
	HostNameEnv                = "HOST_NODENAME"
	DataPathEnv                = "DATA_PATH"
	CatalogPathEnv             = "CATALOG_PATH"
	DepotPathEnv               = "DEPOT_PATH"
	DatabaseNameEnv            = "DATABASE_NAME"
	VSqlUserEnv                = "VSQL_USER"
	VerticaStartupLogDuplicate = "VERTICA_STARTUP_LOG_DUPLICATE"

	// Environment variables that are (optionally) set when deployed with vclusterops
	NMARootCAEnv          = "NMA_ROOTCA_PATH"
	NMACertEnv            = "NMA_CERT_PATH"
	NMAKeyEnv             = "NMA_KEY_PATH"
	NMASecretNamespaceEnv = "NMA_SECRET_NAMESPACE"
	NMASecretNameEnv      = "NMA_SECRET_NAME"

	// Environment variables that are set only in the nma container
	NMALogPath = "NMA_LOG_PATH"

	// HTTP endpoint used for health check probe
	HTTPServerVersionPath = "/v1/version"

	// Endpoint in the NMA to check its health and readiness
	NMAHealthPath = "/v1/health"

	// Name of the volume shared by nma and vertica containers
	startupConfMountName = "startup-conf"

	// Scrutinize constants
	scrutinizeMountName       = "scrutinize"
	scrutinizeTermGracePeriod = 0
	// Environment variables to allow vcluster scrutinize to read the password
	// from a secret
	passwordSecretNamespaceEnv = "PASSWORD_SECRET_NAMESPACE"
	passwordSecretNameEnv      = "PASSWORD_SECRET_NAME"
	// The path to the scrutinize tarball
	scrutinizeTarball = "SCRUTINIZE_TARBALL"
	passwordMountName = "password"
)

// BuildExtSvc creates desired spec for the external service.
func BuildExtSvc(nm types.NamespacedName, vdb *vapi.VerticaDB, sc *vapi.Subcluster,
	selectorLabelCreator func(*vapi.VerticaDB, *vapi.Subcluster) map[string]string) *corev1.Service {
	return &corev1.Service{
		ObjectMeta: metav1.ObjectMeta{
			Name:        nm.Name,
			Namespace:   nm.Namespace,
			Labels:      MakeLabelsForSvcObject(vdb, sc, "external"),
			Annotations: MakeAnnotationsForSubclusterService(vdb, sc),
		},
		Spec: corev1.ServiceSpec{
			Selector: selectorLabelCreator(vdb, sc),
			Type:     sc.ServiceType,
			Ports: []corev1.ServicePort{
				{Port: VerticaClientPort, Name: "vertica", NodePort: sc.ClientNodePort},
				{Port: VerticaHTTPPort, Name: "vertica-http", NodePort: sc.VerticaHTTPNodePort},
			},
			ExternalIPs:    sc.ExternalIPs,
			LoadBalancerIP: sc.LoadBalancerIP,
		},
	}
}

// BuildHlSvc creates the desired spec for the headless service.
func BuildHlSvc(nm types.NamespacedName, vdb *vapi.VerticaDB) *corev1.Service {
	svc := &corev1.Service{
		ObjectMeta: metav1.ObjectMeta{
			Name:        nm.Name,
			Namespace:   nm.Namespace,
			Labels:      MakeLabelsForSvcObject(vdb, nil, "headless"),
			Annotations: MakeAnnotationsForObject(vdb),
		},
		Spec: corev1.ServiceSpec{
			Selector:                 MakeBaseSvcSelectorLabels(vdb),
			ClusterIP:                "None",
			Type:                     "ClusterIP",
			PublishNotReadyAddresses: true,
			// We must include all communication ports for vertica pods in this
			// headless service. This is needed to allow a service mesh like
			// istio to work with mTLS. That service uses the information here
			// to know what communication needs mTLS added to it. Included here
			// are the ports common regardless of deployment method. We then add
			// specific ports that are deployment method dependent a few lines down.
			Ports: []corev1.ServicePort{
				{Port: VerticaClusterCommPort, Name: "tcp-verticaclustercomm"},
				{Port: SpreadClientPort, Name: "tcp-spreadclient"},
			},
		},
	}
	if vmeta.UseVClusterOps(vdb.Annotations) {
		svc.Spec.Ports = append(svc.Spec.Ports,
			corev1.ServicePort{Port: VerticaHTTPPort, Name: "tcp-httpservice"},
			corev1.ServicePort{Port: NMAPort, Name: "tcp-nma"},
		)
	} else {
		svc.Spec.Ports = append(svc.Spec.Ports,
			corev1.ServicePort{Port: SSHPort, Name: "tcp-ssh"})
	}
	return svc
}

// buildConfigVolumeMount returns the volume mount for config.
// If vclusterops flag is enabled we mount only
// /opt/vertica/config/node_management_agent.pid
func buildConfigVolumeMount(vdb *vapi.VerticaDB) corev1.VolumeMount {
	return corev1.VolumeMount{
		Name:      vapi.LocalDataPVC,
		SubPath:   vdb.GetPVSubPath("config"),
		MountPath: paths.ConfigPath,
	}
}

// buildServerVolumeMounts returns the volume mounts to include
// in the server container
func buildServerVolumeMounts(vdb *vapi.VerticaDB) []corev1.VolumeMount {
	volMnts := buildVolumeMounts(vdb)
	if vdb.IsMonolithicDeploymentEnabled() {
		volMnts = append(volMnts, buildCommonNMAVolumeMounts(vdb)...)
	}
	if vdb.IsNMASideCarDeploymentEnabled() {
		volMnts = append(volMnts, buildStartupConfVolumeMount())
		// the https service needs access to the staging dir that will
		// be created under /tmp/scrutinize by NMA
		volMnts = append(volMnts, buildScrutinizeVolumeMountForVerticaPod(vdb)...)
	}
	return volMnts
}

// buildNMAVolumeMounts returns the volume mounts to include
// in the nma container
func buildNMAVolumeMounts(vdb *vapi.VerticaDB) []corev1.VolumeMount {
	volMnts := buildVolumeMounts(vdb)
	volMnts = append(volMnts, buildStartupConfVolumeMount())
	volMnts = append(volMnts, buildCommonNMAVolumeMounts(vdb)...)
	return volMnts
}

// buildVolumeMounts returns standard volume mounts common to all containers
func buildVolumeMounts(vdb *vapi.VerticaDB) []corev1.VolumeMount {
	volMnts := []corev1.VolumeMount{
		{Name: vapi.LocalDataPVC, MountPath: paths.LocalDataPath},
		buildConfigVolumeMount(vdb),
		{Name: vapi.LocalDataPVC, SubPath: vdb.GetPVSubPath("log"), MountPath: paths.LogPath},
		{Name: vapi.LocalDataPVC, SubPath: vdb.GetPVSubPath("data"), MountPath: vdb.Spec.Local.DataPath},
		{Name: vapi.PodInfoMountName, MountPath: paths.PodInfoPath},
	}
	// Only mount separate depot/catalog paths if the paths are different in the
	// container. Otherwise, you will get multiple mount points shared the same
	// path, which will prevent any pods from starting.
	if vdb.Spec.Local.DataPath != vdb.Spec.Local.DepotPath {
		if vdb.IsDepotVolumeEmptyDir() {
			// If depotVolume is EmptyDir, the depot is stored in its own 'emptyDir' volume
			volMnts = append(volMnts, corev1.VolumeMount{
				Name: vapi.DepotMountName, MountPath: vdb.Spec.Local.DepotPath,
			})
		} else {
			volMnts = append(volMnts, corev1.VolumeMount{
				Name: vapi.LocalDataPVC, SubPath: vdb.GetPVSubPath("depot"), MountPath: vdb.Spec.Local.DepotPath,
			})
		}
	}
	if vdb.Spec.Local.GetCatalogPath() != vdb.Spec.Local.DataPath && vdb.Spec.Local.GetCatalogPath() != vdb.Spec.Local.DepotPath {
		volMnts = append(volMnts, corev1.VolumeMount{
			Name: vapi.LocalDataPVC, SubPath: vdb.GetPVSubPath("catalog"), MountPath: vdb.Spec.Local.GetCatalogPath(),
		})
	}

	if vdb.Spec.LicenseSecret != "" {
		volMnts = append(volMnts, corev1.VolumeMount{
			Name:      vapi.LicensingMountName,
			MountPath: paths.MountedLicensePath,
		})
	}

	if vdb.Spec.HadoopConfig != "" {
		volMnts = append(volMnts, corev1.VolumeMount{
			Name:      vapi.HadoopConfigMountName,
			MountPath: paths.HadoopConfPath,
		})
	}

	if vdb.Spec.KerberosSecret != "" {
		volMnts = append(volMnts, buildKerberosVolumeMounts()...)
	}

	if vdb.GetSSHSecretName() != "" {
		volMnts = append(volMnts, buildSSHVolumeMounts()...)
	}

	volMnts = append(volMnts, buildCertSecretVolumeMounts(vdb)...)
	volMnts = append(volMnts, vdb.Spec.VolumeMounts...)

	return volMnts
}

func buildNMAResources(vdb *vapi.VerticaDB, sc *vapi.Subcluster) corev1.ResourceRequirements {
	// We have an option to only set the resources if the corresponding resource
	// is set in the server pod. If the server container doesn't any resources
	// set, then we won't set any defaults. This will allow us to run in
	// low-resource environment.
	forced := vmeta.IsNMAResourcesForced(vdb.Annotations)

	target := buildResources(vdb.Annotations, vmeta.GetNMAResource)
	return pickResources(&target, &sc.Resources, forced)
}

func buildScrutinizeMainContainerResources(vscr *v1beta1.VerticaScrutinize) corev1.ResourceRequirements {
	targetResources := buildResources(vscr.Annotations, vmeta.GetScrutinizeMainContainerResource)
	return pickResources(&targetResources, &vscr.Spec.Resources, false /* pick based on dependsOn */)
}

// buildResources returns a corev1.ResourceRequirements where each field is
// set using the passed function. That function is a generic function that
// extracts each resource from the annotations
func buildResources(ann map[string]string,
	getResourceFunc func(map[string]string, corev1.ResourceName) resource.Quantity) corev1.ResourceRequirements {
	return corev1.ResourceRequirements{
		Requests: corev1.ResourceList{
			corev1.ResourceCPU:    getResourceFunc(ann, corev1.ResourceRequestsCPU),
			corev1.ResourceMemory: getResourceFunc(ann, corev1.ResourceRequestsMemory),
		},
		Limits: corev1.ResourceList{
			corev1.ResourceCPU:    getResourceFunc(ann, corev1.ResourceLimitsCPU),
			corev1.ResourceMemory: getResourceFunc(ann, corev1.ResourceLimitsMemory),
		},
	}
}

// pickResources gets a target resources and returns a subset of it based
// on the corresponding fields set in dependsOn resources. If forced is true,
// it returns the whole target
func pickResources(target *corev1.ResourceRequirements, dependsOn *corev1.ResourceRequirements,
	forced bool) corev1.ResourceRequirements {
	if forced {
		return *target
	}

	memoryRequest := target.Requests[corev1.ResourceMemory]
	memoryLimit := target.Limits[corev1.ResourceMemory]
	cpuRequest := target.Requests[corev1.ResourceCPU]
	cpuLimit := target.Limits[corev1.ResourceCPU]

	req := corev1.ResourceRequirements{
		Requests: make(corev1.ResourceList),
		Limits:   make(corev1.ResourceList),
	}

	if _, ok := dependsOn.Requests[corev1.ResourceMemory]; ok && !memoryRequest.IsZero() {
		req.Requests[corev1.ResourceMemory] = memoryRequest
	}
	if _, ok := dependsOn.Limits[corev1.ResourceMemory]; ok && !memoryLimit.IsZero() {
		req.Limits[corev1.ResourceMemory] = memoryLimit
	}
	if _, ok := dependsOn.Requests[corev1.ResourceCPU]; ok && !cpuRequest.IsZero() {
		req.Requests[corev1.ResourceCPU] = cpuRequest
	}
	if _, ok := dependsOn.Limits[corev1.ResourceCPU]; ok && !cpuLimit.IsZero() {
		req.Limits[corev1.ResourceCPU] = cpuLimit
	}
	return req
}

func buildStartupConfVolumeMount() corev1.VolumeMount {
	return corev1.VolumeMount{
		Name:      startupConfMountName,
		MountPath: paths.StartupConfDir,
	}
}

func buildScrutinizeVolumeMounts(vscr *v1beta1.VerticaScrutinize, vdb *vapi.VerticaDB) []corev1.VolumeMount {
	volMnts := []corev1.VolumeMount{
		buildScrutinizeSharedVolumeMount(vscr),
	}

	if vmeta.UseNMACertsMount(vdb.Annotations) &&
		vdb.Spec.NMATLSSecret != "" &&
		secrets.IsK8sSecret(vdb.Spec.NMATLSSecret) {
		volMnts = append(volMnts, buildNMACertsVolumeMount()...)
	}
	return volMnts
}

// buildScrutinizeSharedVolumeMount returns the volume mount shared by all scrutinize
// containers
func buildScrutinizeSharedVolumeMount(vscr *v1beta1.VerticaScrutinize) corev1.VolumeMount {
	return corev1.VolumeMount{
		Name:      getScrutinizeVolumeMountName(vscr),
		MountPath: paths.ScrutinizeTmp,
	}
}

func buildKerberosVolumeMounts() []corev1.VolumeMount {
	// We create two mounts.  One is to set /etc/krb5.conf.  It needs to be set
	// at the specific location.  The second one is to mount a directory that
	// contains all of the keys in the Kerberos secret.  We mount the entire
	// directory, as opposed to using SubPath, so that the keytab file within
	// the Secret will automatically get updated if the Secret is updated.  This
	// saves having to restart the pod if the keytab changes.
	return []corev1.VolumeMount{
		{
			Name:      vapi.Krb5SecretMountName,
			MountPath: paths.Krb5Conf,
			SubPath:   filepath.Base(paths.Krb5Conf),
		},
		{
			Name:      vapi.Krb5SecretMountName,
			MountPath: filepath.Dir(paths.Krb5Keytab),
		},
	}
}

func buildSSHVolumeMounts() []corev1.VolumeMount {
	// Mount the ssh key in both the dbadmin and root account. Root is needed
	// for any calls in the pod from the installer. Ideally, it would be nice to
	// mount the secret without using SubPath, since a change in the secret
	// wouldn't require a pod restart. However, admintools needs to create the
	// known_hosts file in the ssh directory. So, the ssh directory needs to be
	// writable. Mounting with SubPath is the only way to keep that path writable.
	mnts := []corev1.VolumeMount{}
	for _, p := range paths.SSHKeyPaths {
		mnts = append(mnts, []corev1.VolumeMount{
			{
				Name:      vapi.SSHMountName,
				MountPath: fmt.Sprintf("%s/%s", paths.DBAdminSSHPath, p),
				SubPath:   p,
			}, {
				Name:      vapi.SSHMountName,
				MountPath: fmt.Sprintf("%s/%s", paths.RootSSHPath, p),
				SubPath:   p,
			},
		}...)
	}
	return mnts
}

// buildCommonNMAVolumeMounts builds some extra volume mounts that are
// used with NMA
func buildCommonNMAVolumeMounts(vdb *vapi.VerticaDB) []corev1.VolumeMount {
	volMnts := buildScrutinizeVolumeMountForVerticaPod(vdb)
	if vmeta.UseNMACertsMount(vdb.Annotations) &&
		vdb.Spec.NMATLSSecret != "" &&
		secrets.IsK8sSecret(vdb.Spec.NMATLSSecret) {
		volMnts = append(volMnts, buildNMACertsVolumeMount()...)
	}
	return volMnts
}

// buildScrutinizeVolumeMountForVerticaPod builds the volume mount
// that will be used by the server and nma containers, for scrutinize
func buildScrutinizeVolumeMountForVerticaPod(vdb *vapi.VerticaDB) []corev1.VolumeMount {
	return []corev1.VolumeMount{
		{
			// Include a temp directory to be used by vcluster scrutinize. We want
			// the temp directory to be large enough to store compressed logs and
			// such. These can be quite big, so we cannot risk storing those in
			// local disk on the node, which may fill up and cause the pod to be
			// rescheduled
			Name:      vapi.LocalDataPVC,
			SubPath:   vdb.GetPVSubPath("scrutinize"),
			MountPath: paths.ScrutinizeTmp,
		},
	}
}

func buildNMACertsVolumeMount() []corev1.VolumeMount {
	return []corev1.VolumeMount{
		{
			Name:      vapi.NMACertsMountName,
			MountPath: paths.NMACertsRoot,
		},
	}
}

// buildCertSecretVolumeMounts returns the volume mounts for any cert secrets that are in the vdb
func buildCertSecretVolumeMounts(vdb *vapi.VerticaDB) []corev1.VolumeMount {
	mnts := []corev1.VolumeMount{}
	for _, s := range vdb.Spec.CertSecrets {
		mnts = append(mnts, corev1.VolumeMount{
			Name:      s.Name,
			MountPath: fmt.Sprintf("%s/%s", paths.CertsRoot, s.Name),
		})
	}
	return mnts
}

// buildVolumes builds up a list of volumes to include in the sts
func buildVolumes(vdb *vapi.VerticaDB) []corev1.Volume {
	vols := []corev1.Volume{}
	vols = append(vols, buildPodInfoVolume(vdb))
	if vdb.Spec.LicenseSecret != "" {
		vols = append(vols, buildLicenseVolume(vdb))
	}
	if vdb.Spec.HadoopConfig != "" {
		vols = append(vols, buildHadoopConfigVolume(vdb))
	}
	if vdb.Spec.KerberosSecret != "" {
		vols = append(vols, buildKerberosVolume(vdb))
	}
	if vdb.GetSSHSecretName() != "" {
		vols = append(vols, buildSSHVolume(vdb))
	}
	if vmeta.UseVClusterOps(vdb.Annotations) &&
		vmeta.UseNMACertsMount(vdb.Annotations) &&
		vdb.Spec.NMATLSSecret != "" &&
		secrets.IsK8sSecret(vdb.Spec.NMATLSSecret) {
		vols = append(vols, buildNMACertsSecretVolume(vdb))
	}
	if vdb.IsDepotVolumeEmptyDir() {
		vols = append(vols, buildDepotVolume())
	}
	if vdb.IsNMASideCarDeploymentEnabled() {
		vols = append(vols, buildStartupConfVolume())
	}
	vols = append(vols, buildCertSecretVolumes(vdb)...)
	vols = append(vols, vdb.Spec.Volumes...)
	return vols
}

// buildScrutinizeVolumes returns volumes that will be used by the scrutinize pod
func buildScrutinizeVolumes(vscr *v1beta1.VerticaScrutinize, vdb *vapi.VerticaDB) []corev1.Volume {
	vols := []corev1.Volume{}
	if vmeta.UseVClusterOps(vdb.Annotations) &&
		vmeta.UseNMACertsMount(vdb.Annotations) &&
		vdb.Spec.NMATLSSecret != "" &&
		secrets.IsK8sSecret(vdb.Spec.NMATLSSecret) {
		vols = append(vols, buildNMACertsSecretVolume(vdb))
	}
	// we add a volume for the password when the password secret
	// is on k8s
	if vdb.Spec.PasswordSecret != "" &&
		secrets.IsK8sSecret(vdb.Spec.PasswordSecret) {
		vols = append(vols, buildPasswordVolume(vdb))
	}
	if vscr.Spec.Volume == nil {
		vols = append(vols, buildDefaultScrutinizeVolume())
		return vols
	}
	vols = append(vols, *vscr.Spec.Volume)
	return vols
}

func buildDefaultScrutinizeVolume() corev1.Volume {
	return buildEmptyDirVolume(scrutinizeMountName)
}

// buildPasswordVolume constructs a volume that has the password
func buildPasswordVolume(vdb *vapi.VerticaDB) corev1.Volume {
	return buildVolumeFromSecret(passwordMountName, vdb.Spec.PasswordSecret)
}

// buildVolumeFromSecret constructs a volume from a secret
func buildVolumeFromSecret(volName, secretName string) corev1.Volume {
	return corev1.Volume{
		Name: volName,
		VolumeSource: corev1.VolumeSource{
			Secret: &corev1.SecretVolumeSource{
				SecretName: secretName,
			},
		},
	}
}

// buildLicenseVolume returns a volume that contains any licenses
func buildLicenseVolume(vdb *vapi.VerticaDB) corev1.Volume {
	return corev1.Volume{
		Name: vapi.LicensingMountName,
		VolumeSource: corev1.VolumeSource{
			Secret: &corev1.SecretVolumeSource{
				SecretName: vdb.Spec.LicenseSecret,
			},
		},
	}
}

// buildPodInfoVolume constructs the volume that has the /etc/podinfo files.
func buildPodInfoVolume(vdb *vapi.VerticaDB) corev1.Volume {
	projSources := []corev1.VolumeProjection{
		{DownwardAPI: buildDownwardAPIProjection()},
		// If there is a superuser password, include that in the projection
		{Secret: buildPasswordProjectionForVerticaPod(vdb)},
	}

	return buildVolumeFromProjections(projSources, vapi.PodInfoMountName)
}

// buildVolumeFromProjections constructs a volume from projections
func buildVolumeFromProjections(projSources []corev1.VolumeProjection, volName string) corev1.Volume {
	return corev1.Volume{
		Name: volName,
		VolumeSource: corev1.VolumeSource{
			Projected: &corev1.ProjectedVolumeSource{
				Sources: projSources,
			},
		},
	}
}

// buildDownwardAPIProjection creates a projection from the downwardAPI for
// inclusion in /etc/podinfo
func buildDownwardAPIProjection() *corev1.DownwardAPIProjection {
	return &corev1.DownwardAPIProjection{
		Items: []corev1.DownwardAPIVolumeFile{
			{
				Path: "memory-limit",
				ResourceFieldRef: &corev1.ResourceFieldSelector{
					Resource:      "limits.memory",
					ContainerName: names.ServerContainer,
				},
			},
			{
				Path: "memory-request",
				ResourceFieldRef: &corev1.ResourceFieldSelector{
					Resource:      "requests.memory",
					ContainerName: names.ServerContainer,
				},
			},
			{
				Path: "cpu-limit",
				ResourceFieldRef: &corev1.ResourceFieldSelector{
					Resource:      "limits.cpu",
					ContainerName: names.ServerContainer,
				},
			},
			{
				Path: "cpu-request",
				ResourceFieldRef: &corev1.ResourceFieldSelector{
					Resource:      "requests.cpu",
					ContainerName: names.ServerContainer,
				},
			},
			{
				Path: "labels",
				FieldRef: &corev1.ObjectFieldSelector{
					FieldPath: "metadata.labels",
				},
			},
			{
				Path: "annotations",
				FieldRef: &corev1.ObjectFieldSelector{
					FieldPath: "metadata.annotations",
				},
			},
			{
				Path: "name",
				FieldRef: &corev1.ObjectFieldSelector{
					FieldPath: "metadata.name",
				},
			},
			{
				Path: "namespace",
				FieldRef: &corev1.ObjectFieldSelector{
					FieldPath: "metadata.namespace",
				},
			},
			{
				Path: "k8s-version",
				FieldRef: &corev1.ObjectFieldSelector{
					FieldPath: fmt.Sprintf("metadata.annotations['%s']", vmeta.KubernetesVersionAnnotation),
				},
			},
			{
				Path: "k8s-git-commit",
				FieldRef: &corev1.ObjectFieldSelector{
					FieldPath: fmt.Sprintf("metadata.annotations['%s']", vmeta.KubernetesGitCommitAnnotation),
				},
			},
			{
				Path: "k8s-build-date",
				FieldRef: &corev1.ObjectFieldSelector{
					FieldPath: fmt.Sprintf("metadata.annotations['%s']", vmeta.KubernetesBuildDateAnnotation),
				},
			},
			{
				Path: "operator-deployment-method",
				FieldRef: &corev1.ObjectFieldSelector{
					FieldPath: fmt.Sprintf("metadata.annotations['%s']", "vertica.com/operator-deployment-method"),
				},
			},
			{
				Path: "operator-version",
				FieldRef: &corev1.ObjectFieldSelector{
					FieldPath: fmt.Sprintf("metadata.annotations['%s']", "vertica.com/operator-version"),
				},
			},
		},
	}
}

// probeContainsSuperuserPassword will check if the probe uses the superuser
// password.
func probeContainsSuperuserPassword(probe *corev1.Probe) bool {
	if probe.Exec == nil {
		return false
	}
	for _, v := range probe.Exec.Command {
		if strings.Contains(v, SuperuserPasswordPath) {
			return true
		}
	}
	return false
}

// requiresSuperuserPasswordSecretMount returns true if the superuser password
// needs to be mounted in the pod.
func requiresSuperuserPasswordSecretMount(vdb *vapi.VerticaDB) bool {
	if vdb.Spec.PasswordSecret == "" {
		return false
	}

	// Construct each probe. If don't use the superuser password in them, then
	// it is safe to not mount this in the downward API projection.
	funcs := []func(*vapi.VerticaDB) *corev1.Probe{
		makeReadinessProbe, makeStartupProbe, makeLivenessProbe,
	}
	for _, f := range funcs {
		if probeContainsSuperuserPassword(f(vdb)) {
			return true
		}
	}
	return false
}

// buildPasswordProjectionForVerticaPod creates a projection from the password secret
// for inclusion in /etc/podinfo
func buildPasswordProjectionForVerticaPod(vdb *vapi.VerticaDB) *corev1.SecretProjection {
	if requiresSuperuserPasswordSecretMount(vdb) {
		return buildPasswordProjection(vdb)
	}
	return nil
}

// buildPasswordProjection creates a projection from the password secret
func buildPasswordProjection(vdb *vapi.VerticaDB) *corev1.SecretProjection {
	return &corev1.SecretProjection{
		LocalObjectReference: corev1.LocalObjectReference{Name: vdb.Spec.PasswordSecret},
		Items: []corev1.KeyToPath{
			{Key: names.SuperuserPasswordKey, Path: SuperuserPasswordPath},
		},
	}
}

// buildCertSecretVolumes returns a list of volumes, one for each secret in certSecrets.
func buildCertSecretVolumes(vdb *vapi.VerticaDB) []corev1.Volume {
	vols := []corev1.Volume{}
	for _, s := range vdb.Spec.CertSecrets {
		vols = append(vols, corev1.Volume{
			Name: s.Name,
			VolumeSource: corev1.VolumeSource{
				Secret: &corev1.SecretVolumeSource{SecretName: s.Name},
			},
		})
	}
	return vols
}

func buildHadoopConfigVolume(vdb *vapi.VerticaDB) corev1.Volume {
	return corev1.Volume{
		Name: vapi.HadoopConfigMountName,
		VolumeSource: corev1.VolumeSource{
			ConfigMap: &corev1.ConfigMapVolumeSource{
				LocalObjectReference: corev1.LocalObjectReference{Name: vdb.Spec.HadoopConfig},
			},
		},
	}
}

func buildKerberosVolume(vdb *vapi.VerticaDB) corev1.Volume {
	return corev1.Volume{
		Name: vapi.Krb5SecretMountName,
		VolumeSource: corev1.VolumeSource{
			Secret: &corev1.SecretVolumeSource{
				SecretName: vdb.Spec.KerberosSecret,
			},
		},
	}
}

func buildSSHVolume(vdb *vapi.VerticaDB) corev1.Volume {
	return corev1.Volume{
		Name: vapi.SSHMountName,
		VolumeSource: corev1.VolumeSource{
			Secret: &corev1.SecretVolumeSource{
				SecretName: vdb.GetSSHSecretName(),
			},
		},
	}
}

func buildNMACertsSecretVolume(vdb *vapi.VerticaDB) corev1.Volume {
	return corev1.Volume{
		Name: vapi.NMACertsMountName,
		VolumeSource: corev1.VolumeSource{
			Secret: &corev1.SecretVolumeSource{
				SecretName: vdb.Spec.NMATLSSecret,
			},
		},
	}
}

// buildEmptyDirVolume returns a generic 'emptyDir' volume
func buildEmptyDirVolume(volName string) corev1.Volume {
	return corev1.Volume{
		Name: volName,
		VolumeSource: corev1.VolumeSource{
			EmptyDir: &corev1.EmptyDirVolumeSource{},
		},
	}
}

// buildDepotVolume returns an 'emptyDir' volume for the depot
func buildDepotVolume() corev1.Volume {
	return buildEmptyDirVolume(vapi.DepotMountName)
}

func buildStartupConfVolume() corev1.Volume {
	return buildEmptyDirVolume(startupConfMountName)
}

// buildPodSpec creates a PodSpec for the statefulset
func buildPodSpec(vdb *vapi.VerticaDB, sc *vapi.Subcluster) corev1.PodSpec {
	termGracePeriod := int64(vmeta.GetTerminationGracePeriodSeconds(vdb.Annotations))
	return corev1.PodSpec{
		NodeSelector:                  sc.NodeSelector,
		Affinity:                      GetK8sAffinity(sc.Affinity),
		Tolerations:                   sc.Tolerations,
		ImagePullSecrets:              GetK8sLocalObjectReferenceArray(vdb.Spec.ImagePullSecrets),
		Containers:                    makeContainers(vdb, sc),
		Volumes:                       buildVolumes(vdb),
		TerminationGracePeriodSeconds: &termGracePeriod,
		ServiceAccountName:            vdb.Spec.ServiceAccountName,
		SecurityContext:               vdb.Spec.PodSecurityContext,
	}
}

// buildScrutinizePodSpec creates a PodSpec for the scrutinize pod
func buildScrutinizePodSpec(vscr *v1beta1.VerticaScrutinize, vdb *vapi.VerticaDB, args []string) corev1.PodSpec {
	termGracePeriod := int64(scrutinizeTermGracePeriod)
	tarballName := GetTarballName(args)
	return corev1.PodSpec{
		NodeSelector:                  vscr.Spec.NodeSelector,
		Affinity:                      GetK8sAffinity(vapi.Affinity(vscr.Spec.Affinity)),
		Tolerations:                   vscr.Spec.Tolerations,
		InitContainers:                makeScrutinizeInitContainers(vscr, vdb, args, tarballName),
		Containers:                    []corev1.Container{makeScrutinizeMainContainer(vscr, tarballName)},
		Volumes:                       buildScrutinizeVolumes(vscr, vdb),
		TerminationGracePeriodSeconds: &termGracePeriod,
		RestartPolicy:                 corev1.RestartPolicy(vmeta.GetScrutinizePodRestartPolicy(vscr.Annotations)),
		SecurityContext:               vdb.Spec.PodSecurityContext,
		ServiceAccountName:            vdb.Spec.ServiceAccountName,
	}
}

// makeVerticaContainers creates a list that contains the server container and
// the nma container(if nma sidecar deployment is enabled)
func makeVerticaContainers(vdb *vapi.VerticaDB, sc *vapi.Subcluster) []corev1.Container {
	cnts := []corev1.Container{}
	if vdb.IsNMASideCarDeploymentEnabled() {
		cnts = append(cnts, makeNMAContainer(vdb, sc))
	}
	cnts = append(cnts, makeServerContainer(vdb, sc))
	return cnts
}

// makeScrutinizeInitContainers creates a list of init container specs that will be
// part of the scrutinize pod. The first container is the one that collects
// scrutinize command
func makeScrutinizeInitContainers(vscr *v1beta1.VerticaScrutinize, vdb *vapi.VerticaDB,
	args []string, tarballName string) []corev1.Container {
	cnts := []corev1.Container{makeScrutinizeInitContainer(vscr, vdb, args, tarballName)}
	for i := range vscr.Spec.InitContainers {
		c := vscr.Spec.InitContainers[i]
		c.Env = append(c.Env, buildScrutinizeTarballEnvVar(tarballName))
		c.VolumeMounts = append(c.VolumeMounts, buildScrutinizeSharedVolumeMount(vscr))
		cnts = append(cnts, c)
	}
	return cnts
}

// makeServerContainer builds the spec for the server container
func makeServerContainer(vdb *vapi.VerticaDB, sc *vapi.Subcluster) corev1.Container {
	envVars := translateAnnotationsToEnvVars(vdb)
	envVars = append(envVars, buildCommonEnvVars(vdb)...)
	envVars = append(envVars,
		corev1.EnvVar{Name: VerticaStartupLogDuplicate, Value: StdOut},
	)

	if vdb.IsMonolithicDeploymentEnabled() {
		envVars = append(envVars, buildNMATLSCertsEnvVars(vdb)...)
	}
	cnt := corev1.Container{
		Image:           pickImage(vdb, sc),
		ImagePullPolicy: vdb.Spec.ImagePullPolicy,
		Name:            names.ServerContainer,
		Resources:       sc.Resources,
		Ports: []corev1.ContainerPort{
			{ContainerPort: VerticaClientPort, Name: "vertica"},
			{ContainerPort: InternalVerticaCommPort, Name: "vertica-int"},
			{ContainerPort: SSHPort, Name: "ssh"},
		},
		ReadinessProbe:  makeReadinessProbe(vdb),
		LivenessProbe:   makeLivenessProbe(vdb),
		StartupProbe:    makeStartupProbe(vdb),
		SecurityContext: makeServerSecurityContext(vdb),
		Env:             envVars,
		VolumeMounts:    buildServerVolumeMounts(vdb),
	}
	if vdb.IsNMASideCarDeploymentEnabled() {
		cnt.Command = append(cnt.Command, buildVerticaStartCommand()...)
	}
	return cnt
}

// makeNMAContainer builds the spec for the nma container
func makeNMAContainer(vdb *vapi.VerticaDB, sc *vapi.Subcluster) corev1.Container {
	envVars := buildNMATLSCertsEnvVars(vdb)
	envVars = append(envVars, buildCommonEnvVars(vdb)...)
	envVars = append(envVars,
		corev1.EnvVar{Name: NMALogPath, Value: StdOut},
	)
	return corev1.Container{
		Image:           pickImage(vdb, sc),
		ImagePullPolicy: vdb.Spec.ImagePullPolicy,
		Name:            names.NMAContainer,
		Env:             envVars,
		Resources:       buildNMAResources(vdb, sc),
		Command:         buildNMACommand(),
		VolumeMounts:    buildNMAVolumeMounts(vdb),
		ReadinessProbe:  makeNMAHealthProbe(vdb, vmeta.NMAHealthProbeReadiness),
		LivenessProbe:   makeNMAHealthProbe(vdb, vmeta.NMAHealthProbeLiveness),
		StartupProbe:    makeNMAHealthProbe(vdb, vmeta.NMAHealthProbeStartup),
	}
}

// makeScrutinizeInitContainer builds the spec of the init container that collects
// scrutinize command
func makeScrutinizeInitContainer(vscr *v1beta1.VerticaScrutinize, vdb *vapi.VerticaDB,
	args []string, tarballName string) corev1.Container {
	cnt := corev1.Container{
		Image:        vdb.Spec.Image,
		Name:         names.ScrutinizeInitContainer,
		Command:      buildScrutinizeCmd(args),
		VolumeMounts: buildScrutinizeVolumeMounts(vscr, vdb),
		Resources:    vscr.Spec.Resources,
		Env:          buildCommonEnvVars(vdb),
	}
	if vdb.Spec.PasswordSecret != "" {
		if secrets.IsK8sSecret(vdb.Spec.PasswordSecret) {
			// we mount the password into the scrutinize init container
			// only when the password secret in on k8s
			cnt.VolumeMounts = append(cnt.VolumeMounts, corev1.VolumeMount{
				Name:      passwordMountName,
				MountPath: paths.ScrutinizeDBPasswordDir,
			})
		} else {
			// the password secret env vars are needed only when the secret
			// must be retrieved from secret stores like AWS Secrets
			// Manager or GSM
			cnt.Env = append(cnt.Env, buildScrutinizeDBPasswordEnvVars(
				names.GenNamespacedName(vscr, vdb.Spec.PasswordSecret))...)
		}
	}
	cnt.Env = append(cnt.Env, append(buildNMATLSCertsEnvVars(vdb),
		buildScrutinizeTarballEnvVar(tarballName))...)
	return cnt
}

// makeScrutinizeMainContainer builds the spec of the container that will
// be running after all init containers are completed
func makeScrutinizeMainContainer(vscr *v1beta1.VerticaScrutinize, tarballName string) corev1.Container {
	return corev1.Container{
		Image: vmeta.GetScrutinizeMainContainerImage(vscr.Annotations),
		Name:  names.ScrutinizeMainContainer,
		Command: []string{
			"bash",
			"-c",
			fmt.Sprintf("sleep %d", vmeta.GetScrutinizePodTTL(vscr.Annotations)),
		},
		Env:          []corev1.EnvVar{buildScrutinizeTarballEnvVar(tarballName)},
		Resources:    buildScrutinizeMainContainerResources(vscr),
		WorkingDir:   paths.ScrutinizeTmp,
		VolumeMounts: []corev1.VolumeMount{buildScrutinizeSharedVolumeMount(vscr)},
	}
}

// makeHTTPServerVersionEndpointProbe will build an HTTPGet probe
func makeHTTPServerVersionEndpointProbe() *corev1.Probe {
	return &corev1.Probe{
		ProbeHandler: corev1.ProbeHandler{
			HTTPGet: &corev1.HTTPGetAction{
				Path:   HTTPServerVersionPath,
				Port:   intstr.FromInt(VerticaHTTPPort),
				Scheme: corev1.URISchemeHTTPS,
			},
		},
	}
}

// makeVerticaClientPortProbe will build a probe that if vertica is up by seeing
// if the vertica client port is being listened on.
func makeVerticaClientPortProbe() *corev1.Probe {
	return &corev1.Probe{
		ProbeHandler: corev1.ProbeHandler{
			TCPSocket: &corev1.TCPSocketAction{
				Port: intstr.FromInt(VerticaClientPort),
			},
		},
	}
}

// makeCanaryQueryProbe will build a probe that does the canary SQL query to see
// if vertica is up.
func makeCanaryQueryProbe(vdb *vapi.VerticaDB) *corev1.Probe {
	return &corev1.Probe{
		ProbeHandler: corev1.ProbeHandler{
			Exec: &corev1.ExecAction{
				Command: []string{"bash", "-c", buildCanaryQuerySQL(vdb)},
			},
		},
	}
}

// getHTTPServerVersionEndpointProbe returns an HTTPGet probe if vclusterops
// is enabled
func getHTTPServerVersionEndpointProbe(vdb *vapi.VerticaDB) *corev1.Probe {
	if vmeta.UseVClusterOps(vdb.Annotations) {
		return makeHTTPServerVersionEndpointProbe()
	}
	return nil
}

// makeDefaultReadinessOrStartupProbe will return the default probe to use for
// the readiness or startup probes. Only returns the default timeouts for the
// probe. Caller is responsible for adusting those.
func makeDefaultReadinessOrStartupProbe(vdb *vapi.VerticaDB) *corev1.Probe {
	if probe := getHTTPServerVersionEndpointProbe(vdb); probe != nil {
		return probe
	}
	// If using GSM, then the superuser password is not a k8s secret. We cannot
	// use the canary query then because that depends on having the password
	// mounted in the file system. Default to just checking if the client port
	// is being listened on.
	if secrets.IsGSMSecret(vdb.Spec.PasswordSecret) {
		return makeVerticaClientPortProbe()
	}
	return makeCanaryQueryProbe(vdb)
}

// makeDefaultLivenessProbe will return the default probe to use for
// liveness probe
func makeDefaultLivenessProbe(vdb *vapi.VerticaDB) *corev1.Probe {
	if probe := getHTTPServerVersionEndpointProbe(vdb); probe != nil {
		return probe
	}
	// We check if the TCP client port is open. We used this approach,
	// rather than issuing 'select 1' like readinessProbe because we need
	// to minimize variability. If the livenessProbe fails, the pod is
	// rescheduled. So, it isn't as forgiving as the readinessProbe.
	return makeVerticaClientPortProbe()
}

// makeReadinessProbe will build the readiness probe. It has a default probe
// that can be overridden with the spec.readinessProbeOverride parameter.
func makeReadinessProbe(vdb *vapi.VerticaDB) *corev1.Probe {
	probe := makeDefaultReadinessOrStartupProbe(vdb)
	overrideProbe(probe, vdb.Spec.ReadinessProbeOverride)
	return probe
}

// makeStartupProbe will return the Probe object to use for the startup probe.
func makeStartupProbe(vdb *vapi.VerticaDB) *corev1.Probe {
	probe := makeDefaultReadinessOrStartupProbe(vdb)
	// We want to wait about 20 minutes for the server to come up before the
	// other probes come into affect. The total length of the probe is more or
	// less: InitialDelaySeconds + PeriodSeconds * FailureThreshold.
	probe.InitialDelaySeconds = 30
	probe.PeriodSeconds = 10
	probe.FailureThreshold = 117
	probe.TimeoutSeconds = 5

	overrideProbe(probe, vdb.Spec.StartupProbeOverride)
	return probe
}

// makeLivenessProbe will return the Probe object to use for the liveness probe.
func makeLivenessProbe(vdb *vapi.VerticaDB) *corev1.Probe {
	probe := makeDefaultLivenessProbe(vdb)
	// These values were picked so that we can estimate how long vertica
	// needs to be unresponsive before it gets killed. We are targeting
	// about 2.5 minutes after initial start and 1.5 minutes if the pod has
	// been running for a while. The formula is:
	// InitialDelaySeconds + PeriodSeconds * FailureThreshold.
	// Note: InitialDelaySeconds only applies the first time after pod scheduling.
	probe.InitialDelaySeconds = 60
	probe.TimeoutSeconds = 1
	probe.PeriodSeconds = 30
	probe.FailureThreshold = 3

	overrideProbe(probe, vdb.Spec.LivenessProbeOverride)
	return probe
}

// makeNMAHealthProbe will return the Probe object to use for the NMA
func makeNMAHealthProbe(vdb *vapi.VerticaDB, probeName string) *corev1.Probe {
	probe := makeDefaultNMAHealthProbe()
	if val, ok := vmeta.GetNMAHealthProbeOverride(vdb.Annotations, probeName, vmeta.NMAHealthProbeInitialDelaySeconds); ok {
		probe.InitialDelaySeconds = val
	}
	if val, ok := vmeta.GetNMAHealthProbeOverride(vdb.Annotations, probeName, vmeta.NMAHealthProbeTimeoutSeconds); ok {
		probe.TimeoutSeconds = val
	}
	if val, ok := vmeta.GetNMAHealthProbeOverride(vdb.Annotations, probeName, vmeta.NMAHealthProbePeriodSeconds); ok {
		probe.PeriodSeconds = val
	}
	if val, ok := vmeta.GetNMAHealthProbeOverride(vdb.Annotations, probeName, vmeta.NMAHealthProbeSuccessThreshold); ok {
		probe.SuccessThreshold = val
	}
	if val, ok := vmeta.GetNMAHealthProbeOverride(vdb.Annotations, probeName, vmeta.NMAHealthProbeFailureThreshold); ok {
		probe.FailureThreshold = val
	}
	return probe
}

func makeDefaultNMAHealthProbe() *corev1.Probe {
	return &corev1.Probe{
		ProbeHandler: corev1.ProbeHandler{
			HTTPGet: &corev1.HTTPGetAction{
				Path:   NMAHealthPath,
				Port:   intstr.FromInt(NMAPort),
				Scheme: corev1.URISchemeHTTPS,
			},
		},
	}
}

// overrideProbe will modify the probe with any user defined override values.
func overrideProbe(probe, ov *corev1.Probe) {
	if ov == nil {
		return
	}
	// Merge in parts of the override into the default probe
	//
	// You can only set one handler (exec, tcpSocket, httpGet or grpc). If the
	// override has any one of those set, we always clear the other ones. A
	// webhook exists that prevents setting more than one in the CR.
	if ov.Exec != nil {
		probe.Exec = ov.Exec
		probe.TCPSocket = nil
		probe.HTTPGet = nil
		probe.GRPC = nil
	}
	if ov.TCPSocket != nil {
		probe.Exec = nil
		probe.TCPSocket = ov.TCPSocket
		probe.HTTPGet = nil
		probe.GRPC = nil
	}
	if ov.HTTPGet != nil {
		probe.Exec = nil
		probe.TCPSocket = nil
		probe.HTTPGet = ov.HTTPGet
		probe.GRPC = nil
	}
	if ov.GRPC != nil {
		probe.Exec = nil
		probe.TCPSocket = nil
		probe.HTTPGet = nil
		probe.GRPC = ov.GRPC
	}
	if ov.FailureThreshold > 0 {
		probe.FailureThreshold = ov.FailureThreshold
	}
	if ov.InitialDelaySeconds > 0 {
		probe.InitialDelaySeconds = ov.InitialDelaySeconds
	}
	if ov.PeriodSeconds > 0 {
		probe.PeriodSeconds = ov.PeriodSeconds
	}
	if ov.SuccessThreshold > 0 {
		probe.SuccessThreshold = ov.SuccessThreshold
	}
	if ov.TimeoutSeconds > 0 {
		probe.TimeoutSeconds = ov.TimeoutSeconds
	}
}

func makeServerSecurityContext(vdb *vapi.VerticaDB) *corev1.SecurityContext {
	sc := &corev1.SecurityContext{}
	if vdb.Spec.SecurityContext != nil {
		sc = vdb.Spec.SecurityContext
	}

	// In vclusterops mode, we don't need SYS_CHROOT
	// and AUDIT_WRITE to run on OpenShift
	if vmeta.UseVClusterOps(vdb.Annotations) {
		return sc
	}

	if sc.Capabilities == nil {
		sc.Capabilities = &corev1.Capabilities{}
	}
	capabilitiesNeeded := []corev1.Capability{
		// Needed to run sshd on OpenShift
		"SYS_CHROOT",
		// Needed to run sshd on OpenShift
		"AUDIT_WRITE",
	}
	for i := range capabilitiesNeeded {
		foundCap := false
		for j := range sc.Capabilities.Add {
			if capabilitiesNeeded[i] == sc.Capabilities.Add[j] {
				foundCap = true
				break
			}
		}
		for j := range sc.Capabilities.Drop {
			if capabilitiesNeeded[i] == sc.Capabilities.Drop[j] {
				// If the capability we want to add is *dropped*, we won't bother adding it in
				foundCap = false
				break
			}
		}
		if !foundCap {
			sc.Capabilities.Add = append(sc.Capabilities.Add, capabilitiesNeeded[i])
		}
	}
	return sc
}

// makeContainers creates the list of containers to include in the pod spec.
func makeContainers(vdb *vapi.VerticaDB, sc *vapi.Subcluster) []corev1.Container {
	cnts := makeVerticaContainers(vdb, sc)
	for i := range vdb.Spec.Sidecars {
		c := vdb.Spec.Sidecars[i]
		// Append the standard volume mounts to the container.  This is done
		// because some of the the mount path include the UID, which isn't know
		// prior to the creation of the VerticaDB.
		c.VolumeMounts = append(c.VolumeMounts, buildVolumeMounts(vdb)...)
		// Append additional environment variables passed through annotations.
		c.Env = append(c.Env, translateAnnotationsToEnvVars(vdb)...)
		// As a convenience, add the catalog path as an environment variable.
		c.Env = append(c.Env, corev1.EnvVar{Name: "DBPATH", Value: vdb.GetDBCatalogPath()})
		cnts = append(cnts, c)
	}
	return cnts
}

// translateAnnotationsToEnvVars returns a list of EnvVars from the annotations
// in the CR
func translateAnnotationsToEnvVars(vdb *vapi.VerticaDB) []corev1.EnvVar {
	envVars := []corev1.EnvVar{}
	// regexp to match annotations starting with a letter
	m1 := regexp.MustCompile(`^[a-zA-Z].*`)
	// regexp to match any non-alphanumerical character
	m2 := regexp.MustCompile(`[^a-zA-Z0-9]`)
	for k, v := range vdb.Spec.Annotations {
		if !m1.MatchString(k) {
			continue
		}
		name := strings.ToUpper(m2.ReplaceAllString(k, "_"))
		envVars = append(envVars, corev1.EnvVar{
			Name:  name,
			Value: v,
		})
	}
	// We must always sort the list of envVars.  Failure to do this could cause
	// the statefulset controller to think the container that has the envVars
	// has changed.  But in reality, the containers are identical except for the
	// order of the vars.
	sort.Slice(envVars, func(i, j int) bool {
		return envVars[i].Name < envVars[j].Name
	})
	return envVars
}

// pickImage will pick the correct image for the subcluster to use
func pickImage(vdb *vapi.VerticaDB, sc *vapi.Subcluster) string {
	// The ImageOverride exists to allow standby subclusters created for
	// primaries to continue to use the old image during an online upgrade.
	if sc.ImageOverride != "" {
		return sc.ImageOverride
	}
	return vdb.Spec.Image
}

// getStorageClassName returns a  pointer to the StorageClass
func getStorageClassName(vdb *vapi.VerticaDB) *string {
	if vdb.Spec.Local.StorageClass == "" {
		return nil
	}
	return &vdb.Spec.Local.StorageClass
}

// BuildStsSpec builds manifest for a subclusters statefulset
func BuildStsSpec(nm types.NamespacedName, vdb *vapi.VerticaDB, sc *vapi.Subcluster) *appsv1.StatefulSet {
	isControllerRef := true
	return &appsv1.StatefulSet{
		ObjectMeta: metav1.ObjectMeta{
			Name:        nm.Name,
			Namespace:   nm.Namespace,
<<<<<<< HEAD
			Labels:      MakeLabelsForStsObject(vdb, sc),
			Annotations: MakeAnnotationsForObject(vdb),
=======
			Labels:      makeLabelsForObject(vdb, sc, false),
			Annotations: MakeAnnotationsForStsObject(vdb, sc),
>>>>>>> 8149ce25
		},
		Spec: appsv1.StatefulSetSpec{
			Selector: &metav1.LabelSelector{
				MatchLabels: MakeStsSelectorLabels(vdb, sc),
			},
			ServiceName: names.GenHlSvcName(vdb).Name,
			Replicas:    &sc.Size,
			Template: corev1.PodTemplateSpec{
				ObjectMeta: metav1.ObjectMeta{
					Labels:      MakeLabelsForPodObject(vdb, sc),
					Annotations: MakeAnnotationsForObject(vdb),
				},
				Spec: buildPodSpec(vdb, sc),
			},
			UpdateStrategy:      makeUpdateStrategy(vdb),
			PodManagementPolicy: appsv1.ParallelPodManagement,
			VolumeClaimTemplates: []corev1.PersistentVolumeClaim{
				{
					ObjectMeta: metav1.ObjectMeta{
						Name: vapi.LocalDataPVC,
						// Set the ownerReference so that we get auto-deletion
						OwnerReferences: []metav1.OwnerReference{
							{
								APIVersion: vapi.GroupVersion.String(),
								Kind:       vapi.VerticaDBKind,
								Name:       vdb.Name,
								UID:        vdb.UID,
								Controller: &isControllerRef,
							},
						},
					},
					Spec: corev1.PersistentVolumeClaimSpec{
						AccessModes:      []corev1.PersistentVolumeAccessMode{corev1.ReadWriteOnce},
						StorageClassName: getStorageClassName(vdb),
						Resources: corev1.ResourceRequirements{
							Requests: corev1.ResourceList{
								corev1.ResourceStorage: vdb.Spec.Local.RequestSize,
							},
						},
					},
				},
			},
		},
	}
}

// BuildScrutinizePod construct the spec for the scrutinize pod
func BuildScrutinizePod(vscr *v1beta1.VerticaScrutinize, vdb *vapi.VerticaDB, args []string) *corev1.Pod {
	return &corev1.Pod{
		ObjectMeta: metav1.ObjectMeta{
			Name:        vscr.Name,
			Namespace:   vscr.Namespace,
			Labels:      vscr.CopyLabels(),
			Annotations: vscr.CopyAnnotations(),
		},
		Spec: buildScrutinizePodSpec(vscr, vdb, args),
	}
}

// buildPod will construct a spec for a pod.
// This is only here for testing purposes when we need to construct the pods ourselves.  This
// bit is typically handled by the statefulset controller.
func BuildPod(vdb *vapi.VerticaDB, sc *vapi.Subcluster, podIndex int32) *corev1.Pod {
	nm := names.GenPodName(vdb, sc, podIndex)
	pod := &corev1.Pod{
		ObjectMeta: metav1.ObjectMeta{
			Name:        nm.Name,
			Namespace:   nm.Namespace,
			Labels:      MakeLabelsForPodObject(vdb, sc),
			Annotations: MakeAnnotationsForObject(vdb),
		},
		Spec: buildPodSpec(vdb, sc),
	}
	// Setup default values for the DC table annotations.  These are normally
	// added by the AnnotationAndLabelPodReconciler.  However, this function is for test
	// purposes, and we have a few dependencies on these annotations.  Rather
	// than having many tests run the reconciler, we will add in sample values.
	pod.Annotations[vmeta.KubernetesBuildDateAnnotation] = "2022-03-16T15:58:47Z"
	pod.Annotations[vmeta.KubernetesGitCommitAnnotation] = "c285e781331a3785a7f436042c65c5641ce8a9e9"
	pod.Annotations[vmeta.KubernetesVersionAnnotation] = "v1.23.5"
	// Set a few things in the spec that are normally done by the statefulset
	// controller. Again, this is for testing purposes only as the statefulset
	// controller handles adding of the PVC to the volume list.
	pod.Spec.Volumes = append(pod.Spec.Volumes, corev1.Volume{
		Name: vapi.LocalDataPVC,
		VolumeSource: corev1.VolumeSource{
			PersistentVolumeClaim: &corev1.PersistentVolumeClaimVolumeSource{
				ClaimName: names.GenPVCName(vdb, sc, podIndex).Name,
			},
		},
	})
	pod.Spec.Hostname = nm.Name
	pod.Spec.Subdomain = names.GenHlSvcName(vdb).Name
	return pod
}

// BuildPVC will build a PVC for test purposes
func BuildPVC(vdb *vapi.VerticaDB, sc *vapi.Subcluster, podIndex int32) *corev1.PersistentVolumeClaim {
	scn := TestStorageClassName
	return &corev1.PersistentVolumeClaim{
		ObjectMeta: metav1.ObjectMeta{
			Name:      names.GenPVCName(vdb, sc, podIndex).Name,
			Namespace: vdb.Namespace,
		},
		Spec: corev1.PersistentVolumeClaimSpec{
			AccessModes: []corev1.PersistentVolumeAccessMode{
				"ReadWriteOnce",
			},
			Resources: corev1.ResourceRequirements{
				Requests: corev1.ResourceList{
					corev1.ResourceStorage: vdb.Spec.Local.RequestSize,
				},
			},
			StorageClassName: &scn,
		},
	}
}

// BuildPV will build a PV for test purposes
func BuildPV(vdb *vapi.VerticaDB, sc *vapi.Subcluster, podIndex int32) *corev1.PersistentVolume {
	hostPathType := corev1.HostPathDirectoryOrCreate
	return &corev1.PersistentVolume{
		ObjectMeta: metav1.ObjectMeta{
			Name: names.GenPVName(vdb, sc, podIndex).Name,
		},
		Spec: corev1.PersistentVolumeSpec{
			AccessModes: []corev1.PersistentVolumeAccessMode{
				"ReadWriteOnce",
			},
			Capacity: corev1.ResourceList{
				corev1.ResourceStorage: vdb.Spec.Local.RequestSize,
			},
			PersistentVolumeSource: corev1.PersistentVolumeSource{
				HostPath: &corev1.HostPathVolumeSource{
					Path: "/host",
					Type: &hostPathType,
				},
			},
		},
	}
}

// BuildStorageClass will construct a storageClass for test purposes
func BuildStorageClass(allowVolumeExpansion bool) *storagev1.StorageClass {
	return &storagev1.StorageClass{
		ObjectMeta: metav1.ObjectMeta{
			Name: TestStorageClassName,
		},
		Provisioner:          "vertica.com/dummy-provisioner",
		AllowVolumeExpansion: &allowVolumeExpansion,
	}
}

// BuildCommunalCredSecret is a test helper to build up the Secret spec to store communal credentials
func BuildCommunalCredSecret(vdb *vapi.VerticaDB, accessKey, secretKey string) *corev1.Secret {
	nm := names.GenCommunalCredSecretName(vdb)
	secret := &corev1.Secret{
		ObjectMeta: metav1.ObjectMeta{
			Name:      nm.Name,
			Namespace: nm.Namespace,
		},
		Data: map[string][]byte{
			cloud.CommunalAccessKeyName: []byte(accessKey),
			cloud.CommunalSecretKeyName: []byte(secretKey),
		},
	}
	return secret
}

// BuildAzureAccountKeyCommunalCredSecret builds a secret that is setup for
// Azure using an account key.
func BuildAzureAccountKeyCommunalCredSecret(vdb *vapi.VerticaDB, accountName, accountKey string) *corev1.Secret {
	nm := names.GenCommunalCredSecretName(vdb)
	secret := &corev1.Secret{
		ObjectMeta: metav1.ObjectMeta{
			Name:      nm.Name,
			Namespace: nm.Namespace,
		},
		Data: map[string][]byte{
			cloud.AzureAccountName: []byte(accountName),
			cloud.AzureAccountKey:  []byte(accountKey),
		},
	}
	return secret
}

// BuildAzureSASCommunalCredSecret builds a secret that is setup for Azure using
// shared access signature.
func BuildAzureSASCommunalCredSecret(vdb *vapi.VerticaDB, blobEndpoint, sas string) *corev1.Secret {
	nm := names.GenCommunalCredSecretName(vdb)
	secret := &corev1.Secret{
		ObjectMeta: metav1.ObjectMeta{
			Name:      nm.Name,
			Namespace: nm.Namespace,
		},
		Data: map[string][]byte{
			cloud.AzureBlobEndpoint:          []byte(blobEndpoint),
			cloud.AzureSharedAccessSignature: []byte(sas),
		},
	}
	return secret
}

// BuildS3SseCustomerKeySecret is a test helper that builds a secret that is setup for
// S3 SSE-C server-side encryption
func BuildS3SseCustomerKeySecret(vdb *vapi.VerticaDB, clientKey string) *corev1.Secret {
	nm := names.GenS3SseCustomerKeySecretName(vdb)
	secret := &corev1.Secret{
		ObjectMeta: metav1.ObjectMeta{
			Name:      nm.Name,
			Namespace: nm.Namespace,
		},
		StringData: map[string]string{
			cloud.S3SseCustomerKeyName: clientKey,
		},
	}
	return secret
}

// BuildKerberosSecretBase is a test helper that creates the skeleton of a
// Kerberos secret.  The caller's responsibility to add the necessary data.
func BuildKerberosSecretBase(vdb *vapi.VerticaDB) *corev1.Secret {
	nm := names.GenNamespacedName(vdb, vdb.Spec.KerberosSecret)
	return BuildSecretBase(nm)
}

// BuildSecretBase is a test helper that creates a Secret base with a specific
// name.  The caller is responsible to add data elemets and create it.
func BuildSecretBase(nm types.NamespacedName) *corev1.Secret {
	secret := &corev1.Secret{
		ObjectMeta: metav1.ObjectMeta{
			Name:      nm.Name,
			Namespace: nm.Namespace,
		},
		Data: map[string][]byte{},
	}
	return secret
}

// makeUpdateStrategy will create the updateStrategy to use for the statefulset.
func makeUpdateStrategy(vdb *vapi.VerticaDB) appsv1.StatefulSetUpdateStrategy {
	// kSafety0 needs to use the OnDelete strategy.  kSafety 0 means that as
	// soon as one pod goes down, all pods go down with it.  So we can't have a
	// rolling update strategy as it just won't work.  As soon as we delete one
	// pod, the vertica process on the other gets shut down.  We would need to
	// start the cluster after each pod gets delete and rescheduled.
	// kSafety0 is for test purposes, which is why its okay to have a different
	// strategy for it.
	if vdb.IsKSafety0() {
		return appsv1.StatefulSetUpdateStrategy{Type: appsv1.OnDeleteStatefulSetStrategyType}
	}
	return appsv1.StatefulSetUpdateStrategy{Type: appsv1.RollingUpdateStatefulSetStrategyType}
}

// buildCanaryQuerySQL returns the SQL to use that will check if the vertica
// process is up and accepting connections.
func buildCanaryQuerySQL(vdb *vapi.VerticaDB) string {
	passwd := ""
	if vdb.Spec.PasswordSecret != "" {
		passwd = fmt.Sprintf("-w $(cat %s/%s)", paths.PodInfoPath, SuperuserPasswordPath)
	}

	return fmt.Sprintf("vsql %s -c 'select 1'", passwd)
}

// buildVerticaStartCommand returns the vertica start command that
// will serve as entrypoint to the server container
func buildVerticaStartCommand() []string {
	return []string{
		"/opt/vertica/bin/vertica", "--startup-conf", paths.StartupConfFile,
	}
}

// buildNMACommand returns the command to start NMA
func buildNMACommand() []string {
	return []string{
		"/opt/vertica/bin/node_management_agent",
	}
}

// buildScrutinizeCmd returns the full vcluster scrutinize command
func buildScrutinizeCmd(args []string) []string {
	cmd := []string{
		"/opt/vertica/bin/vcluster",
		"scrutinize",
	}
	cmd = append(cmd, args...)
	return cmd
}

// buildScrutinizeDBpasswordEnvVars returns environment variables that are needed
// by scrutinize to read password from secret
func buildScrutinizeDBPasswordEnvVars(nm types.NamespacedName) []corev1.EnvVar {
	return []corev1.EnvVar{
		{Name: passwordSecretNamespaceEnv, Value: nm.Namespace},
		{Name: passwordSecretNameEnv, Value: nm.Name},
	}
}

// buildNMATLSCertsEnvVars returns environment variables about NMA certs,
// that are needed by NMA and vcluster scrutinize
func buildNMATLSCertsEnvVars(vdb *vapi.VerticaDB) []corev1.EnvVar {
	if vmeta.UseNMACertsMount(vdb.Annotations) && secrets.IsK8sSecret(vdb.Spec.NMATLSSecret) {
		return []corev1.EnvVar{
			// Provide the path to each of the certs that are mounted in the container.
			{Name: NMARootCAEnv, Value: fmt.Sprintf("%s/%s", paths.NMACertsRoot, paths.HTTPServerCACrtName)},
			{Name: NMACertEnv, Value: fmt.Sprintf("%s/%s", paths.NMACertsRoot, corev1.TLSCertKey)},
			{Name: NMAKeyEnv, Value: fmt.Sprintf("%s/%s", paths.NMACertsRoot, corev1.TLSPrivateKeyKey)},
		}
	}
	return []corev1.EnvVar{
		// The NMA will read the secrets directly from the secret store.
		// We provide the secret namespace and name for this reason.
		{Name: NMASecretNamespaceEnv, Value: vdb.ObjectMeta.Namespace},
		{Name: NMASecretNameEnv, Value: vdb.Spec.NMATLSSecret},
	}
}

// buildCommonEnvVars returns env vars that are common for the nma and server container.
func buildCommonEnvVars(vdb *vapi.VerticaDB) []corev1.EnvVar {
	return []corev1.EnvVar{
		{Name: PodIPEnv, ValueFrom: &corev1.EnvVarSource{
			FieldRef: &corev1.ObjectFieldSelector{FieldPath: "status.podIP"}},
		},
		{Name: HostIPEnv, ValueFrom: &corev1.EnvVarSource{
			FieldRef: &corev1.ObjectFieldSelector{FieldPath: "status.hostIP"}},
		},
		{Name: HostNameEnv, ValueFrom: &corev1.EnvVarSource{
			FieldRef: &corev1.ObjectFieldSelector{FieldPath: "spec.nodeName"}},
		},
		{Name: DataPathEnv, Value: vdb.Spec.Local.DataPath},
		{Name: DepotPathEnv, Value: vdb.Spec.Local.DepotPath},
		{Name: CatalogPathEnv, Value: vdb.Spec.Local.GetCatalogPath()},
		{Name: DatabaseNameEnv, Value: vdb.Spec.DBName},
		{Name: VSqlUserEnv, Value: vdb.GetVerticaUser()},
	}
}

// buildScrutinizeTarballEnvVar returns the environment variable about
// the path to the scrutinize tarball
func buildScrutinizeTarballEnvVar(tarballName string) corev1.EnvVar {
	return corev1.EnvVar{
		Name:  scrutinizeTarball,
		Value: getScrutinizeTarballFullPath(tarballName),
	}
}

func getScrutinizeTarballFullPath(tarballName string) string {
	return fmt.Sprintf("%s/%s", paths.ScrutinizeTmp, tarballName)
}

func getScrutinizeVolumeMountName(vscr *v1beta1.VerticaScrutinize) string {
	if vscr.Spec.Volume == nil {
		return scrutinizeMountName
	}
	return vscr.Spec.Volume.Name
}

// GetK8sLocalObjectReferenceArray returns a k8s LocalObjecReference array
// from a vapi.LocalObjectReference array
func GetK8sLocalObjectReferenceArray(lors []vapi.LocalObjectReference) []corev1.LocalObjectReference {
	localObjectReferences := []corev1.LocalObjectReference{}
	for i := range lors {
		l := corev1.LocalObjectReference{Name: lors[i].Name}
		localObjectReferences = append(localObjectReferences, l)
	}
	return localObjectReferences
}

// GetK8sAffinity returns a K8s Affinity object from a vapi.Affinity object
func GetK8sAffinity(a vapi.Affinity) *corev1.Affinity {
	return &corev1.Affinity{
		NodeAffinity:    a.NodeAffinity,
		PodAffinity:     a.PodAffinity,
		PodAntiAffinity: a.PodAntiAffinity,
	}
}

// GetTarballName extracts the tarball name from a slice of strings
// containing scutinize command arguments
func GetTarballName(cmd []string) string {
	for i := range cmd {
		if cmd[i] == "--tarball-name" && i < len(cmd)-1 {
			return fmt.Sprintf("%s.tar", cmd[i+1])
		}
	}
	return ""
}<|MERGE_RESOLUTION|>--- conflicted
+++ resolved
@@ -1251,13 +1251,8 @@
 		ObjectMeta: metav1.ObjectMeta{
 			Name:        nm.Name,
 			Namespace:   nm.Namespace,
-<<<<<<< HEAD
 			Labels:      MakeLabelsForStsObject(vdb, sc),
-			Annotations: MakeAnnotationsForObject(vdb),
-=======
-			Labels:      makeLabelsForObject(vdb, sc, false),
 			Annotations: MakeAnnotationsForStsObject(vdb, sc),
->>>>>>> 8149ce25
 		},
 		Spec: appsv1.StatefulSetSpec{
 			Selector: &metav1.LabelSelector{

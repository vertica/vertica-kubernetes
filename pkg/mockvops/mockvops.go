--- conflicted
+++ resolved
@@ -78,10 +78,9 @@
 func (*MockVClusterOps) VFetchNodesDetails(_ *vclusterops.VFetchNodesDetailsOptions) (vclusterops.NodesDetails, error) {
 	return nil, nil
 }
-<<<<<<< HEAD
 func (*MockVClusterOps) VStopSubcluster(_ *vclusterops.VStopSubclusterOptions) error {
 	return nil
-=======
+}
 func (*MockVClusterOps) VSandbox(_ *vclusterops.VSandboxOptions) error {
 	return nil
 }
@@ -96,5 +95,4 @@
 	const testPassword = "secret"
 	dispatcher := vadmin.MakeVClusterOps(logger, vdb, cl, testPassword, &evWriter, setupAPIFunc)
 	return dispatcher.(*vadmin.VClusterOps)
->>>>>>> 6444c3fe
 }
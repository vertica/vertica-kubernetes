--- conflicted
+++ resolved
@@ -44,7 +44,6 @@
 	return &Info{curVer, Components{ma, mi, pa}}, ok
 }
 
-<<<<<<< HEAD
 func (i *Info) compareVersion(major, minor, patch int) ComparisonResult {
 	switch {
 	case i.VdbMajor > major:
@@ -63,8 +62,6 @@
 	return compareEqual
 }
 
-// IsEqualOrNewer returns true if the version in the Vdb is equal or newer
-=======
 // MakeInfoFromStrCheck is like MakeInfoFromStr but returns an error
 // if the version Info cannot be constructed from the version string
 func MakeInfoFromStrCheck(curVer string) (*Info, error) {
@@ -75,7 +72,6 @@
 	return verInfo, nil
 }
 
->>>>>>> e72c0517
 // IsEqualOrNewer returns true if the version in the Vdb is is equal or newer
 // than the given version
 func (i *Info) IsEqualOrNewer(inVer string) bool {

--- conflicted
+++ resolved
@@ -147,6 +147,18 @@
 	return lookupIntEnvVar("CONCURRENCY_EVENTTRIGGER", envMustExist)
 }
 
+// GetVerticaRestorePointsQueryConcurrency returns the number of goroutines that
+// will service VerticaRestorePointsQuery CRs.
+func GetVerticaRestorePointsQueryConcurrency() int {
+	return lookupIntEnvVar("CONCURRENCY_VERTICARESTOREPOINTSQUERY", envMustExist)
+}
+
+// GetVerticaScrutinizeConcurrency returns the number of goroutines that will
+// service VerticaScrutinize CRs.
+func GetVerticaScrutinizeConcurrency() int {
+	return lookupIntEnvVar("CONCURRENCY_VERTICASCRUTINIZE", envMustExist)
+}
+
 // GetPrefixName returns the common prefix for all objects used to deploy the
 // operator.
 func GetPrefixName() string {
@@ -209,96 +221,6 @@
 }
 
 const (
-<<<<<<< HEAD
-	DefaultZapcoreLevel                         = zapcore.InfoLevel
-	First                                       = 100
-	ThereAfter                                  = 100
-	DefaultMaxFileSize                          = 500
-	DefaultMaxFileAge                           = 7
-	DefaultMaxFileRotation                      = 3
-	DefaultLevel                                = "info"
-	DefaultDevMode                              = true
-	DefaultVerticaDBConcurrency                 = 5
-	DefaultVerticaAutoscalerDBConcurrency       = 1
-	DefaultEventTriggerDBConcurrency            = 1
-	DefaultVerticaRestorePointsQueryConcurrency = 1
-	DefaultVerticaScrutinizeConcurrency         = 1
-)
-
-type OperatorConfig struct {
-	MetricsAddr          string
-	EnableLeaderElection bool
-	ProbeAddr            string
-	EnableProfiler       bool
-	PrefixName           string // Prefix of the name of all objects created when the operator was deployed
-	WebhookCertSecret    string // when this is empty we will generate the webhook cert
-	DevMode              bool
-	// This is set if the webhook is enabled and its TLS is set via
-	// cert-manager. cert-manager will handle the CA bundle injection in the
-	// various k8s objects.
-	UseCertManager bool
-	// The *Currency parms control the concurrency of go routines handling each
-	// CR.  For instance, VerticaDBConcurrency is the number of go routines to
-	// handle reconciliation of VerticaDB CRs.
-	VerticaDBConcurrency                 int
-	VerticaAutoscalerConcurrency         int
-	EventTriggerConcurrency              int
-	VerticaRestorePointsQueryConcurrency int
-	VerticaScrutinizeConcurrency         int
-	Logging
-}
-
-type Logging struct {
-	FilePath        string
-	Level           string
-	MaxFileSize     int
-	MaxFileAge      int
-	MaxFileRotation int
-}
-
-// SetFlagArgs define flags with specified names and default values
-func (o *OperatorConfig) SetFlagArgs() {
-	flag.StringVar(&o.MetricsAddr, "metrics-bind-address", "0",
-		"The address the metric endpoint binds to. Setting this to 0 will disable metric serving.")
-	flag.StringVar(&o.ProbeAddr, "health-probe-bind-address", ":8081", "The address the probe endpoint binds to.")
-	flag.BoolVar(&o.EnableLeaderElection, "leader-elect", false,
-		"Enable leader election for controller manager. "+
-			"Enabling this will ensure there is only one active controller manager.")
-	flag.BoolVar(&o.EnableProfiler, "enable-profiler", false,
-		"Enables runtime profiling collection.  The profiling data can be inspected by connecting to port 6060 "+
-			"with the path /debug/pprof.  See https://golang.org/pkg/net/http/pprof/ for more info.")
-	flag.StringVar(&o.PrefixName, "prefix-name", "verticadb-operator",
-		"The common prefix for all objects created during the operator deployment")
-	flag.StringVar(&o.WebhookCertSecret, "webhook-cert-secret", "",
-		"Specifies the secret that contains the webhook cert. If this option is omitted, "+
-			"then the operator will generate the certificate.")
-	flag.BoolVar(&o.UseCertManager, "use-cert-manager", false,
-		"If the operator uses cert-manager to generate the TLS for the webhook.")
-	flag.BoolVar(&o.DevMode, "dev", DefaultDevMode,
-		"Enables development mode if true and production mode otherwise.")
-	flag.StringVar(&o.FilePath, "filepath", "",
-		"The path to the log file. If omitted, all logging will be written to stdout.")
-	flag.IntVar(&o.MaxFileSize, "maxfilesize", DefaultMaxFileSize,
-		"The maximum size in megabytes of the log file "+
-			"before it gets rotated.")
-	flag.IntVar(&o.MaxFileAge, "maxfileage", DefaultMaxFileAge,
-		"The maximum number of days to retain old log files based on the timestamp encoded in the file.")
-	flag.IntVar(&o.MaxFileRotation, "maxfilerotation", DefaultMaxFileRotation,
-		"The maximum number of files that are kept in rotation before the old ones are removed.")
-	flag.StringVar(&o.Level, "level", DefaultLevel,
-		"The minimum logging level.  Valid values are: debug, info, warn, and error.")
-	flag.IntVar(&o.VerticaDBConcurrency, "verticadb-concurrency", DefaultVerticaDBConcurrency,
-		"The amount of concurrency to reconcile VerticaDB CRs")
-	flag.IntVar(&o.VerticaAutoscalerConcurrency, "verticaautoscaler-concurrency",
-		DefaultVerticaAutoscalerDBConcurrency,
-		"The amount of concurrency to reconcile VerticaAutoscaler CRs")
-	flag.IntVar(&o.EventTriggerConcurrency, "eventtrigger-concurrency", DefaultEventTriggerDBConcurrency,
-		"The amount of concurrency to reconcile EventTrigger CRs")
-	flag.IntVar(&o.VerticaRestorePointsQueryConcurrency, "verticarestorepointsquery-concurrency", DefaultVerticaRestorePointsQueryConcurrency,
-		"The amount of concurrency to reconcile VerticaRestorePointsQuery CRs")
-	flag.IntVar(&o.VerticaScrutinizeConcurrency, "verticascrutinize-concurrency", DefaultVerticaScrutinizeConcurrency,
-		"The amount of concurrency to reconcile VerticaScrutinize CRs")
-=======
 	// Helper consts for the mustExist parameter for the lookup*EnvVar functions.
 	envMustExist   = true  // The environment variable must exist. Manager stops if not found.
 	envCanNotExist = false // The environment variable is optional. No error is generated if not found.
@@ -354,7 +276,6 @@
 		return 0
 	}
 	return valInt
->>>>>>> 04390c61
 }
 
 // getEncoderConfig returns a concrete encoders configuration

module github.com/vertica/vertica-kubernetes

go 1.20

require (
	cloud.google.com/go/secretmanager v1.11.4
	github.com/DATA-DOG/go-sqlmock v1.5.0
	github.com/aws/aws-sdk-go v1.49.5
	github.com/bigkevmcd/go-configparser v0.0.0-20210106142102-909504547ead
	github.com/ghodss/yaml v1.0.0
	github.com/go-logr/logr v1.2.4
	github.com/go-logr/zapr v1.2.4
	github.com/google/uuid v1.4.0
	github.com/lithammer/dedent v1.1.0
	github.com/onsi/ginkgo/v2 v2.7.0
	github.com/onsi/gomega v1.24.2
	github.com/pkg/errors v0.9.1
	github.com/prometheus/client_golang v1.14.0
	github.com/vertica/vcluster v1.2.1-0.20240411151456-29d822a8fa93
	github.com/vertica/vertica-sql-go v1.1.1
	go.uber.org/zap v1.25.0
	golang.org/x/text v0.14.0
	gopkg.in/natefinch/lumberjack.v2 v2.0.0
	k8s.io/api v0.26.2
	k8s.io/apiextensions-apiserver v0.26.2
	k8s.io/apimachinery v0.26.2
	k8s.io/client-go v0.26.2
	sigs.k8s.io/controller-runtime v0.14.5
)

require (
	cloud.google.com/go/compute v1.23.3 // indirect
	cloud.google.com/go/compute/metadata v0.2.3 // indirect
	cloud.google.com/go/iam v1.1.5 // indirect
	github.com/beorn7/perks v1.0.1 // indirect
	github.com/cespare/xxhash/v2 v2.2.0 // indirect
	github.com/davecgh/go-spew v1.1.2-0.20180830191138-d8f796af33cc // indirect
	github.com/deckarep/golang-set/v2 v2.3.1 // indirect
	github.com/emicklei/go-restful/v3 v3.11.0 // indirect
	github.com/evanphx/json-patch/v5 v5.6.0 // indirect
	github.com/fatih/color v1.14.1 // indirect
	github.com/fsnotify/fsnotify v1.7.0 // indirect
	github.com/go-openapi/jsonpointer v0.19.5 // indirect
	github.com/go-openapi/jsonreference v0.20.0 // indirect
	github.com/go-openapi/swag v0.19.14 // indirect
	github.com/gogo/protobuf v1.3.2 // indirect
	github.com/golang/groupcache v0.0.0-20210331224755-41bb18bfe9da // indirect
	github.com/golang/protobuf v1.5.3 // indirect
	github.com/google/gnostic v0.5.7-v3refs // indirect
	github.com/google/go-cmp v0.6.0 // indirect
	github.com/google/gofuzz v1.1.0 // indirect
	github.com/google/s2a-go v0.1.7 // indirect
	github.com/googleapis/enterprise-certificate-proxy v0.3.2 // indirect
	github.com/googleapis/gax-go/v2 v2.12.0 // indirect
	github.com/imdario/mergo v0.3.12 // indirect
	github.com/jmespath/go-jmespath v0.4.0 // indirect
	github.com/josharian/intern v1.0.0 // indirect
	github.com/json-iterator/go v1.1.12 // indirect
	github.com/mailru/easyjson v0.7.6 // indirect
	github.com/mattn/go-colorable v0.1.13 // indirect
	github.com/mattn/go-isatty v0.0.17 // indirect
	github.com/mattn/go-runewidth v0.0.13 // indirect
	github.com/matttproud/golang_protobuf_extensions v1.0.2 // indirect
	github.com/moby/spdystream v0.2.0 // indirect
	github.com/modern-go/concurrent v0.0.0-20180306012644-bacd9c7ef1dd // indirect
	github.com/modern-go/reflect2 v1.0.2 // indirect
	github.com/munnerz/goautoneg v0.0.0-20191010083416-a7dc8b61c822 // indirect
	github.com/prometheus/client_model v0.3.0 // indirect
	github.com/prometheus/common v0.37.0 // indirect
	github.com/prometheus/procfs v0.8.0 // indirect
	github.com/rivo/uniseg v0.2.0 // indirect
	github.com/spf13/pflag v1.0.5 // indirect
	github.com/theckman/yacspin v0.13.12 // indirect
	go.opencensus.io v0.24.0 // indirect
	go.uber.org/multierr v1.10.0 // indirect
<<<<<<< HEAD
	golang.org/x/crypto v0.17.0 // indirect
	golang.org/x/exp v0.0.0-20230905200255-921286631fa9 // indirect
	golang.org/x/net v0.19.0 // indirect
	golang.org/x/oauth2 v0.15.0 // indirect
	golang.org/x/sync v0.5.0 // indirect
	golang.org/x/sys v0.15.0 // indirect
	golang.org/x/term v0.15.0 // indirect
	golang.org/x/time v0.5.0 // indirect
=======
	golang.org/x/crypto v0.21.0 // indirect
	golang.org/x/exp v0.0.0-20230510235704-dd950f8aeaea // indirect
	golang.org/x/net v0.23.0 // indirect
	golang.org/x/oauth2 v0.10.0 // indirect
	golang.org/x/sync v0.3.0 // indirect
	golang.org/x/sys v0.18.0 // indirect
	golang.org/x/term v0.18.0 // indirect
	golang.org/x/time v0.3.0 // indirect
>>>>>>> 468fdb2d
	gomodules.xyz/jsonpatch/v2 v2.2.0 // indirect
	google.golang.org/api v0.153.0 // indirect
	google.golang.org/appengine v1.6.7 // indirect
	google.golang.org/genproto v0.0.0-20231106174013-bbf56f31fb17 // indirect
	google.golang.org/genproto/googleapis/api v0.0.0-20231106174013-bbf56f31fb17 // indirect
	google.golang.org/genproto/googleapis/rpc v0.0.0-20231120223509-83a465c0220f // indirect
	google.golang.org/grpc v1.59.0 // indirect
	google.golang.org/protobuf v1.33.0 // indirect
	gopkg.in/inf.v0 v0.9.1 // indirect
	gopkg.in/yaml.v2 v2.4.0 // indirect
	gopkg.in/yaml.v3 v3.0.1 // indirect
	k8s.io/component-base v0.26.2 // indirect
	k8s.io/klog/v2 v2.80.1 // indirect
	k8s.io/kube-openapi v0.0.0-20221012153701-172d655c2280 // indirect
	k8s.io/utils v0.0.0-20221128185143-99ec85e7a448 // indirect
	sigs.k8s.io/json v0.0.0-20220713155537-f223a00ba0e2 // indirect
	sigs.k8s.io/structured-merge-diff/v4 v4.2.3 // indirect
	sigs.k8s.io/yaml v1.3.0 // indirect
)<|MERGE_RESOLUTION|>--- conflicted
+++ resolved
@@ -73,25 +73,14 @@
 	github.com/theckman/yacspin v0.13.12 // indirect
 	go.opencensus.io v0.24.0 // indirect
 	go.uber.org/multierr v1.10.0 // indirect
-<<<<<<< HEAD
-	golang.org/x/crypto v0.17.0 // indirect
+	golang.org/x/crypto v0.21.0 // indirect
 	golang.org/x/exp v0.0.0-20230905200255-921286631fa9 // indirect
-	golang.org/x/net v0.19.0 // indirect
+	golang.org/x/net v0.23.0 // indirect
 	golang.org/x/oauth2 v0.15.0 // indirect
 	golang.org/x/sync v0.5.0 // indirect
-	golang.org/x/sys v0.15.0 // indirect
-	golang.org/x/term v0.15.0 // indirect
-	golang.org/x/time v0.5.0 // indirect
-=======
-	golang.org/x/crypto v0.21.0 // indirect
-	golang.org/x/exp v0.0.0-20230510235704-dd950f8aeaea // indirect
-	golang.org/x/net v0.23.0 // indirect
-	golang.org/x/oauth2 v0.10.0 // indirect
-	golang.org/x/sync v0.3.0 // indirect
 	golang.org/x/sys v0.18.0 // indirect
 	golang.org/x/term v0.18.0 // indirect
-	golang.org/x/time v0.3.0 // indirect
->>>>>>> 468fdb2d
+	golang.org/x/time v0.5.0 // indirect
 	gomodules.xyz/jsonpatch/v2 v2.2.0 // indirect
 	google.golang.org/api v0.153.0 // indirect
 	google.golang.org/appengine v1.6.7 // indirect

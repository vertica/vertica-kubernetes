--- conflicted
+++ resolved
@@ -29,31 +29,4 @@
             # Note, if changing this memory request, be sure to update the
             # pattern matcher in template-helm-chart.sh.  We look for this to
             # know where the end of the rbac proxy container spec is.
-<<<<<<< HEAD
-            memory: 64Mi
-      - name: manager
-        args:
-        - "--health-probe-bind-address=:8081"
-        - "--metrics-bind-address=127.0.0.1:8080"
-        - "--leader-elect"
-        # These are the placeholders that we patch in when applying the helm chart.
-        # The default values here will be replaced in helm templates by the values 
-        # of parameters. When creating the bundle instead for olm these flags with
-        # these default values will be put in the CSV and as filepath is not set, there
-        # will be no logging to file with olm as expected.
-        - "--filepath="
-        - "--maxfilesize=500"
-        - "--maxfileage=7"
-        - "--maxfilerotation=3"
-        - "--level=info"
-        - "--dev=false"
-        - "--prefix-name=verticadb-operator"
-        - "--webhook-cert-secret=verticadb-operator-service-cert"
-        - "--verticadb-concurrency=5"
-        - "--verticaautoscaler-concurrency=1"
-        - "--eventtrigger-concurrency=1"
-        - "--verticarestorepointsquery-concurrency=1"
-        - "--verticascrutinize-concurrency=1"
-=======
-            memory: 64Mi
->>>>>>> 04390c61
+            memory: 64Mi
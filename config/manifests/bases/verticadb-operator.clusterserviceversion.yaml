apiVersion: operators.coreos.com/v1alpha1
kind: ClusterServiceVersion
metadata:
  annotations:
    alm-examples: '[]'
    capabilities: Seamless Upgrades
    categories: Database
    containerImage: OPERATOR_IMG_PLACEHOLDER
    createdAt: CREATED_AT_PLACEHOLDER
    description: Operator that manages a Vertica Eon Mode database.
    repository: https://github.com/vertica/vertica-kubernetes
    support: Vertica
  name: verticadb-operator.v0.0.0
  namespace: placeholder
spec:
  apiservicedefinitions: {}
  customresourcedefinitions:
    owned:
    - description: VerticaDB is the CR that defines a Vertica Eon mode cluster that
        is managed by the verticadb-operator.
      displayName: Vertica DB
      kind: VerticaDB
      name: verticadbs.vertica.com
      resources:
      - kind: Pod
        name: ""
        version: v1
      - kind: Service
        name: ""
        version: v1
      - kind: Statefulset
        name: ""
        version: apps/v1
      specDescriptors:
      - description: Custom annotations that will be added to all of the objects that
          the operator will create.
        displayName: Annotations
        path: annotations
      - description: State to indicate whether the operator will restart Vertica if
          the process is not running. Under normal cicumstances this is set to true.
          The purpose of this is to allow a maintenance window, such as a manual upgrade,
          without the operator interfering.
        displayName: Auto Restart Vertica
        path: autoRestartVertica
        x-descriptors:
        - urn:alm:descriptor:com.tectonic.ui:booleanSwitch
        - urn:alm:descriptor:com.tectonic.ui:advanced
      - description: 'Secrets that will be mounted in the vertica container.  The
          purpose of this is to allow custom certs to be available.  The full path
          is: /certs/<secretName>/<key_i> Where <secretName> is the name provided
          in the secret and <key_i> is one of the keys in the secret.'
        displayName: Cert Secrets
        path: certSecrets
      - description: 'Name of the referent. More info: https://kubernetes.io/docs/concepts/overview/working-with-objects/names/#names'
        displayName: Name
        path: certSecrets[0].name
        x-descriptors:
        - urn:alm:descriptor:io.kubernetes:Secret
      - description: Contains details about the communal storage.
        displayName: Communal
        path: communal
      - description: The absolute path to a certificate bundle of trusted CAs. This
          CA bundle is used when establishing TLS connections to external services
          such as AWS, Azure or swebhdf:// scheme.  Typically this would refer to
          a path to one of the certSecrets.
        displayName: Ca File
        path: communal.caFile
      - description: "The name of a secret that contains the credentials to connect
          to the communal endpoint (only applies to s3://, gs:// or azb://). Certain
          keys need to be set, depending on the endpoint type: - s3:// or gs:// -
          It must have the following keys set: accessey and secretkey. When using
          Google Cloud Storage, the IDs set in the secret are taken from the hash-based
          message authentication code (HMAC) keys. - azb:// - It must have the following
          keys set: accountName - Name of the Azure account blobEndpoint - (Optional)
          Set this to the location of the endpoint. If using an emulator like Azurite,
          it can be set to something like 'http://<IP-addr>:<port>' accountKey - If
          accessing with an account key set it here sharedAccessSignature - If accessing
          with a shared access signature, set it here \n When initPolicy is Create
          or Revive, and not using HDFS this field is required."
        displayName: Credential Secret
        path: communal.credentialSecret
        x-descriptors:
        - urn:alm:descriptor:io.kubernetes:Secret
      - description: The URL to the communal endpoint. The endpoint must be prefaced
          with http:// or https:// to know what protocol to connect with. If using
          S3 or Google Cloud Storage as communal storage and initPolicy is Create
          or Revive, this field is required and cannot change after creation.
        displayName: Endpoint
        path: communal.endpoint
      - description: A config map that contains the contents of the /etc/hadoop directory.
          This gets mounted in the container and is used to configure connections
          to an HDFS communal path
        displayName: Hadoop Config
        path: communal.hadoopConfig
        x-descriptors:
        - urn:alm:descriptor:io.kubernetes:ConfigMap
      - description: If true, the operator will include the VerticaDB's UID in the
          path.  This option exists if you reuse the communal path in the same endpoint
          as it forces each database path to be unique.
        displayName: Include UIDIn Path
        path: communal.includeUIDInPath
        x-descriptors:
        - urn:alm:descriptor:com.tectonic.ui:booleanSwitch
        - urn:alm:descriptor:com.tectonic.ui:advanced
      - description: Name of the Kerberos realm.  This is set in the database config
          parameter KerberosRealm during bootstrapping.
        displayName: Kerberos Realm
        path: communal.kerberosRealm
        x-descriptors:
        - urn:alm:descriptor:com.tectonic.ui:advanced
      - description: The service name portion of the Vertica Kerberos principal. This
          is set in the database config parameter KerberosServiceName during bootstrapping.
        displayName: Kerberos Service Name
        path: communal.kerberosServiceName
        x-descriptors:
        - urn:alm:descriptor:com.tectonic.ui:advanced
      - description: The path to the communal storage. We support S3, Google Cloud
          Storage, and HDFS paths.  The protocol in the path (e.g. s3:// or webhdfs://)
          dictates the type of storage.  The path, whether it be a S3 bucket or HDFS
          path, must exist prior to creating the VerticaDB.  When initPolicy is Create,
          this field is required and the path must be empty.  When initPolicy is Revive,
          this field is required and must be non-empty.
        displayName: Path
        path: communal.path
      - description: The region containing the bucket.  If you do not set the correct
          region, you might experience a delay before the bootstrap fails because
          Vertica retries several times before giving up.
        displayName: Region
        path: communal.region
      - description: The name of the database.  This cannot be updated once the CRD
          is created.
        displayName: DBName
        path: dbName
        x-descriptors:
        - urn:alm:descriptor:com.tectonic.ui:advanced
      - description: Ignore the cluster lease when doing a revive or start_db.  Use
          this with caution, as ignoring the cluster lease when another system is
          using the same communal storage will cause corruption.
        displayName: Ignore Cluster Lease
        path: ignoreClusterLease
        x-descriptors:
        - urn:alm:descriptor:com.tectonic.ui:booleanSwitch
        - urn:alm:descriptor:com.tectonic.ui:advanced
      - description: When set to False, this parameter will ensure that when changing
          the vertica version that we follow the upgrade path.  The Vertica upgrade
          path means you cannot downgrade a Vertica release, nor can you skip any
          released Vertica versions when upgrading.
        displayName: Ignore Upgrade Path
        path: ignoreUpgradePath
        x-descriptors:
        - urn:alm:descriptor:com.tectonic.ui:hidden
      - description: The docker image name that contains Vertica.  Whenever this changes,
          the operator treats this as an upgrade and will stop the entire cluster
          and restart it with the new image.
        displayName: Image
        path: image
      - description: This dictates the image pull policy to use
        displayName: Image Pull Policy
        path: imagePullPolicy
        x-descriptors:
        - urn:alm:descriptor:com.tectonic.ui:imagePullPolicy
      - description: 'ImagePullSecrets is an optional list of references to secrets
          in the same namespace to use for pulling the image. If specified, these
          secrets will be passed to individual puller implementations for them to
          use. For example, in the case of docker, only DockerConfig type secrets
          are honored. More info: https://kubernetes.io/docs/concepts/containers/images#specifying-imagepullsecrets-on-a-pod'
        displayName: Image Pull Secrets
        path: imagePullSecrets
        x-descriptors:
        - urn:alm:descriptor:com.tectonic.ui:advanced
      - description: 'Name of the referent. More info: https://kubernetes.io/docs/concepts/overview/working-with-objects/names/#names'
        displayName: Name
        path: imagePullSecrets[0].name
        x-descriptors:
        - urn:alm:descriptor:io.kubernetes:Secret
      - description: The initialization policy defines how to setup the database.  Available
          options are to create a new database or revive an existing one.
        displayName: Init Policy
        path: initPolicy
        x-descriptors:
        - urn:alm:descriptor:com.tectonic.ui:select:Create
        - urn:alm:descriptor:com.tectonic.ui:select:Revive
        - urn:alm:descriptor:com.tectonic.ui:select:ScheduleOnly
      - description: "Sets the fault tolerance for the cluster.  Allowable values
          are 0 or 1.  0 is only suitable for test environments because we have no
          fault tolerance and the cluster can only have between 1 and 3 pods.  If
          set to 1, we have fault tolerance if nodes die and the cluster has a minimum
          of 3 pods. \n This value cannot change after the initial creation of the
          VerticaDB."
        displayName: KSafety
        path: kSafety
        x-descriptors:
        - urn:alm:descriptor:com.tectonic.ui:select:0
        - urn:alm:descriptor:com.tectonic.ui:select:1
        - urn:alm:descriptor:com.tectonic.ui:advanced
      - description: 'A secret that contains files required for Kereberos setup.  The
          secret must have the following keys: - krb5.conf: The contents of the Kerberos
          config file - krb5.keytab: The keytab file that stores credentials for each
          Vertica principal. These files will be mounted in /etc.  We use the same
          keytab file on each host, so it must contain all of the Vertica principals.'
        displayName: Kerberos Secret
        path: kerberosSecret
        x-descriptors:
        - urn:alm:descriptor:io.kubernetes:Secret
        - urn:alm:descriptor:com.tectonic.ui:advanced
      - description: Custom labels that will be added to all of the objects that the
          operator will create.
        displayName: Labels
        path: labels
      - description: The name of a secret that contains the contents of license files.
          The secret must be in the same namespace as the CRD. Each of the keys in
          the secret will be mounted as files in /home/dbadmin/licensing/mnt. If this
          is set prior to creating a database, it will include one of the licenses
          from the secret -- if there are multiple licenses it will pick one by selecting
          the first one alphabetically.  The user is responsible for installing any
          additional licenses or if the license was added to the secret after DB creation.
        displayName: License Secret
        path: licenseSecret
        x-descriptors:
        - urn:alm:descriptor:io.kubernetes:Secret
      - description: Contain details about the local storage
        displayName: Local
        path: local
      - description: The path in the container to the local catalog.  When initializing
          the database with revive, the local path here must match the path that was
          used when the database was first created.
        displayName: Data Path
        path: local.dataPath
      - description: The path in the container to the depot.  When initializing the
          database with revive, this path must match the depot path used when the
          database was first created.
        displayName: Depot Path
        path: local.depotPath
      - description: The minimum size of the local data volume when picking a PV.
        displayName: Request Size
        path: local.requestSize
      - description: The local data stores the local catalog, depot and config files.
          This defines the name of the storageClass to use for that volume. This will
          be set when creating the PVC. By default, it is not set. This means that
          that the PVC we create will have the default storage class set in Kubernetes.
        displayName: Storage Class
        path: local.storageClass
        x-descriptors:
        - urn:alm:descriptor:io.kubernetes:StorageClass
      - description: If a reconciliation iteration needs to be requeued this controls
          the amount of time in seconds to wait.  If this is set to 0, then the requeue
          time will increase using an exponential backoff algorithm.  Caution, when
          setting this to some positive value the exponential backoff is disabled.
          This should be reserved for test environments as an error scenario could
          easily consume the logs.
        displayName: Requeue Time
        path: requeueTime
        x-descriptors:
        - urn:alm:descriptor:com.tectonic.ui:number
        - urn:alm:descriptor:com.tectonic.ui:advanced
      - description: The timeout, in seconds, to use when admintools restarts a node
          or the entire cluster.  If omitted, we use the admintools default timeout
          of 20 minutes.
        displayName: Restart Timeout
        path: restartTimeout
        x-descriptors:
        - urn:alm:descriptor:com.tectonic.ui:number
        - urn:alm:descriptor:com.tectonic.ui:advanced
      - description: "This specifies the order of nodes when doing a revive.  Each
          entry contains an index to a subcluster, which is an index in Subclusters[],
          and a pod count of the number of pods include from the subcluster. \n For
          example, suppose the database you want to revive has the following setup:
          v_db_node0001: subcluster A v_db_node0002: subcluster A v_db_node0003: subcluster
          B v_db_node0004: subcluster A v_db_node0005: subcluster B v_db_node0006:
          subcluster B \n And the Subcluster[] array is defined as {'A', 'B'}.  The
          revive order would be: - {subclusterIndex:0, podCount:2}  # 2 pods from
          subcluster A - {subclusterIndex:1, podCount:1}  # 1 pod from subcluster
          B - {subclusterIndex:0, podCount:1}  # 1 pod from subcluster A - {subclusterIndex:1,
          podCount:2}  # 2 pods from subcluster B \n If InitPolicy is not Revive,
          this field can be ignored."
        displayName: Revive Order
        path: reviveOrder
        x-descriptors:
        - urn:alm:descriptor:com.tectonic.ui:fieldDependency:initPolicy:Revive
        - urn:alm:descriptor:com.tectonic.ui:advanced
      - description: The number of pods paired with this subcluster.  If this is omitted
          then, all remaining pods in the subcluster will be used.
        displayName: Pod Count
        path: reviveOrder[0].podCount
        x-descriptors:
        - urn:alm:descriptor:com.tectonic.ui:podCount
      - description: The index of the subcluster.  This is an index into Subclusters[]
        displayName: Subcluster Index
        path: reviveOrder[0].subclusterIndex
      - description: The number of shards to create in the database. This cannot be
          updated once the CRD is created.
        displayName: Shard Count
        path: shardCount
        x-descriptors:
        - urn:alm:descriptor:com.tectonic.ui:number
      - description: Optional sidecar containers that run along side the vertica server.  The
          operator adds the same volume mounts that are in the vertica server container
          to each sidecar container.
        displayName: Sidecars
        path: sidecars
        x-descriptors:
        - urn:alm:descriptor:com.tectonic.ui:advanced
      - description: 'An optional secret that has the files for /home/dbadmin/.ssh.  If
          this is omitted, the ssh files from the image are used.  You can this option
          if you have a cluster that talks to Vertica notes outside of Kubernetes,
          as it has the public keys to be able to ssh to those nodes.  It must have
          the following keys present: id_rsa, id_rsa.pub and authorized_keys.'
        displayName: SSHSecret
        path: sshSecret
        x-descriptors:
        - urn:alm:descriptor:io.kubernetes:Secret
        - urn:alm:descriptor:com.tectonic.ui:advanced
      - displayName: Subclusters
        path: subclusters
      - description: 'Like nodeSelector this allows you to constrain the pod only
          to certain pods. It is more expressive than just using node selectors. More
          info: https://kubernetes.io/docs/concepts/scheduling-eviction/assign-pod-node/#affinity-and-anti-affinity'
        displayName: Affinity
        path: subclusters[0].affinity
      - description: Describes node affinity scheduling rules for the pod.
        displayName: Node Affinity
        path: subclusters[0].affinity.nodeAffinity
        x-descriptors:
        - urn:alm:descriptor:com.tectonic.ui:nodeAffinity
      - description: Describes pod affinity scheduling rules (e.g. co-locate this
          pod in the same node, zone, etc. as some other pod(s)).
        displayName: Pod Affinity
        path: subclusters[0].affinity.podAffinity
        x-descriptors:
        - urn:alm:descriptor:com.tectonic.ui:podAffinity
      - description: Describes pod anti-affinity scheduling rules (e.g. avoid putting
          this pod in the same node, zone, etc. as some other pod(s)).
        displayName: Pod Anti Affinity
        path: subclusters[0].affinity.podAntiAffinity
        x-descriptors:
        - urn:alm:descriptor:com.tectonic.ui:podAntiAffinity
      - description: 'Allows the service object to be attached to a list of external
          IPs that you specify. If not set, the external IP list is left empty in
          the service object. More info: https://kubernetes.io/docs/concepts/services-networking/service/#external-ips'
        displayName: External IPs
        path: subclusters[0].externalIPs
      - description: This allows a different image to be used for the subcluster than
          the one in VerticaDB.  This is intended to be used internally by the online
          image change process.
        displayName: Image Override
        path: subclusters[0].imageOverride
        x-descriptors:
        - urn:alm:descriptor:com.tectonic.ui:hidden
      - description: Indicates whether the subcluster is a primary or secondary. You
          must have at least one primary subcluster in the database.
        displayName: Is Primary
        path: subclusters[0].isPrimary
        x-descriptors:
        - urn:alm:descriptor:com.tectonic.ui:booleanSwitch
      - description: Internal state that indicates whether this is a transient read-only
          subcluster used for online upgrade.  A subcluster that exists temporarily
          to serve traffic for subclusters that are restarting with the new image.
        displayName: Is Transient
        path: subclusters[0].isTransient
        x-descriptors:
        - urn:alm:descriptor:com.tectonic.ui:hidden
      - description: The name of the subcluster. This is a required parameter. This
          cannot change after CRD creation.
        displayName: Name
        path: subclusters[0].name
      - description: When setting serviceType to NodePort, this parameter allows you
          to define the port that is opened at each node. If using NodePort and this
          is omitted, Kubernetes will choose the port automatically. This port must
          be from within the defined range allocated by the control plane (default
          is 30000-32767).
        displayName: Node Port
        path: subclusters[0].nodePort
        x-descriptors:
        - urn:alm:descriptor:com.tectonic.ui:number
      - description: 'A map of label keys and values to restrict Vertica node scheduling
          to workers with matching labels. More info: https://kubernetes.io/docs/concepts/scheduling-eviction/assign-pod-node/#nodeselector'
        displayName: Node Selector
        path: subclusters[0].nodeSelector
      - description: 'The priority class name given to pods in this subcluster. This
          affects where the pod gets scheduled. More info: https://kubernetes.io/docs/concepts/configuration/pod-priority-preemption/#priorityclass'
        displayName: Priority Class Name
        path: subclusters[0].priorityClassName
      - description: 'This defines the resource requests and limits for pods in the
          subcluster. It is advisable that the request and limits match as this ensures
          the pods are assigned to the guaranteed QoS class. This will reduces the
          chance that pods are chosen by the OOM killer. More info: https://kubernetes.io/docs/concepts/configuration/manage-resources-containers/'
        displayName: Resources
        path: subclusters[0].resources
        x-descriptors:
        - urn:alm:descriptor:com.tectonic.ui:resourceRequirements
      - description: Identifies the name of the service object that will serve this
          subcluster.  If multiple subclusters share the same service name then they
          all share the same service object.  This allows for a single service object
          to round robin between multiple subclusters.  If this is left blank, a service
          object matching the subcluster name is used.  The actual name of the service
          object is always prefixed with the name of the owning VerticaDB.
        displayName: Service Name
        path: subclusters[0].serviceName
        x-descriptors:
        - urn:alm:descriptor:com.tectonic.ui:advanced
      - description: 'Identifies the type of Kubernetes service to use for external
          client connectivity. The default is to use a ClusterIP, which sets a stable
          IP and port to use that is accessible only from within Kubernetes itself.
          Depending on the service type chosen the user may need to set other config
          knobs to further config it. These other knobs follow this one. More info:
          https://kubernetes.io/docs/concepts/services-networking/service/#publishing-services-service-types'
        displayName: Service Type
        path: subclusters[0].serviceType
        x-descriptors:
        - urn:alm:descriptor:com.tectonic.ui:select:ClusterIP
        - urn:alm:descriptor:com.tectonic.ui:select:NodePort
        - urn:alm:descriptor:com.tectonic.ui:select:LoadBalancer
      - description: "The number of pods that the subcluster will have. This determines
          the number of Vertica nodes that it will have. Changing this number will
          either delete or schedule new pods. \n The database has a k-safety of 1.
          So, if this is a primary subcluster, the minimum value is 3. If this is
          a secondary subcluster, the minimum is 0. \n Note, you must have a valid
          license to pick a value larger than 3. The default license that comes in
          the vertica container is for the community edition, which can only have
          3 nodes. The license can be set with the db.licenseSecret parameter."
        displayName: Size
        path: subclusters[0].size
        x-descriptors:
        - urn:alm:descriptor:com.tectonic.ui:podCount
      - description: 'Any tolerations and taints to use to aid in where to schedule
          a pod. More info: https://kubernetes.io/docs/concepts/scheduling-eviction/taint-and-toleration/'
        displayName: Tolerations
        path: subclusters[0].tolerations
      - description: An optional name for a secret that contains the password for
          the database's superuser. If this is not set, then we assume no such password
          is set for the database. If this is set, it is up the user to create this
          secret before deployment. The secret must have a key named password.
        displayName: Superuser Password Secret
        path: superuserPasswordSecret
        x-descriptors:
        - urn:alm:descriptor:io.kubernetes:Secret
      - description: When doing an online upgrade, we designate a subcluster to accept
          traffic while the other subclusters restart.  The designated subcluster
          is specified here.  The name of the subcluster can refer to an existing
          one or an entirely new subcluster.  If the subcluster is new, it will exist
          only for the duration of the upgrade.  If this struct is left empty the
          operator will default to picking existing subclusters.
        displayName: Temporary Subcluster Routing
        path: temporarySubclusterRouting
      - description: Names of existing subclusters to use for temporary routing of
          client connections.  The operator will use the first subcluster that is
          online.
        displayName: Names
        path: temporarySubclusterRouting.names
      - description: A new subcluster will be created using this as a template.  This
          subcluster will only exist for the life of the online upgrade.  It will
          accept client traffic for a subcluster that are in the process of being
          restarted.
        displayName: Template
        path: temporarySubclusterRouting.template
      - description: 'Like nodeSelector this allows you to constrain the pod only
          to certain pods. It is more expressive than just using node selectors. More
          info: https://kubernetes.io/docs/concepts/scheduling-eviction/assign-pod-node/#affinity-and-anti-affinity'
        displayName: Affinity
        path: temporarySubclusterRouting.template.affinity
      - description: Describes node affinity scheduling rules for the pod.
        displayName: Node Affinity
        path: temporarySubclusterRouting.template.affinity.nodeAffinity
        x-descriptors:
        - urn:alm:descriptor:com.tectonic.ui:nodeAffinity
      - description: Describes pod affinity scheduling rules (e.g. co-locate this
          pod in the same node, zone, etc. as some other pod(s)).
        displayName: Pod Affinity
        path: temporarySubclusterRouting.template.affinity.podAffinity
        x-descriptors:
        - urn:alm:descriptor:com.tectonic.ui:podAffinity
      - description: Describes pod anti-affinity scheduling rules (e.g. avoid putting
          this pod in the same node, zone, etc. as some other pod(s)).
        displayName: Pod Anti Affinity
        path: temporarySubclusterRouting.template.affinity.podAntiAffinity
        x-descriptors:
        - urn:alm:descriptor:com.tectonic.ui:podAntiAffinity
      - description: 'Allows the service object to be attached to a list of external
          IPs that you specify. If not set, the external IP list is left empty in
          the service object. More info: https://kubernetes.io/docs/concepts/services-networking/service/#external-ips'
        displayName: External IPs
        path: temporarySubclusterRouting.template.externalIPs
      - description: This allows a different image to be used for the subcluster than
          the one in VerticaDB.  This is intended to be used internally by the online
          image change process.
        displayName: Image Override
        path: temporarySubclusterRouting.template.imageOverride
        x-descriptors:
        - urn:alm:descriptor:com.tectonic.ui:hidden
      - description: Indicates whether the subcluster is a primary or secondary. You
          must have at least one primary subcluster in the database.
        displayName: Is Primary
        path: temporarySubclusterRouting.template.isPrimary
        x-descriptors:
        - urn:alm:descriptor:com.tectonic.ui:booleanSwitch
      - description: Internal state that indicates whether this is a transient read-only
          subcluster used for online upgrade.  A subcluster that exists temporarily
          to serve traffic for subclusters that are restarting with the new image.
        displayName: Is Transient
        path: temporarySubclusterRouting.template.isTransient
        x-descriptors:
        - urn:alm:descriptor:com.tectonic.ui:hidden
      - description: The name of the subcluster. This is a required parameter. This
          cannot change after CRD creation.
        displayName: Name
        path: temporarySubclusterRouting.template.name
      - description: When setting serviceType to NodePort, this parameter allows you
          to define the port that is opened at each node. If using NodePort and this
          is omitted, Kubernetes will choose the port automatically. This port must
          be from within the defined range allocated by the control plane (default
          is 30000-32767).
        displayName: Node Port
        path: temporarySubclusterRouting.template.nodePort
        x-descriptors:
        - urn:alm:descriptor:com.tectonic.ui:number
      - description: 'A map of label keys and values to restrict Vertica node scheduling
          to workers with matching labels. More info: https://kubernetes.io/docs/concepts/scheduling-eviction/assign-pod-node/#nodeselector'
        displayName: Node Selector
        path: temporarySubclusterRouting.template.nodeSelector
      - description: 'The priority class name given to pods in this subcluster. This
          affects where the pod gets scheduled. More info: https://kubernetes.io/docs/concepts/configuration/pod-priority-preemption/#priorityclass'
        displayName: Priority Class Name
        path: temporarySubclusterRouting.template.priorityClassName
      - description: 'This defines the resource requests and limits for pods in the
          subcluster. It is advisable that the request and limits match as this ensures
          the pods are assigned to the guaranteed QoS class. This will reduces the
          chance that pods are chosen by the OOM killer. More info: https://kubernetes.io/docs/concepts/configuration/manage-resources-containers/'
        displayName: Resources
        path: temporarySubclusterRouting.template.resources
        x-descriptors:
        - urn:alm:descriptor:com.tectonic.ui:resourceRequirements
      - description: Identifies the name of the service object that will serve this
          subcluster.  If multiple subclusters share the same service name then they
          all share the same service object.  This allows for a single service object
          to round robin between multiple subclusters.  If this is left blank, a service
          object matching the subcluster name is used.  The actual name of the service
          object is always prefixed with the name of the owning VerticaDB.
        displayName: Service Name
        path: temporarySubclusterRouting.template.serviceName
        x-descriptors:
        - urn:alm:descriptor:com.tectonic.ui:advanced
      - description: 'Identifies the type of Kubernetes service to use for external
          client connectivity. The default is to use a ClusterIP, which sets a stable
          IP and port to use that is accessible only from within Kubernetes itself.
          Depending on the service type chosen the user may need to set other config
          knobs to further config it. These other knobs follow this one. More info:
          https://kubernetes.io/docs/concepts/services-networking/service/#publishing-services-service-types'
        displayName: Service Type
        path: temporarySubclusterRouting.template.serviceType
        x-descriptors:
        - urn:alm:descriptor:com.tectonic.ui:select:ClusterIP
        - urn:alm:descriptor:com.tectonic.ui:select:NodePort
        - urn:alm:descriptor:com.tectonic.ui:select:LoadBalancer
      - description: "The number of pods that the subcluster will have. This determines
          the number of Vertica nodes that it will have. Changing this number will
          either delete or schedule new pods. \n The database has a k-safety of 1.
          So, if this is a primary subcluster, the minimum value is 3. If this is
          a secondary subcluster, the minimum is 0. \n Note, you must have a valid
          license to pick a value larger than 3. The default license that comes in
          the vertica container is for the community edition, which can only have
          3 nodes. The license can be set with the db.licenseSecret parameter."
        displayName: Size
        path: temporarySubclusterRouting.template.size
        x-descriptors:
        - urn:alm:descriptor:com.tectonic.ui:podCount
      - description: 'Any tolerations and taints to use to aid in where to schedule
          a pod. More info: https://kubernetes.io/docs/concepts/scheduling-eviction/taint-and-toleration/'
        displayName: Tolerations
        path: temporarySubclusterRouting.template.tolerations
      - description: 'Defines how upgrade will be managed.  Available values are:
          Offline, Online and Auto. - Offline: means we take down the entire cluster
          then bring it back up with the new image. - Online: will keep the cluster
          up when the upgrade occurs.  The data will go into read-only mode until
          the Vertica nodes from the primary subcluster reform the cluster with the
          new image. - Auto: will pick between Offline or Online.  Online is only
          chosen if a license Secret exists, the k-Safety of the database is 1 and
          we are running with a Vertica version that supports read-only subclusters.'
        displayName: Upgrade Policy
        path: upgradePolicy
        x-descriptors:
        - urn:alm:descriptor:com.tectonic.ui:select:Auto
        - urn:alm:descriptor:com.tectonic.ui:select:Online
        - urn:alm:descriptor:com.tectonic.ui:select:Offline
<<<<<<< HEAD
      - description: If a reconciliation iteration during an operation such as Upgrade
          needs to be requeued, this controls the amount of time in seconds to delay
          adding the key to the reconcile queue.  If RequeueTime is set, it overrides
          this value.  If RequeueTime is not set either, then we set the default value
          only for upgrades. For other reconciles we use the exponential backoff algorithm.
        displayName: Upgrade Requeue Time
        path: upgradeRequeueTime
        x-descriptors:
        - urn:alm:descriptor:com.tectonic.ui:number
        - urn:alm:descriptor:com.tectonic.ui:advanced
=======
>>>>>>> 8a86b264
      - description: Additional volume mounts to include in the Vertica container.  These
          reference volumes that are in the Volumes list.  The mount path must not
          conflict with a mount path that the operator adds internally.
        displayName: Volume Mounts
        path: volumeMounts
        x-descriptors:
        - urn:alm:descriptor:com.tectonic.ui:advanced
      - description: "Custom volumes that are added to sidecars and the Vertica container.
          For these volumes to be visible in either container, they must have a corresonding
          volumeMounts entry.  For sidecars, this is included in `spec.sidecars[*].volumeMounts`.
          \ For the Vertica container, it is included in `spec.volumeMounts`. \n This
          accepts any valid volume type.  A unique name must be given for each volume
          and it cannot conflict with any of the internally generated volumes."
        displayName: Volumes
        path: volumes
        x-descriptors:
        - urn:alm:descriptor:com.tectonic.ui:advanced
      statusDescriptors:
      - description: A count of the number of pods that have been added to the database.
        displayName: Added To DBCount
        path: addedToDBCount
      - description: Conditions for VerticaDB
        displayName: Conditions
        path: conditions
      - description: Last time the condition transitioned from one status to another.
        displayName: Last Transition Time
        path: conditions[0].lastTransitionTime
      - description: Status is the status of the condition can be True, False or Unknown
        displayName: Status
        path: conditions[0].status
      - description: Type is the type of the condition
        displayName: Type
        path: conditions[0].type
      - description: A count of the number of pods that have been installed into the
          vertica cluster.
        displayName: Install Count
        path: installCount
      - description: The number of subclusters in the database
        displayName: Subcluster Count
        path: subclusterCount
      - description: Status per subcluster.
        displayName: Subclusters
        path: subclusters
      - description: A count of the number of pods that have been added to the database
          for this subcluster.
        displayName: Added To DBCount
        path: subclusters[0].addedToDBCount
      - displayName: Detail
        path: subclusters[0].detail
      - description: This is set to true if the DB exists and the pod has been added
          to it.
        displayName: Added To DB
        path: subclusters[0].detail[0].addedToDB
      - description: This is set to true if /opt/vertica/config has been bootstrapped.
        displayName: Installed
        path: subclusters[0].detail[0].installed
      - description: True means the vertica process on this pod is in read-only state
        displayName: Read Only
        path: subclusters[0].detail[0].readOnly
      - description: True means the vertica process is running on this pod and it
          can accept connections on port 5433.
        displayName: Up Node
        path: subclusters[0].detail[0].upNode
      - description: This is the vnode name that Vertica internally assigned this
          pod (e.g. v_<dbname>_nodexxxx)
        displayName: VNode Name
        path: subclusters[0].detail[0].vnodeName
      - description: A count of the number of pods that have been installed into the
          subcluster.
        displayName: Install Count
        path: subclusters[0].installCount
      - description: Name of the subcluster
        displayName: Name
        path: subclusters[0].name
      - description: A count of the number of pods that are in read-only state in
          this subcluster.
        displayName: Read Only Count
        path: subclusters[0].readOnlyCount
      - description: A count of the number of pods that have a running vertica process
          in this subcluster.
        displayName: Up Node Count
        path: subclusters[0].upNodeCount
      - description: A count of the number of pods that have a running vertica process.
        displayName: Up Node Count
        path: upNodeCount
      - description: Status message for the current running upgrade.   If no upgrade
          is occurring, this message remains blank.
        displayName: Upgrade Status
        path: upgradeStatus
      version: v1beta1
  description: |-
    ### What is Vertica?
    Vertica is a unified analytics platform, based on a massively scalable architecture with the broadest set of analytical functions spanning event and time series, pattern matching, geospatial and end-to-end in-database machine learning. Vertica enables you to easily apply these powerful functions to the largest and most demanding analytical workloads, arming you and your customers with predictive business insights faster than any analytics data warehouse in the market. Vertica provides a unified analytics platform across major public clouds and on-premises data centers and integrates data in cloud object storage and HDFS without forcing you to move any of your data.

    ### What does this operator do?
    This operator manages a Vertica Eon Mode database, and automates the following administrative tasks:

    * Installing Vertica
    * Creating and reviving a Vertica database
    * Restarting and rescheduling DOWN pods to maintain quorum
    * Subcluster scaling
    * Service management and health monitoring for pods
    * Load balancing for internal and external traffic

    For a brief overview on how to create a cluster, see the [Vertica GitHub repository](https://github.com/vertica/vertica-kubernetes). For an in-depth look at Vertica on Kubernetes, see the [Vertica documentation](https://www.vertica.com/docs/latest/HTML/Content/Authoring/Containers/ContainerizedVertica.htm).
  displayName: VerticaDB Operator
  icon:
  - base64data: iVBORw0KGgoAAAANSUhEUgAAAFAAAABQCAYAAACOEfKtAAAACXBIWXMAAAsTAAALEwEAmpwYAAAcAmlUWHRYTUw6Y29tLmFkb2JlLnhtcAAAAAAAPD94cGFja2V0IGJlZ2luPSLvu78iIGlkPSJXNU0wTXBDZWhpSHpyZVN6TlRjemtjOWQiPz4gPHg6eG1wbWV0YSB4bWxuczp4PSJhZG9iZTpuczptZXRhLyIgeDp4bXB0az0iQWRvYmUgWE1QIENvcmUgNi4wLWMwMDIgNzkuMTY0NDYwLCAyMDIwLzA1LzEyLTE2OjA0OjE3ICAgICAgICAiPiA8cmRmOlJERiB4bWxuczpyZGY9Imh0dHA6Ly93d3cudzMub3JnLzE5OTkvMDIvMjItcmRmLXN5bnRheC1ucyMiPiA8cmRmOkRlc2NyaXB0aW9uIHJkZjphYm91dD0iIiB4bWxuczp4bXA9Imh0dHA6Ly9ucy5hZG9iZS5jb20veGFwLzEuMC8iIHhtbG5zOnhtcFRQZz0iaHR0cDovL25zLmFkb2JlLmNvbS94YXAvMS4wL3QvcGcvIiB4bWxuczpzdERpbT0iaHR0cDovL25zLmFkb2JlLmNvbS94YXAvMS4wL3NUeXBlL0RpbWVuc2lvbnMjIiB4bWxuczp4bXBHPSJodHRwOi8vbnMuYWRvYmUuY29tL3hhcC8xLjAvZy8iIHhtbG5zOmRjPSJodHRwOi8vcHVybC5vcmcvZGMvZWxlbWVudHMvMS4xLyIgeG1sbnM6eG1wTU09Imh0dHA6Ly9ucy5hZG9iZS5jb20veGFwLzEuMC9tbS8iIHhtbG5zOnN0RXZ0PSJodHRwOi8vbnMuYWRvYmUuY29tL3hhcC8xLjAvc1R5cGUvUmVzb3VyY2VFdmVudCMiIHhtbG5zOnN0UmVmPSJodHRwOi8vbnMuYWRvYmUuY29tL3hhcC8xLjAvc1R5cGUvUmVzb3VyY2VSZWYjIiB4bWxuczppbGx1c3RyYXRvcj0iaHR0cDovL25zLmFkb2JlLmNvbS9pbGx1c3RyYXRvci8xLjAvIiB4bWxuczpwZGY9Imh0dHA6Ly9ucy5hZG9iZS5jb20vcGRmLzEuMy8iIHhtbG5zOnBob3Rvc2hvcD0iaHR0cDovL25zLmFkb2JlLmNvbS9waG90b3Nob3AvMS4wLyIgeG1wOkNyZWF0b3JUb29sPSJBZG9iZSBJbGx1c3RyYXRvciAyNC4zIChNYWNpbnRvc2gpIiB4bXA6Q3JlYXRlRGF0ZT0iMjAyMC0wOS0xMFQwOTo1Njo1My0wNTowMCIgeG1wOk1ldGFkYXRhRGF0ZT0iMjAyMC0wOS0xMFQwOTo1OTo1NC0wNTowMCIgeG1wOk1vZGlmeURhdGU9IjIwMjAtMDktMTBUMDk6NTk6NTQtMDU6MDAiIHhtcFRQZzpOUGFnZXM9IjEiIHhtcFRQZzpIYXNWaXNpYmxlVHJhbnNwYXJlbmN5PSJGYWxzZSIgeG1wVFBnOkhhc1Zpc2libGVPdmVycHJpbnQ9IkZhbHNlIiBkYzpmb3JtYXQ9ImltYWdlL3BuZyIgeG1wTU06RG9jdW1lbnRJRD0iYWRvYmU6ZG9jaWQ6cGhvdG9zaG9wOjViNjFkYjc4LTcxMGEtZjE0MS05ZjZjLWU2ZjI0YmY4YjY4NCIgeG1wTU06SW5zdGFuY2VJRD0ieG1wLmlpZDozNTRkMjUyNi1lZTQyLTQyZmUtYjgzMC04ZGYxNWQzN2M5ZDciIHhtcE1NOk9yaWdpbmFsRG9jdW1lbnRJRD0ieG1wLmRpZDoyMzBmNjUyZC0yYzJjLTRmMzktYjE4ZS1mM2ViODgwNzlhZDAiIHhtcE1NOlJlbmRpdGlvbkNsYXNzPSJwcm9vZjpwZGYiIGlsbHVzdHJhdG9yOlR5cGU9IkRvY3VtZW50IiBpbGx1c3RyYXRvcjpDcmVhdG9yU3ViVG9vbD0iQUlSb2JpbiIgcGRmOlByb2R1Y2VyPSJBZG9iZSBQREYgbGlicmFyeSAxNS4wMCIgcGhvdG9zaG9wOkNvbG9yTW9kZT0iMyIgcGhvdG9zaG9wOklDQ1Byb2ZpbGU9InNSR0IgSUVDNjE5NjYtMi4xIj4gPHhtcFRQZzpNYXhQYWdlU2l6ZSBzdERpbTp3PSI1MTIuMDAwMDAwIiBzdERpbTpoPSI1MTIuMDAwMDAwIiBzdERpbTp1bml0PSJQb2ludHMiLz4gPHhtcFRQZzpQbGF0ZU5hbWVzPiA8cmRmOlNlcT4gPHJkZjpsaT5DeWFuPC9yZGY6bGk+IDxyZGY6bGk+TWFnZW50YTwvcmRmOmxpPiA8cmRmOmxpPlllbGxvdzwvcmRmOmxpPiA8cmRmOmxpPkJsYWNrPC9yZGY6bGk+IDwvcmRmOlNlcT4gPC94bXBUUGc6UGxhdGVOYW1lcz4gPHhtcFRQZzpTd2F0Y2hHcm91cHM+IDxyZGY6U2VxPiA8cmRmOmxpPiA8cmRmOkRlc2NyaXB0aW9uIHhtcEc6Z3JvdXBOYW1lPSJEZWZhdWx0IFN3YXRjaCBHcm91cCIgeG1wRzpncm91cFR5cGU9IjAiPiA8eG1wRzpDb2xvcmFudHM+IDxyZGY6U2VxPiA8cmRmOmxpIHhtcEc6c3dhdGNoTmFtZT0iQnJhbmQgQmx1ZSIgeG1wRzptb2RlPSJSR0IiIHhtcEc6dHlwZT0iUFJPQ0VTUyIgeG1wRzpyZWQ9IjAiIHhtcEc6Z3JlZW49IjEyMSIgeG1wRzpibHVlPSIyMzkiLz4gPHJkZjpsaSB4bXBHOnN3YXRjaE5hbWU9IlB1cnBsZSIgeG1wRzptb2RlPSJSR0IiIHhtcEc6dHlwZT0iUFJPQ0VTUyIgeG1wRzpyZWQ9IjE5OCIgeG1wRzpncmVlbj0iMjMiIHhtcEc6Ymx1ZT0iMTU3Ii8+IDxyZGY6bGkgeG1wRzpzd2F0Y2hOYW1lPSJJbmRpZ28iIHhtcEc6bW9kZT0iUkdCIiB4bXBHOnR5cGU9IlBST0NFU1MiIHhtcEc6cmVkPSIxMTYiIHhtcEc6Z3JlZW49IjM3IiB4bXBHOmJsdWU9IjE3MyIvPiA8cmRmOmxpIHhtcEc6c3dhdGNoTmFtZT0iRGFyayBCbHVlIiB4bXBHOm1vZGU9IlJHQiIgeG1wRzp0eXBlPSJQUk9DRVNTIiB4bXBHOnJlZD0iMzUiIHhtcEc6Z3JlZW49IjI4IiB4bXBHOmJsdWU9IjE2NSIvPiA8cmRmOmxpIHhtcEc6c3dhdGNoTmFtZT0iQ2VydWxlYW4iIHhtcEc6bW9kZT0iUkdCIiB4bXBHOnR5cGU9IlBST0NFU1MiIHhtcEc6cmVkPSIzMiIgeG1wRzpncmVlbj0iMTA0IiB4bXBHOmJsdWU9IjE5MyIvPiA8cmRmOmxpIHhtcEc6c3dhdGNoTmFtZT0iQXF1YSIgeG1wRzptb2RlPSJSR0IiIHhtcEc6dHlwZT0iUFJPQ0VTUyIgeG1wRzpyZWQ9IjQxIiB4bXBHOmdyZWVuPSIyMDYiIHhtcEc6Ymx1ZT0iMjU0Ii8+IDxyZGY6bGkgeG1wRzpzd2F0Y2hOYW1lPSJBcXVhbWFyaW5lIiB4bXBHOm1vZGU9IlJHQiIgeG1wRzp0eXBlPSJQUk9DRVNTIiB4bXBHOnJlZD0iNDciIHhtcEc6Z3JlZW49IjIxNCIgeG1wRzpibHVlPSIxOTUiLz4gPHJkZjpsaSB4bXBHOnN3YXRjaE5hbWU9IkNyaW1zb24iIHhtcEc6bW9kZT0iUkdCIiB4bXBHOnR5cGU9IlBST0NFU1MiIHhtcEc6cmVkPSIyMjkiIHhtcEc6Z3JlZW49IjAiIHhtcEc6Ymx1ZT0iMjYiLz4gPHJkZjpsaSB4bXBHOnN3YXRjaE5hbWU9IkFwcmljb3QiIHhtcEc6bW9kZT0iUkdCIiB4bXBHOnR5cGU9IlBST0NFU1MiIHhtcEc6cmVkPSIyNDQiIHhtcEc6Z3JlZW49IjEzOSIgeG1wRzpibHVlPSI1MiIvPiA8cmRmOmxpIHhtcEc6c3dhdGNoTmFtZT0iWWVsbG93IiB4bXBHOm1vZGU9IlJHQiIgeG1wRzp0eXBlPSJQUk9DRVNTIiB4bXBHOnJlZD0iMjUyIiB4bXBHOmdyZWVuPSIyMTkiIHhtcEc6Ymx1ZT0iMzEiLz4gPHJkZjpsaSB4bXBHOnN3YXRjaE5hbWU9IkdyZWVuIiB4bXBHOm1vZGU9IlJHQiIgeG1wRzp0eXBlPSJQUk9DRVNTIiB4bXBHOnJlZD0iMjYiIHhtcEc6Z3JlZW49IjE3MiIgeG1wRzpibHVlPSI5NiIvPiA8cmRmOmxpIHhtcEc6c3dhdGNoTmFtZT0iQz0wIE09MCBZPTAgSz0xMDAiIHhtcEc6bW9kZT0iUkdCIiB4bXBHOnR5cGU9IlBST0NFU1MiIHhtcEc6cmVkPSIzNSIgeG1wRzpncmVlbj0iMzEiIHhtcEc6Ymx1ZT0iMzIiLz4gPHJkZjpsaSB4bXBHOnN3YXRjaE5hbWU9IkM9MCBNPTAgWT0wIEs9OTAiIHhtcEc6bW9kZT0iUkdCIiB4bXBHOnR5cGU9IlBST0NFU1MiIHhtcEc6cmVkPSI2NSIgeG1wRzpncmVlbj0iNjQiIHhtcEc6Ymx1ZT0iNjYiLz4gPHJkZjpsaSB4bXBHOnN3YXRjaE5hbWU9IkM9MCBNPTAgWT0wIEs9ODAiIHhtcEc6bW9kZT0iUkdCIiB4bXBHOnR5cGU9IlBST0NFU1MiIHhtcEc6cmVkPSI4OCIgeG1wRzpncmVlbj0iODkiIHhtcEc6Ymx1ZT0iOTEiLz4gPHJkZjpsaSB4bXBHOnN3YXRjaE5hbWU9IkM9MCBNPTAgWT0wIEs9NzAiIHhtcEc6bW9kZT0iUkdCIiB4bXBHOnR5cGU9IlBST0NFU1MiIHhtcEc6cmVkPSIxMDkiIHhtcEc6Z3JlZW49IjExMCIgeG1wRzpibHVlPSIxMTMiLz4gPHJkZjpsaSB4bXBHOnN3YXRjaE5hbWU9IkM9MCBNPTAgWT0wIEs9NjAiIHhtcEc6bW9kZT0iUkdCIiB4bXBHOnR5cGU9IlBST0NFU1MiIHhtcEc6cmVkPSIxMjgiIHhtcEc6Z3JlZW49IjEzMCIgeG1wRzpibHVlPSIxMzMiLz4gPHJkZjpsaSB4bXBHOnN3YXRjaE5hbWU9IkM9MCBNPTAgWT0wIEs9NTAiIHhtcEc6bW9kZT0iUkdCIiB4bXBHOnR5cGU9IlBST0NFU1MiIHhtcEc6cmVkPSIxNDciIHhtcEc6Z3JlZW49IjE0OSIgeG1wRzpibHVlPSIxNTIiLz4gPHJkZjpsaSB4bXBHOnN3YXRjaE5hbWU9IkM9MCBNPTAgWT0wIEs9NDAiIHhtcEc6bW9kZT0iUkdCIiB4bXBHOnR5cGU9IlBST0NFU1MiIHhtcEc6cmVkPSIxNjciIHhtcEc6Z3JlZW49IjE2OSIgeG1wRzpibHVlPSIxNzIiLz4gPHJkZjpsaSB4bXBHOnN3YXRjaE5hbWU9IkM9MCBNPTAgWT0wIEs9MzAiIHhtcEc6bW9kZT0iUkdCIiB4bXBHOnR5cGU9IlBST0NFU1MiIHhtcEc6cmVkPSIxODgiIHhtcEc6Z3JlZW49IjE5MCIgeG1wRzpibHVlPSIxOTIiLz4gPHJkZjpsaSB4bXBHOnN3YXRjaE5hbWU9IkM9MCBNPTAgWT0wIEs9MjAiIHhtcEc6bW9kZT0iUkdCIiB4bXBHOnR5cGU9IlBST0NFU1MiIHhtcEc6cmVkPSIyMDkiIHhtcEc6Z3JlZW49IjIxMSIgeG1wRzpibHVlPSIyMTIiLz4gPHJkZjpsaSB4bXBHOnN3YXRjaE5hbWU9IkM9MCBNPTAgWT0wIEs9MTAiIHhtcEc6bW9kZT0iUkdCIiB4bXBHOnR5cGU9IlBST0NFU1MiIHhtcEc6cmVkPSIyMzAiIHhtcEc6Z3JlZW49IjIzMSIgeG1wRzpibHVlPSIyMzIiLz4gPHJkZjpsaSB4bXBHOnN3YXRjaE5hbWU9IkM9MCBNPTAgWT0wIEs9NSIgeG1wRzptb2RlPSJSR0IiIHhtcEc6dHlwZT0iUFJPQ0VTUyIgeG1wRzpyZWQ9IjI0MSIgeG1wRzpncmVlbj0iMjQyIiB4bXBHOmJsdWU9IjI0MiIvPiA8L3JkZjpTZXE+IDwveG1wRzpDb2xvcmFudHM+IDwvcmRmOkRlc2NyaXB0aW9uPiA8L3JkZjpsaT4gPC9yZGY6U2VxPiA8L3htcFRQZzpTd2F0Y2hHcm91cHM+IDxkYzp0aXRsZT4gPHJkZjpBbHQ+IDxyZGY6bGkgeG1sOmxhbmc9IngtZGVmYXVsdCI+VmVydGljYSBMb2dvIFNtYWxsPC9yZGY6bGk+IDwvcmRmOkFsdD4gPC9kYzp0aXRsZT4gPHhtcE1NOkhpc3Rvcnk+IDxyZGY6U2VxPiA8cmRmOmxpIHN0RXZ0OmFjdGlvbj0iY29udmVydGVkIiBzdEV2dDpwYXJhbWV0ZXJzPSJmcm9tIGFwcGxpY2F0aW9uL3Bvc3RzY3JpcHQgdG8gYXBwbGljYXRpb24vdm5kLmFkb2JlLmlsbHVzdHJhdG9yIi8+IDxyZGY6bGkgc3RFdnQ6YWN0aW9uPSJzYXZlZCIgc3RFdnQ6aW5zdGFuY2VJRD0ieG1wLmlpZDoyMzBmNjUyZC0yYzJjLTRmMzktYjE4ZS1mM2ViODgwNzlhZDAiIHN0RXZ0OndoZW49IjIwMTYtMTItMDFUMTU6MTc6NTQtMDU6MDAiIHN0RXZ0OnNvZnR3YXJlQWdlbnQ9IkFkb2JlIElsbHVzdHJhdG9yIENDIDIwMTUgKE1hY2ludG9zaCkiIHN0RXZ0OmNoYW5nZWQ9Ii8iLz4gPHJkZjpsaSBzdEV2dDphY3Rpb249ImNvbnZlcnRlZCIgc3RFdnQ6cGFyYW1ldGVycz0iZnJvbSBhcHBsaWNhdGlvbi9wb3N0c2NyaXB0IHRvIGFwcGxpY2F0aW9uL3ZuZC5hZG9iZS5pbGx1c3RyYXRvciIvPiA8cmRmOmxpIHN0RXZ0OmFjdGlvbj0iY29udmVydGVkIiBzdEV2dDpwYXJhbWV0ZXJzPSJmcm9tIGFwcGxpY2F0aW9uL3Bvc3RzY3JpcHQgdG8gYXBwbGljYXRpb24vdm5kLmFkb2JlLmlsbHVzdHJhdG9yIi8+IDxyZGY6bGkgc3RFdnQ6YWN0aW9uPSJzYXZlZCIgc3RFdnQ6aW5zdGFuY2VJRD0ieG1wLmlpZDphNGMzNTc2ZC1hMTEwLTRmZDQtODFiOS1hODFkOThiYmY5MzMiIHN0RXZ0OndoZW49IjIwMTctMDYtMzBUMTc6NTk6MjYtMDU6MDAiIHN0RXZ0OnNvZnR3YXJlQWdlbnQ9IkFkb2JlIElsbHVzdHJhdG9yIENDIDIwMTcgKE1hY2ludG9zaCkiIHN0RXZ0OmNoYW5nZWQ9Ii8iLz4gPHJkZjpsaSBzdEV2dDphY3Rpb249ImNvbnZlcnRlZCIgc3RFdnQ6cGFyYW1ldGVycz0iZnJvbSBhcHBsaWNhdGlvbi9wb3N0c2NyaXB0IHRvIGFwcGxpY2F0aW9uL3ZuZC5hZG9iZS5pbGx1c3RyYXRvciIvPiA8cmRmOmxpIHN0RXZ0OmFjdGlvbj0ic2F2ZWQiIHN0RXZ0Omluc3RhbmNlSUQ9InhtcC5paWQ6NzgzYmEyNWMtOGZlNi00ZTg1LTk3ZmMtNDYyZWE3YTNiOTQ3IiBzdEV2dDp3aGVuPSIyMDE3LTA3LTA0VDA5OjI4OjAyLTA1OjAwIiBzdEV2dDpzb2Z0d2FyZUFnZW50PSJBZG9iZSBJbGx1c3RyYXRvciBDQyAyMDE3IChNYWNpbnRvc2gpIiBzdEV2dDpjaGFuZ2VkPSIvIi8+IDxyZGY6bGkgc3RFdnQ6YWN0aW9uPSJzYXZlZCIgc3RFdnQ6aW5zdGFuY2VJRD0ieG1wLmlpZDplMWVjYmY3Yy05YWNlLTQ3NzQtOTFmNC0yM2EwYzAxOTNiY2IiIHN0RXZ0OndoZW49IjIwMjAtMDktMTBUMDk6Mzg6MjItMDU6MDAiIHN0RXZ0OnNvZnR3YXJlQWdlbnQ9IkFkb2JlIElsbHVzdHJhdG9yIDI0LjMgKE1hY2ludG9zaCkiIHN0RXZ0OmNoYW5nZWQ9Ii8iLz4gPHJkZjpsaSBzdEV2dDphY3Rpb249ImNvbnZlcnRlZCIgc3RFdnQ6cGFyYW1ldGVycz0iZnJvbSBhcHBsaWNhdGlvbi9wZGYgdG8gYXBwbGljYXRpb24vdm5kLmFkb2JlLnBob3Rvc2hvcCIvPiA8cmRmOmxpIHN0RXZ0OmFjdGlvbj0iZGVyaXZlZCIgc3RFdnQ6cGFyYW1ldGVycz0iY29udmVydGVkIGZyb20gYXBwbGljYXRpb24vdm5kLmFkb2JlLnBob3Rvc2hvcCB0byBpbWFnZS9wbmciLz4gPHJkZjpsaSBzdEV2dDphY3Rpb249InNhdmVkIiBzdEV2dDppbnN0YW5jZUlEPSJ4bXAuaWlkOjI0ZmM1MzkzLWFmYTctNDE4NC1iNzQ5LTY5MzVjMDE0YmE2NCIgc3RFdnQ6d2hlbj0iMjAyMC0wOS0xMFQwOTo1OTozNS0wNTowMCIgc3RFdnQ6c29mdHdhcmVBZ2VudD0iQWRvYmUgUGhvdG9zaG9wIDIxLjIgKE1hY2ludG9zaCkiIHN0RXZ0OmNoYW5nZWQ9Ii8iLz4gPHJkZjpsaSBzdEV2dDphY3Rpb249InNhdmVkIiBzdEV2dDppbnN0YW5jZUlEPSJ4bXAuaWlkOjM1NGQyNTI2LWVlNDItNDJmZS1iODMwLThkZjE1ZDM3YzlkNyIgc3RFdnQ6d2hlbj0iMjAyMC0wOS0xMFQwOTo1OTo1NC0wNTowMCIgc3RFdnQ6c29mdHdhcmVBZ2VudD0iQWRvYmUgUGhvdG9zaG9wIDIxLjIgKE1hY2ludG9zaCkiIHN0RXZ0OmNoYW5nZWQ9Ii8iLz4gPC9yZGY6U2VxPiA8L3htcE1NOkhpc3Rvcnk+IDx4bXBNTTpEZXJpdmVkRnJvbSBzdFJlZjppbnN0YW5jZUlEPSJ1dWlkOjc3MjAwOWI2LWM2MTQtNDY0My04MTQ5LTlmNmI3NDA4MWQxMSIgc3RSZWY6ZG9jdW1lbnRJRD0ieG1wLmRpZDplMWVjYmY3Yy05YWNlLTQ3NzQtOTFmNC0yM2EwYzAxOTNiY2IiIHN0UmVmOm9yaWdpbmFsRG9jdW1lbnRJRD0ieG1wLmRpZDoyMzBmNjUyZC0yYzJjLTRmMzktYjE4ZS1mM2ViODgwNzlhZDAiIHN0UmVmOnJlbmRpdGlvbkNsYXNzPSJwcm9vZjpwZGYiLz4gPC9yZGY6RGVzY3JpcHRpb24+IDwvcmRmOlJERj4gPC94OnhtcG1ldGE+IDw/eHBhY2tldCBlbmQ9InIiPz4I2sw2AAAKH0lEQVR4nO2da5AU1RmGn9PTl9lZBIkKIkSCIJFLsagLrtxSallJlZcqTcUqLRNiNEoUcrEqFfMvP5IfSaXAgOANtIwRjZV4qVCplInihV2W3ZUFweWyXGRXEOSyXHZ3trun++RHNwF16dOz03Ohsm8Vv/bMzOl33vOd77zfdwbBr7taga8DfQwiH6SBTh2YAAwp82TOV1gacLzcsziPcVwDRLlncR5DaOWewfmOQQILxCCBBWKQwAIxSGCB0PMaLcN/59q3T/+tUvd1GfPvecgqPoEC6JOQi/GO6Qpl0JHgKsYYBPNXkR0iHoEeaBo8ckOa0cM0epyvvrsQkDEFa9pc1rW5UF1BJAqgW1I7UefOqSa2J/H9rw6rNgUHTkqeaOjD94CU+q3jESjA7/GZNirFA7Vm5NDbvqkzbU8Or09WjhL7AAOW3JphzthoVp7f6OB3+5CJt47zGCX47VqbU3a0tiePSHHHdCOYdMxlUHRkJTdONpXk9biS3621ARE7DsYPl1WCfXtdVrbYyqG/mptGHybArQAGc0AGHptnKYeuanbYvceFqvgrJz6BejD62WaHrCIQ145J8Z3JBvT0E2hKiTD2zb7S4Kbx0dHK9uDZFid4TR65SXwCJTBEY9sejxdb1Sp8dLYVxBHFki8qHAkGPDrHQlOIavUmh627czBEyyv05JdIpwAJyxodPMWH3HCFzo2TjSD1KcdeIoAsXDtR5/ZJRuRQX8LS9Q7E3HnPRn4ESqBKsHVXjjfaVAkVPDrXCiaUK4MKPUBKfjbLQlc85ZodLpvanSD25TnV/I9yBuBJltTb2F700FsmGtRNMqG7xCoMY99V43XuqYlOu1wfHl9nBwl29NB+kT+BEqjWqN/p8tZOtQp/UmdCSoBDaUgUBDuvlDx4nUVK8YRv78qxdocL1fnFvtMYmJmgA1lYvE69mdxTY3LtRB2yJdyReyXjx+n8SJH0AyxZZ0MvwcoaAAbuxlTBuztc1u6JPhzrGiyanQ6+XdU5Ogl4QE7ycJ3JMCta8g0dHv/Z5kDVwD9u4ASmBfRInmhQq/C7UwwmjNWDvLCYy1gAvZIRo1L84Gp14ry8oQ+/u7Aj58AJlEBG8Ppmh3X7oqU1xIRFc6wz8alY8AFfsmCWycUKM6N5v8errQ5k8t95z0ZhBJoC2SN5ZoOjHP79a0zGjtEhW6QdWQBZyUWXpLh/hlp9KzfY5E5KMMtF4OlXpwV/2+Sw6WB0TjM8LXiozgpyQkX6MyD4gC2ZP8Pi8mHRj7X9sM/LG51g6RboyRf28jCxznb5LI8RC+dfbXDpaB16E46FofouuFjjxzPUO+/y9TanjvoDSpy/jGRqImnB6g9tPumKltZlQzXuqzUClybpw4ktufsai6suiX6kA6d8/tLiBEs3ARROoATSgt6jPssa1LHw4TqLoSNS0Jsgg1lJerjGT2erY99TjQ7HP/eCzSMBJKNADbAEL7U6dJyITpjHDNO4e7oVOCVJcdgHt00xmTIi+nEO9Uhe+NAJjmx5mgbnQjIESqBK49ABjycb1bFw0SyToZeEVlehQnAkxjDBz+eqY9/KJpuOzlxgsyV0MEquLpwCDMGqZpeuvmhpTRmZ4q4aM0hpCoEAeiS3TzWYdXm0C9rrwtNNTjDPhNQHSRIY7siHD3isalHHwoXXW4ihWmEk2kBGsGiWWn0vtrp0dnoFJ85fRrKdCeG3u6zepktBTM2oFN+bbhTmWGd9bp5q8K1x0U5AjwtL6sMqVyrZLD5ZAkMVdnTk+OtHahU+UmehVQt1sbs/eIClsbAurRz6+scOO/bkEsn7vozke2OM4F2XNDj0KoiZN07n1mkWdA8gonf7zJmkc/uk6NiX8wPzF18mlvudjeQJlEBGY+feeCpcWGcGcUk99AxcwBAsqlPnfW+2uWzclX+xKC6K052VAjx4PMbx7uYJOvMmGfkd77KSaeN17pisdkEXNzjBl5Pgzns2itfeVi34qN3l71vV0npsngWGiGd1+YCAX85NYyhIeavdpaHNTezU0R+KR6AB5GBFo4OvWDrfvtJg+gRdHQvDYtEVl6e4M4b6Vmxwgl1+AMWiuCgegWHx6Z22HGu2R+8mmoBfzLaCWkuUCsO/LZxlkVGQ8u5ejze3hF1iRayqFrdD1QBsydL16lh41zSTmvERsTC068eNTfHDGMWipQ19gaKLsPOejeK3+Gbg7W0u9R3RAS6tB8oKikL9DPAAV7LgOpPhimLRloMea7a4JWmvKz6BZlB8+uP7ahXeO91k3Ph+ik8C6PUZOVrn/lp16rKk3sY9UZr+xOITGDo1/9jq0vypWoULZpqACBR3+vl9IAfzZ5hcpNhRdxzxeXWzG1wFLEFHSWm69C3wTvj8qV6twgdnWowZkzpjMoS92cNH6rEM0+UNNj2HvZJ1x5aGQAFUCd7Y4rLps2jb/8K04MGZRtC04hGor89n/rUGoy+IJmVvl8fLmxywCi8WxUVpPiY0GXqO+axYr06s76u1GHlpWALtkwz5WoqH6uIYpg5HDiZvWUWhdBdtwjryn1v6aD+msP2HajxQZwbFp6zk3hkWV10cfew43OPzTKMTnGhK2AlW2ptKVQK7S/Jcs1qFD8y0AiUZggXXxzBMNzocOeQVxbKKQmkJ1ABT8HyTzSfHo1X4jQs1bqsxuH6qTs3IaPUdyUpWNDrB+xfJNDgXSktg2E9z6DOPlU1qFf7mpiqW3qJunVrd6rC7IzfgHr9CUPrLhoKg+NRkc0Jh519zWYraMdGGqeNzphKY382/RFCe25pVgoOfeaxsVueFKryy2WH73rBUWYZW7PIQGN45ebrR4VQ/9+7iIucTpEW+KIv6oFwE+kBGo31Pjhdb8/Hyv4g32lw2bHeKapiqUL4L12EJ9MlGB2eAXQLL1tvBacWgbPfyyntjPSPYujvHK5vzr2u+1Z7j/e3lv1ZbXgL1oA6y+IMsuTxV+PsP+oKjnv7/TKAEqgWbd3n8qz2+Cps6c7zzcS6vW5XFQvl/dMIEPGIZrqexuN4JTNcKuNBdfgIlkIH3trv8M8bNp+ZPc7y2xSl6sSguyk8gBA5KVvJ4vTqlWd7o4B4vfrEoLiqDQIBqjX9vdVi379yG686jPqs3hoZpZfBXQQSaQFayIqLD9akNNm5XZcS+06gcAkPX+pVWh5b9X1XhvuM+q5qciiIPKolAAEsgT/os76cQ/0yTw8kSFoviorIIBEgLXvvIYdvnZ1R4sNvnhY1OkDRX2IwrbDpAleDk0S+WQJ9tctjfmauY1OVsVB6BEjAEL7W6//uRn1VNduK9zUmhTC6aAlWC7iMez7XYjBqqsW+/F/unmEqNyiRQAzKCP7zngAh7XHQqbvlCpRIoAUtw4JgPUub1c3SlRmUSCGEhHqByyYNK3ETOMwwSWCA0KnqBVDykBgwv9yzOYwzXgXYG/zuMgSANdP4XoMySW3NegSAAAAAASUVORK5CYII=
    mediatype: image/png
  install:
    spec:
      deployments: null
    strategy: ""
  installModes:
  - supported: true
    type: OwnNamespace
  - supported: true
    type: SingleNamespace
  - supported: false
    type: MultiNamespace
  - supported: false
    type: AllNamespaces
  keywords:
  - database
  - vertica
  links:
  - name: Documentation
    url: https://www.vertica.com/docs/latest/HTML/Content/Authoring/Containers/ContainerizedVertica.htm
  - name: Vertica Container Images
    url: https://hub.docker.com/u/vertica
  maintainers:
  - email: matt.spilchen@vertica.com
    name: Matt Spilchen
  maturity: alpha
  minKubeVersion: 1.21.1
  provider:
    name: Vertica
    url: http://www.vertica.com
  version: 0.0.0<|MERGE_RESOLUTION|>--- conflicted
+++ resolved
@@ -581,7 +581,6 @@
         - urn:alm:descriptor:com.tectonic.ui:select:Auto
         - urn:alm:descriptor:com.tectonic.ui:select:Online
         - urn:alm:descriptor:com.tectonic.ui:select:Offline
-<<<<<<< HEAD
       - description: If a reconciliation iteration during an operation such as Upgrade
           needs to be requeued, this controls the amount of time in seconds to delay
           adding the key to the reconcile queue.  If RequeueTime is set, it overrides
@@ -592,8 +591,6 @@
         x-descriptors:
         - urn:alm:descriptor:com.tectonic.ui:number
         - urn:alm:descriptor:com.tectonic.ui:advanced
-=======
->>>>>>> 8a86b264
       - description: Additional volume mounts to include in the Vertica container.  These
           reference volumes that are in the Volumes list.  The mount path must not
           conflict with a mount path that the operator adds internally.
